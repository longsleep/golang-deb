--- conflicted
+++ resolved
@@ -1,29 +1,9 @@
 <!--{
-<<<<<<< HEAD
-	"Title": "The Go Programming Language Specification - Go 1.18 Draft",
-	"Subtitle": "Version of Feb 14, 2022",
-	"Path": "/ref/spec"
-}-->
-
-<h2>Earlier version</h2>
-
-<p>
-For the pre-Go1.18 specification without generics support see
-<a href="/doc/go1.17_spec.html">The Go Programming Language Specification</a>.
-</p>
-
-<!-- TODO(gri) remove this before the final release -->
-<p><b>
-[For reviewers: Sections where we know of missing prose are marked like this. The markers will be removed before the release.]
-</b></p>
-
-=======
 	"Title": "The Go Programming Language Specification",
 	"Subtitle": "Version of March 10, 2022",
 	"Path": "/ref/spec"
 }-->
 
->>>>>>> ea7850ba
 <h2 id="Introduction">Introduction</h2>
 
 <p>
@@ -1490,11 +1470,7 @@
 
 <p>
 Implementation restriction:
-<<<<<<< HEAD
-A union with more than one term cannot contain the
-=======
 A union (with more than one term) cannot contain the
->>>>>>> ea7850ba
 <a href="#Predeclared_identifiers">predeclared identifier</a> <code>comparable</code>
 or interfaces that specify methods, or embed <code>comparable</code> or interfaces
 that specify methods.
@@ -1508,11 +1484,7 @@
 </p>
 
 <pre>
-<<<<<<< HEAD
-var x Floats                     // illegal: Floats is not a basic interface
-=======
 var x Float                     // illegal: Float is not a basic interface
->>>>>>> ea7850ba
 
 var x interface{} = Float(nil)  // illegal
 
@@ -1563,11 +1535,7 @@
 </ul>
 
 <p>
-<<<<<<< HEAD
-A value <code>x</code> of type <code>T</code> implements an interface if <code>T</code>
-=======
 A value of type <code>T</code> implements an interface if <code>T</code>
->>>>>>> ea7850ba
 implements the interface.
 </p>
 
@@ -1723,16 +1691,9 @@
 is one of the predeclared boolean, numeric, or string types, or a type literal,
 the corresponding underlying type is <code>T</code> itself.
 Otherwise, <code>T</code>'s underlying type is the underlying type of the
-<<<<<<< HEAD
-type to which <code>T</code> refers in its <a href="#Type_declarations">type
-declaration</a>. The underlying type of a type parameter is the
-underlying type of its <a href="#Type_constraints">type constraint</a>, which
-is always an interface.
-=======
 type to which <code>T</code> refers in its declaration.
 For a type parameter that is the underlying type of its
 <a href="#Type_constraints">type constraint</a>, which is always an interface.
->>>>>>> ea7850ba
 </p>
 
 <pre>
@@ -1783,11 +1744,7 @@
 </ol>
 
 <p>
-<<<<<<< HEAD
-All other interfaces don't have a core type.
-=======
 No other interfaces have a core type.
->>>>>>> ea7850ba
 </p>
 
 <p>
@@ -1807,11 +1764,7 @@
 
 <p>
 By definition, a core type is never a <a href="#Type_definitions">defined type</a>,
-<<<<<<< HEAD
-<a href="#Type_parameter_lists">type parameter</a>, or
-=======
 <a href="#Type_parameter_declarations">type parameter</a>, or
->>>>>>> ea7850ba
 <a href="#Interface_types">interface type</a>.
 </p>
 
@@ -1831,11 +1784,7 @@
 </pre>
 
 <p>
-<<<<<<< HEAD
-Examples of interfaces whithout core types:
-=======
 Examples of interfaces without core types:
->>>>>>> ea7850ba
 </p>
 
 <pre>
@@ -1844,73 +1793,6 @@
 interface{ chan int | chan&lt;- string }     // channels have different element types
 interface{ &lt;-chan int | chan&lt;- int }      // directional channels have different directions
 </pre>
-<<<<<<< HEAD
-
-<h3 id="Specific_types">Specific types</h3>
-
-<p><b>
-[The definition of specific types is not quite correct yet.]
-</b></p>
-
-<p>
-An interface specification that contains <a href="#Interface_types">type elements</a>
-defines a (possibly empty) set of <i>specific types</i>.
-Loosely speaking, these are the types <code>T</code> that appear in the
-interface definition in terms of the form <code>T</code>, <code>~T</code>,
-or in unions of such terms.
-</p>
-
-<p>
-More precisely, for a given interface, the set of specific types corresponds to
-the set 𝑅 of representative types of the interface, if 𝑅 is non-empty and finite.
-Otherwise, if 𝑅 is empty or infinite, the interface has <i>no specific types</i>.
-</p>
-
-<p>
-For a given interface, type element or type term, the set 𝑅 of representative types is defined as follows:
-</p>
-
-<ul>
-	<li>For an interface with no type elements, 𝑅 is the (infinite) set of all types.
-	</li>
-
-	<li>For an interface with type elements,
-		𝑅 is the intersection of the representative types of its type elements.
-	</li>
-
-	<li>For a non-interface type term <code>T</code> or a term of the form <code>~T</code>,
-		𝑅 is the set consisting of the type <code>T</code>.
-	</li>
-
-	<li>For a <i>union</i> of terms
-		<code>t<sub>1</sub>|t<sub>2</sub>|…|t<sub>n</sub></code>,
-		𝑅 is the union of the representative types of the terms.
-	</li>
-</ul>
-
-<p>
-An interface may have specific types even if its <a href="#Interface_types">type set</a>
-is empty.
-</p>
-
-<p>
-Examples of interfaces with their specific types:
-</p>
-
-<pre>
-interface{}                    // no specific types
-interface{ int }               // int
-interface{ ~string }           // string
-interface{ int|~string }       // int, string
-interface{ Celsius|Kelvin }    // Celsius, Kelvin
-interface{ float64|any }       // no specific types (union is all types)
-interface{ int; m() }          // int (but type set is empty because int has no method m)
-interface{ ~int; m() }         // int (but type set is infinite because many integer types have a method m)
-interface{ int; any }          // int
-interface{ int; string }       // no specific types (intersection is empty)
-</pre>
-=======
->>>>>>> ea7850ba
 
 <h3 id="Type_identity">Type identity</h3>
 
@@ -2051,12 +1933,7 @@
 </ul>
 
 <p>
-<<<<<<< HEAD
-Additionally, if <code>x's</code> type <code>V</code> or <code>T</code> are type parameters
-with <a href="#Specific_types">specific types</a>, <code>x</code>
-=======
 Additionally, if <code>x</code>'s type <code>V</code> or <code>T</code> are type parameters, <code>x</code>
->>>>>>> ea7850ba
 is assignable to a variable of type <code>T</code> if one of the following conditions applies:
 </p>
 
@@ -2083,11 +1960,7 @@
 <p>
 A <a href="#Constants">constant</a> <code>x</code> is <i>representable</i>
 by a value of type <code>T</code>,
-<<<<<<< HEAD
-where <code>T</code> is not a <a href="#Type_parameter_lists">type parameter</a>,
-=======
 where <code>T</code> is not a <a href="#Type_parameter_declarations">type parameter</a>,
->>>>>>> ea7850ba
 if one of the following conditions applies:
 </p>
 
@@ -2112,11 +1985,7 @@
 </ul>
 
 <p>
-<<<<<<< HEAD
-If <code>T</code> is a type parameter with <a href="#Specific_types">specific types</a>,
-=======
 If <code>T</code> is a type parameter,
->>>>>>> ea7850ba
 <code>x</code> is representable by a value of type <code>T</code> if <code>x</code> is representable
 by a value of each type in <code>T</code>'s type set.
 </p>
@@ -2276,22 +2145,13 @@
 	<li>The scope of an identifier denoting a method receiver, function parameter,
 	    or result variable is the function body.</li>
 
-<<<<<<< HEAD
-	<li>The scope of an identifier denoting a type parameter of a generic function
-=======
 	<li>The scope of an identifier denoting a type parameter of a function
->>>>>>> ea7850ba
 	    or declared by a method receiver is the function body and all parameter lists of the
 	    function.
 	</li>
 
-<<<<<<< HEAD
-	<li>The scope of an identifier denoting a type parameter of a generic type
-	    begins after the name of the generic type and ends at the end
-=======
 	<li>The scope of an identifier denoting a type parameter of a type
 	    begins after the name of the type and ends at the end
->>>>>>> ea7850ba
 	    of the TypeSpec.</li>
 
 	<li>The scope of a constant or variable identifier declared
@@ -2638,11 +2498,7 @@
 </pre>
 
 <p>
-<<<<<<< HEAD
-If the type definition specifies <a href="#Type_parameter_lists">type parameters</a>,
-=======
 If the type definition specifies <a href="#Type_parameter_declarations">type parameters</a>,
->>>>>>> ea7850ba
 the type name denotes a <i>generic type</i>.
 Generic types must be <a href="#Instantiations">instantiated</a> when they
 are used.
@@ -2668,13 +2524,8 @@
 </pre>
 
 <p>
-<<<<<<< HEAD
-A generic type may also have methods associated with it. In this case,
-the method receivers must declare the same number of type parameters as
-=======
 A generic type may also have <a href="#Method_declarations">methods</a> associated with it.
 In this case, the method receivers must declare the same number of type parameters as
->>>>>>> ea7850ba
 present in the generic type definition.
 </p>
 
@@ -2722,14 +2573,8 @@
 
 <p>
 A parsing ambiguity arises when the type parameter list for a generic type
-<<<<<<< HEAD
-declares a single type parameter with a type constraint of the form <code>*C</code>
-or <code>(C)</code> where <code>C</code> is not a (possibly parenthesized)
-<a href="#Types">type literal</a>:
-=======
 declares a single type parameter <code>P</code> with a constraint <code>C</code>
 such that the text <code>P C</code> forms a valid expression:
->>>>>>> ea7850ba
 </p>
 
 <pre>
@@ -2757,14 +2602,11 @@
 with a generic type.
 </p>
 
-<<<<<<< HEAD
-=======
 <!--
 This section needs to explain if and what kind of cycles are permitted
 using type parameters in a type parameter list.
 -->
 
->>>>>>> ea7850ba
 <h4 id="Type_constraints">Type constraints</h4>
 
 <p>
@@ -2781,8 +2623,6 @@
 If the constraint is an interface literal of the form <code>interface{E}</code> where
 <code>E</code> is an embedded type element (not a method), in a type parameter list
 the enclosing <code>interface{ … }</code> may be omitted for convenience:
-<<<<<<< HEAD
-=======
 </p>
 
 <pre>
@@ -2822,7 +2662,6 @@
 <a href="#Comparison_operators">compared</a>
 (possibly causing a run-time panic) they do not implement
 <code>comparable</code>.
->>>>>>> ea7850ba
 </p>
 
 <pre>
@@ -2834,50 +2673,6 @@
 interface{ ~int | ~[]byte }  // type parameter only: does not implement comparable (not all types in the type set are comparable)
 </pre>
 
-<<<<<<< HEAD
-<!--
-We should be able to simplify the rules for comparable or delegate some of them
-elsewhere since we have a section that clearly defines how interfaces implement
-other interfaces based on their type sets. But this should get us going for now.
--->
-
-<p>
-The <a href="#Predeclared_identifiers">predeclared</a>
-<a href="#Interface_types">interface type</a> <code>comparable</code>
-denotes the set of all concrete (non-interface) types that are
-<a href="#Comparison_operators">comparable</a>. Specifically,
-a type <code>T</code> implements <code>comparable</code> if:
-</p>
-
-<ul>
-<li>
-	<code>T</code> is not an interface type and <code>T</code> supports the operations
-	<code>==</code> and <code>!=</code>; or
-</li>
-<li>
-	<code>T</code> is an interface type and each type in <code>T</code>'s
-	<a href="#Interface_types">type set</a> implements <code>comparable</code>.
-</li>
-</ul>
-
-<p>
-Even though interfaces that are not type parameters can be
-<a href="#Comparison_operators">compared</a>
-(possibly causing a run-time panic) they do not implement
-<code>comparable</code>.
-</p>
-
-<pre>
-int                          // implements comparable
-[]byte                       // does not implement comparable (slices cannot be compared)
-interface{}                  // does not implement comparable (see above)
-interface{ ~int | ~string }  // type parameter only: implements comparable
-interface{ comparable }      // type parameter only: implements comparable
-interface{ ~int | ~[]byte }  // type parameter only: does not implement comparable (not all types in the type set are comparable)
-</pre>
-
-=======
->>>>>>> ea7850ba
 <p>
 The <code>comparable</code> interface and interfaces that (directly or indirectly) embed
 <code>comparable</code> may only be used as type constraints. They cannot be the types of
@@ -3027,17 +2822,10 @@
 </pre>
 
 <p>
-<<<<<<< HEAD
-If the function declaration specifies <a href="#Type_parameter_lists">type parameters</a>,
-the function name denotes a <i>generic function</i>.
-Generic functions must be <a href="#Instantiations">instantiated</a> when they
-are used.
-=======
 If the function declaration specifies <a href="#Type_parameter_declarations">type parameters</a>,
 the function name denotes a <i>generic function</i>.
 A generic function must be <a href="#Instantiations">instantiated</a> before it can be
 called or used as a value.
->>>>>>> ea7850ba
 </p>
 
 <pre>
@@ -3182,8 +2970,6 @@
 operand only on the left-hand side of an <a href="#Assignments">assignment</a>.
 </p>
 
-<<<<<<< HEAD
-=======
 <p>
 Implementation restriction: A compiler need not report an error if an operand's
 type is a <a href="#Type_parameter_declarations">type parameter</a> with an empty
@@ -3192,7 +2978,6 @@
 to an error at the instantiation site.
 </p>
 
->>>>>>> ea7850ba
 <h3 id="Qualified_identifiers">Qualified identifiers</h3>
 
 <p>
@@ -3499,10 +3284,6 @@
 
 <h3 id="Selectors">Selectors</h3>
 
-<p><b>
-[This section is missing rules for x.f where x's type is a type parameter and f is a field.]
-</b></p>
-
 <p>
 For a <a href="#Primary_expressions">primary expression</a> <code>x</code>
 that is not a <a href="#Package_clause">package name</a>, the
@@ -3972,16 +3753,9 @@
 </ul>
 
 <p>
-<<<<<<< HEAD
-For <code>a</code> of <a href="#Type_parameter_lists">type parameter type</a> <code>P</code>:
+For <code>a</code> of <a href="#Type_parameter_declarations">type parameter type</a> <code>P</code>:
 </p>
 <ul>
-	<li><code>P</code> must have <a href="#Specific_types">specific types</a>.</li>
-=======
-For <code>a</code> of <a href="#Type_parameter_declarations">type parameter type</a> <code>P</code>:
-</p>
-<ul>
->>>>>>> ea7850ba
 	<li>The index expression <code>a[x]</code> must be valid for values
 	    of all types in <code>P</code>'s type set.</li>
 	<li>The element types of all types in <code>P</code>'s type set must be identical.
@@ -4172,11 +3946,7 @@
 
 <p>
 For an expression <code>x</code> of <a href="#Interface_types">interface type</a>,
-<<<<<<< HEAD
-but not a <a href="#Type_parameter_lists">type parameter</a>, and a type <code>T</code>,
-=======
 but not a <a href="#Type_parameter_declarations">type parameter</a>, and a type <code>T</code>,
->>>>>>> ea7850ba
 the primary expression
 </p>
 
@@ -4423,40 +4193,12 @@
 </pre>
 
 <p>
-<<<<<<< HEAD
-Type arguments may be provided explicitly, or they may be partially or completely
-<a href="#Type_inference">inferred</a>.
-A partially provided type argument list cannot be empty; there must be at least the
-first argument.
-</p>
-
-<pre>
-type T[P1 ~int, P2 ~[]P1] struct{ … }
-
-T[]            // illegal: at least the first type argument must be present, even if it could be inferred
-T[int]         // argument for P1 explicitly provided, argument for P2 inferred
-T[int, []int]  // both arguments explicitly provided
-</pre>
-
-<p>
-A partial type argument list specifies a prefix of the full list of type arguments, leaving
-the remaining arguments to be inferred. Loosely speaking, type arguments may be omitted from
-"right to left".
-</p>
-
-<p>
-Generic types, and generic functions that are not <a href="#Calls">called</a>,
-require a type argument list for instantiation; if the list is partial, all
-remaining type arguments must be inferrable.
-Calls to generic functions may provide a (possibly partial) type
-=======
 For a generic function, type arguments may be provided explicitly, or they
 may be partially or completely <a href="#Type_inference">inferred</a>.
 A generic function that is is <i>not</i> <a href="#Calls">called</a> requires a
 type argument list for instantiation; if the list is partial, all
 remaining type arguments must be inferrable.
 A generic function that is called may provide a (possibly partial) type
->>>>>>> ea7850ba
 argument list, or may omit it entirely if the omitted type arguments are
 inferrable from the ordinary (non-type) function arguments.
 </p>
@@ -5025,14 +4767,8 @@
 </pre>
 
 <p>
-<<<<<<< HEAD
-Excluding shifts, if the operand type is a <a href="#Type_parameter_lists">type parameter</a>,
-it must have <a href="#Specific_types">specific types</a>, and the operator must
-apply to each specific type.
-=======
 If the operand type is a <a href="#Type_parameter_declarations">type parameter</a>,
 the operator must apply to each type in that type set.
->>>>>>> ea7850ba
 The operands are represented as values of the type argument that the type parameter
 is <a href="#Instantiations">instantiated</a> with, and the operation is computed
 with the precision of that type argument. For example, given the function:
@@ -5055,14 +4791,6 @@
 respectively, depending on the type argument for <code>F</code>.
 </p>
 
-<<<<<<< HEAD
-<p>
-For shifts, the <a href="#Core_types">core type</a> of both operands must be
-an integer.
-</p>
-
-=======
->>>>>>> ea7850ba
 <h4 id="Integer_operators">Integer operators</h4>
 
 <p>
@@ -5488,11 +5216,7 @@
 </p>
 
 <p>
-<<<<<<< HEAD
-Converting a constant to a type that is not a <a href="#Type_parameter_lists">type parameter</a>
-=======
 Converting a constant to a type that is not a <a href="#Type_parameter_declarations">type parameter</a>
->>>>>>> ea7850ba
 yields a typed constant.
 </p>
 
@@ -5547,11 +5271,7 @@
 	<li>
 	ignoring struct tags (see below),
 	<code>x</code>'s type and <code>T</code> are not
-<<<<<<< HEAD
-	<a href="#Type_parameter_lists">type parameters</a> but have
-=======
 	<a href="#Type_parameter_declarations">type parameters</a> but have
->>>>>>> ea7850ba
 	<a href="#Type_identity">identical</a> <a href="#Types">underlying types</a>.
 	</li>
 	<li>
@@ -5583,11 +5303,7 @@
 
 <p>
 Additionally, if <code>T</code> or <code>x</code>'s type <code>V</code> are type
-<<<<<<< HEAD
-parameters with <a href="#Specific_types">specific types</a>, <code>x</code>
-=======
 parameters, <code>x</code>
->>>>>>> ea7850ba
 can also be converted to type <code>T</code> if one of the following conditions applies:
 </p>
 
@@ -6474,11 +6190,7 @@
 Cases then match actual types <code>T</code> against the dynamic type of the
 expression <code>x</code>. As with type assertions, <code>x</code> must be of
 <a href="#Interface_types">interface type</a>, but not a
-<<<<<<< HEAD
-<a href="#Type_parameter_lists">type parameter</a>, and each non-interface type
-=======
 <a href="#Type_parameter_declarations">type parameter</a>, and each non-interface type
->>>>>>> ea7850ba
 <code>T</code> listed in a case must implement the type of <code>x</code>.
 The types listed in the cases of a type switch must all be
 <a href="#Type_identity">different</a>.
@@ -6560,11 +6272,7 @@
 </pre>
 
 <p>
-<<<<<<< HEAD
-A <a href="#Type_parameter_lists">type parameter</a> or a <a href="#Type_declarations">generic type</a>
-=======
 A <a href="#Type_parameter_declarations">type parameter</a> or a <a href="#Type_declarations">generic type</a>
->>>>>>> ea7850ba
 may be used as a type in a case. If upon <a href="#Instantiations">instantiation</a> that type turns
 out to duplicate another entry in the switch, the first matching case is chosen.
 </p>
@@ -7305,12 +7013,7 @@
 </pre>
 
 <p>
-<<<<<<< HEAD
-If the argument type is a <a href="#Type_parameter_lists">type parameter</a> <code>P</code>,
-<code>P</code> must have <a href="#Specific_types">specific types</a>, and
-=======
 If the argument type is a <a href="#Type_parameter_declarations">type parameter</a> <code>P</code>,
->>>>>>> ea7850ba
 the call <code>len(e)</code> (or <code>cap(e)</code> respectively) must be valid for
 each type in <code>P</code>'s type set.
 The result is the length (or capacity, respectively) of the argument whose type
@@ -7413,14 +7116,9 @@
 
 
 <p>
-<<<<<<< HEAD
-Each of the size arguments <code>n</code> and <code>m</code> must be of <a href="#Numeric_types">integer type</a>
-or an untyped <a href="#Constants">constant</a>.
-=======
 Each of the size arguments <code>n</code> and <code>m</code> must be of <a href="#Numeric_types">integer type</a>,
 have a <a href="#Interface_types">type set</a> containing only integer types,
 or be an untyped <a href="#Constants">constant</a>.
->>>>>>> ea7850ba
 A constant size argument must be non-negative and <a href="#Representability">representable</a>
 by a value of type <code>int</code>; if it is an untyped constant it is given type <code>int</code>.
 If both <code>n</code> and <code>m</code> are provided and are constant, then
@@ -7457,15 +7155,9 @@
 <p>
 The <a href="#Function_types">variadic</a> function <code>append</code>
 appends zero or more values <code>x</code> to a slice <code>s</code>
-<<<<<<< HEAD
-and returns the resulting slice.
-The <a href="#Core_types">core type</a> of <code>s</code> must be a slice
-of the form <code>[]E</code>.
-=======
 and returns the resulting slice of the same type as <code>s</code>.
 The <a href="#Core_types">core type</a> of <code>s</code> must be a slice
 of type <code>[]E</code>.
->>>>>>> ea7850ba
 The values <code>x</code> are passed to a parameter of type <code>...E</code>
 and the respective <a href="#Passing_arguments_to_..._parameters">parameter
 passing rules</a> apply.
@@ -7475,11 +7167,7 @@
 </p>
 
 <pre class="grammar">
-<<<<<<< HEAD
-append(s S, x ...E) S  // E is the element type of the core type of S
-=======
 append(s S, x ...E) S  // core type of S is []E
->>>>>>> ea7850ba
 </pre>
 
 <p>
@@ -7549,14 +7237,8 @@
 </pre>
 
 <p>
-<<<<<<< HEAD
-If the type of <code>m</code> is a <a href="#Type_parameter_lists">type parameter</a>,
-it must have <a href="#Specific_types">specific types</a>, all specific types
-must be maps, and they must all have identical key types.
-=======
 If the type of <code>m</code> is a <a href="#Type_parameter_declarations">type parameter</a>,
 all types in that type set must be maps, and they must all have identical key types.
->>>>>>> ea7850ba
 </p>
 
 <p>
@@ -7566,10 +7248,6 @@
 
 
 <h3 id="Complex_numbers">Manipulating complex numbers</h3>
-
-<p><b>
-[We don't support generic arguments for these built-ins for Go 1.18.]
-</b></p>
 
 <p>
 Three functions assemble and disassemble complex numbers.
