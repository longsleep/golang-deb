--- conflicted
+++ resolved
@@ -1,11 +1,6 @@
 <!--{
-<<<<<<< HEAD
-	"Title": "The Go Programming Language Specification - Go 1.18 Draft (incomplete)",
-	"Subtitle": "Version of Jan 28, 2022",
-=======
 	"Title": "The Go Programming Language Specification - Go 1.18 Draft",
 	"Subtitle": "Version of Feb 14, 2022",
->>>>>>> 1336a97c
 	"Path": "/ref/spec"
 }-->
 
@@ -1485,17 +1480,10 @@
 
 <p>
 Implementation restriction:
-<<<<<<< HEAD
-A union with more than one term cannot contain interface types
-with non-empty <a href="#Method_sets">method sets</a> or which
-are or embed the <a href="#Predeclared_identifiers">predeclared identifier</a>
-<code>comparable</code>.
-=======
 A union with more than one term cannot contain the
 <a href="#Predeclared_identifiers">predeclared identifier</a> <code>comparable</code>
 or interfaces that specify methods, or embed <code>comparable</code> or interfaces
 that specify methods.
->>>>>>> 1336a97c
 </p>
 
 <p>
@@ -2108,74 +2096,6 @@
 <h3 id="Method_sets">Method sets</h3>
 
 <p>
-<<<<<<< HEAD
-More precisely, for a given interface, the set of specific types corresponds to
-the set 𝑅 of representative types of the interface, if 𝑅 is non-empty and finite.
-Otherwise, if 𝑅 is empty or infinite, the interface has <i>no specific types</i>.
-</p>
-
-<p>
-For a given interface, type element or type term, the set 𝑅 of representative types is defined as follows:
-</p>
-
-<ul>
-	<li>For an interface with no type elements, 𝑅 is the (infinite) set of all types.
-	</li>
-
-	<li>For an interface with type elements,
-		𝑅 is the intersection of the representative types of its type elements.
-	</li>
-
-	<li>For a non-interface type term <code>T</code> or a term of the form <code>~T</code>,
-		𝑅 is the set consisting of the type <code>T</code>.
-	</li>
-
-	<li>For a <i>union</i> of terms
-		<code>t<sub>1</sub>|t<sub>2</sub>|…|t<sub>n</sub></code>,
-		𝑅 is the union of the representative types of the terms.
-	</li>
-</ul>
-
-<p>
-An interface may have specific types even if its <a href="#Interface_types">type set</a>
-is empty.
-</p>
-
-<p>
-Examples of interfaces with their specific types:
-</p>
-
-<pre>
-type Celsius float32
-type Kelvin  float32
-
-interface{}                    // no specific types
-interface{ int }               // int
-interface{ ~string }           // string
-interface{ int|~string }       // int, string
-interface{ Celsius|Kelvin }    // Celsius, Kelvin
-interface{ float64|any }       // no specific types (union is all types)
-interface{ int; m() }          // int (but type set is empty because int has no method m)
-interface{ ~int; m() }         // int (but type set is infinite because many integer types have a method m)
-interface{ int; any }          // int
-interface{ int; string }       // no specific types (intersection is empty)
-</pre>
-
-<p>
-An interface <code>T</code> is called <i>structural</i> if one of the following
-conditions is satisfied:
-</p>
-
-<ol>
-<li>
-There is a single type <code>U</code> which is the <a href="#Underlying_types">underlying type</a>
-of all types in the <a href="#Interface_types">type set</a> of <code>T</code>; or
-</li>
-<li>
-the type set of <code>T</code> contains only <a href="#Channel_types">channel types</a>
-with identical element type <code>E</code>, and all directional channels have the same
-direction.
-=======
 The <i>method set</i> of a type determines the methods that can be
 <a href="#Calls">called</a> on an <a href="#Operands">operand</a> of that type.
 Every type has a (possibly empty) method set associated with it:
@@ -2184,7 +2104,6 @@
 <ul>
 <li>The method set of a <a href="#Type_definitions">defined type</a> <code>T</code> consists of all
 <a href="#Method_declarations">methods</a> declared with receiver type <code>T</code>.
->>>>>>> 1336a97c
 </li>
 
 <li>
@@ -3119,11 +3038,7 @@
 </pre>
 
 <p>
-<<<<<<< HEAD
-An operand name denoting a <a href="#Function_declarations">type-parameterized function</a>
-=======
 An operand name denoting a <a href="#Function_declarations">generic function</a>
->>>>>>> 1336a97c
 may be followed by a list of <a href="#Instantiations">type arguments</a>; the
 resulting operand is an <a href="#Instantiations">instantiated</a> function.
 </p>
@@ -4319,11 +4234,7 @@
 <h3 id="Instantiations">Instantiations</h3>
 
 <p>
-<<<<<<< HEAD
-A parameterized function or type is <i>instantiated</i> by substituting <i>type arguments</i>
-=======
 A generic function or type is <i>instantiated</i> by substituting <i>type arguments</i>
->>>>>>> 1336a97c
 for the type parameters.
 Instantiation proceeds in two phases:
 </p>
@@ -4403,12 +4314,8 @@
 Each step attempts to use known information to infer additional type arguments.
 Type inference stops as soon as all type arguments are known.
 After type inference is complete, it is still necessary to substitute all type arguments
-<<<<<<< HEAD
-for type parameters and verify that each type argument implements the relevant constraint;
-=======
 for type parameters and verify that each type argument
 <a href="#Implementing_an_interface">implements</a> the relevant constraint;
->>>>>>> 1336a97c
 it is possible for an inferred type argument to fail to implement a constraint, in which
 case instantiation fails.
 </p>
@@ -4462,11 +4369,7 @@
 If an inference step fails, or if <i>M</i> is still missing type arguments after the last step, type inference fails.
 </p>
 
-<<<<<<< HEAD
-<h4 id="Type_unification">Type unification</h3>
-=======
 <h4 id="Type_unification">Type unification</h4>
->>>>>>> 1336a97c
 
 <p>
 Type inference is based on <i>type unification</i>. A single unification step
@@ -4543,11 +4446,7 @@
 the substitution map.
 </p>
 
-<<<<<<< HEAD
-<h4 id="Function_argument_type_inference">Function argument type inference</h3>
-=======
 <h4 id="Function_argument_type_inference">Function argument type inference</h4>
->>>>>>> 1336a97c
 
 <!-- In this section and the section on constraint type inference we start with examples
 rather than have the examples follow the rules as is customary elsewhere in spec.
@@ -4563,11 +4462,7 @@
 </p>
 
 <p>
-<<<<<<< HEAD
-For instance, given the type-parameterized function
-=======
 For instance, given the generic function
->>>>>>> 1336a97c
 </p>
 
 <pre>
@@ -4645,15 +4540,12 @@
 </ol>
 
 <p>
-<<<<<<< HEAD
-=======
 While unification is successful, processing of each list continues until all list elements
 are considered, even if all type arguments are inferred before the last list element has
 been processed.
 </p>
 
 <p>
->>>>>>> 1336a97c
 Example:
 </p>
 
@@ -4666,24 +4558,6 @@
 min(1.0, 2)    // illegal: default type float64 (for 1.0) doesn't match default type int (for 2)
 </pre>
 
-<<<<<<< HEAD
-<h4 id="Constraint_type_inference">Constraint type inference</h3>
-
-<!--
-	The next paragraph needs to be updated for the new definition of structural type:
-	The structural type of an interface is the single underlying type of its type set,
-	if it exists. But for constraint type inference, if the type set consists of exactly
-	one type, we want to use that one type (which may be a defined type, different from
-	its underlying == structural type).
--->
-
-<p>
-Constraint type inference infers type arguments from already known
-type arguments by considering <a href="#Structure_of_interfaces">structural type constraints</a>:
-if the structural type <code>T</code> of a structural constraint is parameterized,
-<a href="#Type_unification">unifying</a> a known type argument with <code>T</code> may
-infer type arguments for other type parameters used by the structural type.
-=======
 <p>
 In the example <code>min(1.0, 2)</code>, processing the function argument <code>1.0</code>
 yields the substitution map entry <code>T</code> &RightArrow; <code>float64</code>. Because
@@ -4701,7 +4575,6 @@
 may infer additional type arguments, either the type argument for <code>P</code>,
 or if that is already known, possibly the type arguments for type parameters
 used in <code>C</code>.
->>>>>>> 1336a97c
 </p>
 
 <p>
@@ -4715,13 +4588,8 @@
 
 <p>
 Constraint type inference can deduce the type of <code>Elem</code> from the type argument
-<<<<<<< HEAD
-for <code>List</code> because <code>Elem</code> is a type parameter in the structural constraint
-<code>~[]Elem</code> for <code>List</code>.
-=======
 for <code>List</code> because <code>Elem</code> is a type parameter in the core type
 <code>[]Elem</code> of <code>List</code>.
->>>>>>> 1336a97c
 If the type argument is <code>Bytes</code>:
 </p>
 
@@ -4730,11 +4598,7 @@
 </pre>
 
 <p>
-<<<<<<< HEAD
-unifying the underlying type of <code>Bytes</code> with the structural constraint means
-=======
 unifying the underlying type of <code>Bytes</code> with the core type means
->>>>>>> 1336a97c
 unifying <code>[]byte</code> with <code>[]Elem</code>. That unification succeeds and yields
 the <a href="#Type_unification">substitution map</a> entry
 <code>Elem</code> &RightArrow; <code>byte</code>.
@@ -4743,8 +4607,6 @@
 </p>
 
 <p>
-<<<<<<< HEAD
-=======
 Using the core type of a constraint may lose some information: In the (unlikely) case that
 the constraint's type set contains a single <a href="#Type_definitions">defined type</a>
 <code>N</code>, the corresponding core type is <code>N</code>'s underlying type rather than
@@ -4756,20 +4618,14 @@
 </p>
 
 <p>
->>>>>>> 1336a97c
 Generally, constraint type inference proceeds in two phases: Starting with a given
 substitution map <i>M</i>
 </p>
 
 <ol>
 <li>
-<<<<<<< HEAD
-For all type parameters with a structural constraint, unify the type parameter with the structural
-type of its constraint. If any unification fails, constraint type inference fails.
-=======
 For all type parameters with an adjusted core type, unify the type parameter with that
 type. If any unification fails, constraint type inference fails.
->>>>>>> 1336a97c
 </li>
 
 <li>
@@ -4804,11 +4660,7 @@
 
 <p>
 In the first phase, the type parameters <code>B</code> and <code>C</code> are unified
-<<<<<<< HEAD
-with the structural type of their respective constraints. This adds the entries
-=======
 with the core type of their respective constraints. This adds the entries
->>>>>>> 1336a97c
 <code>B</code> &RightArrow; <code>[]C</code> and <code>C</code> &RightArrow; <code>*A</code>
 to <i>M</i>.
 
@@ -4988,8 +4840,6 @@
 &gt;&gt;   right shift            integer &gt;&gt; integer &gt;= 0
 </pre>
 
-<<<<<<< HEAD
-=======
 <p>
 Excluding shifts, if the operand type is a <a href="#Type_parameter_lists">type parameter</a>,
 it must have <a href="#Specific_types">specific types</a>, and the operator must
@@ -5021,7 +4871,6 @@
 an integer.
 </p>
 
->>>>>>> 1336a97c
 <h4 id="Integer_operators">Integer operators</h4>
 
 <p>
