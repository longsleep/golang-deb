--- conflicted
+++ resolved
@@ -130,14 +130,11 @@
       The Go compiler cannot currently handle type declarations inside generic functions
       or methods. We hope to provide support for this feature in Go 1.19.
     </li>
-<<<<<<< HEAD
-=======
     <li><!-- https://golang.org/issue/50937 -->
       The Go compiler currently does not accept arguments of type parameter type with
       the predeclared functions <code>real</code>, <code>imag</code>, and <code>complex</code>.
       We hope to remove this restriction in Go 1.19.
     </li>
->>>>>>> 1336a97c
     <li><!-- https://golang.org/issue/49030 -->
       Embedding a type parameter, or a pointer to a type parameter, as
       an unnamed field in a struct type is not permitted. Similarly
@@ -335,11 +332,7 @@
   option <code>-fsanitize=address</code>).
 </p>
 
-<<<<<<< HEAD
-<p><!-- https://golang.org/issue/47738 -->
-=======
 <p><!-- https://golang.org/issue/47738, CL 344572 -->
->>>>>>> 1336a97c
   The <code>go</code> <code>mod</code> <code>tidy</code> command now retains
   additional checksums in the <code>go.sum</code> file for modules whose source
   code is needed to verify that each imported package is provided by only one
@@ -352,13 +345,8 @@
 <p><!-- https://golang.org/issue/45713 -->
   The <code>go</code> command now supports a "Workspace" mode. If a
   <code>go.work</code> file is found in the working directory or a
-<<<<<<< HEAD
-  parent directory, or one is specified using the <code>-workfile</code>
-  flag, it will put the <code>go</code> command into workspace mode.
-=======
   parent directory, or one is specified using the <code>GOWORK</code>
   environment variable, it will put the <code>go</code> command into workspace mode.
->>>>>>> 1336a97c
   In workspace mode, the <code>go.work</code> file will be used to
   determine the set of main modules used as the roots for module
   resolution, instead of using the normally-found <code>go.mod</code>
@@ -388,13 +376,10 @@
   </ul>
 </p>
 
-<<<<<<< HEAD
-=======
 <p><!-- CL 240611 -->
   TODO: <a href="https://golang.org/cl/240611">https://golang.org/cl/240611</a>: 240611: cmd/fix: add buildtag fix
 </p>
 
->>>>>>> 1336a97c
 <h3 id="gofmt"><code>gofmt</code></h3>
 
 <p><!-- https://golang.org/issue/43566 -->
@@ -532,18 +517,6 @@
 </p>
 
 <h2 id="library">Core library</h2>
-
-<h3 id="debug/buildinfo">New <code>debug/buildinfo</code> package</h3>
-
-<p><!-- golang.org/issue/39301 -->
-  The new <a href="/pkg/debug/buildinfo"><code>debug/buildinfo</code></a> package
-  provides access to module versions, version control information, and build
-  flags embedded in executable files built by the <code>go</code> command.
-  The same information is also available via
-  <a href="/pkg/runtime/debug#ReadBuildInfo"><code>runtime/debug.ReadBuildInfo</code></a>
-  for the currently running binary and via <code>go</code>
-  <code>version</code> <code>-m</code> on the command line.
-</p>
 
 <h3 id="debug/buildinfo">New <code>debug/buildinfo</code> package</h3>
 
@@ -614,8 +587,6 @@
   <a href="/pkg/net/#UDPAddrFromAddrPort"><code>UDPAddrFromAddrPort</code></a>,
   <a href="/pkg/net/#TCPAddr.AddrPort"><code>TCPAddr.AddrPort</code></a>,
   <a href="/pkg/net/#UDPAddr.AddrPort"><code>UDPAddr.AddrPort</code></a>.
-<<<<<<< HEAD
-=======
 </p>
 
 <h3 id="tls10">TLS 1.0 and 1.1 disabled by default client-side</h3>
@@ -649,7 +620,6 @@
   This can be temporarily reverted by setting the
   <code>GODEBUG=x509sha1=1</code> environment variable.
   This option will be removed in Go 1.19.
->>>>>>> 1336a97c
 </p>
 
 <h3 id="minor_library_changes">Minor changes to the library</h3>
@@ -743,19 +713,6 @@
   </dd>
 </dl><!-- crypto/tls -->
 
-<<<<<<< HEAD
-<dl id="debug/dwarf"><dt><a href="/pkg/debug/dwarf/">debug/dwarf</a></dt>
-  <dd>
-    <p><!-- CL 380714 -->
-      The <a href="/pkg/debug/dwarf#StructField"><code>StructField</code></a>
-      and <a href="/pkg/debug/dwarf#BasicType"><code>BasicType</code></a>
-      structs both now have a <code>DataBitOffset</code> field, which
-      holds the value of the <code>DW_AT_data_bit_offset</code>
-      attribute if present.
-  </dd>
-</dl>
-
-=======
 <dl id="crypto/x509"><dt><a href="/pkg/crypto/x509">crypto/x509</a></dt>
   <dd>
     <p><!-- CL 353132, CL 353403 -->
@@ -807,7 +764,6 @@
   </dd>
 </dl>
 
->>>>>>> 1336a97c
 <dl id="debug/elf"><dt><a href="/pkg/debug/elf/">debug/elf</a></dt>
   <dd>
     <p><!-- CL 352829 -->
