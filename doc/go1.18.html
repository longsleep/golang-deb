<!--{
	"Title": "Go 1.18 Release Notes",
	"Path":  "/doc/go1.18"
}-->

<!--
NOTE: In this document and others in this directory, the convention is to
set fixed-width phrases with non-fixed-width spaces, as in
<code>hello</code> <code>world</code>.
Do not send CLs removing the interior tags from such phrases.
-->

<style>
  main ul li { margin: 0.5em 0; }
</style>

<h2 id="introduction">DRAFT RELEASE NOTES — Introduction to Go 1.18</h2>

<p>
  <strong>
    Go 1.18 is not yet released. These are work-in-progress
    release notes. Go 1.18 is expected to be released in February 2022.
  </strong>
</p>

<h2 id="language">Changes to the language</h2>

<h3 id="generics">Generics</h3>

<p><!-- https://golang.org/issue/43651, https://golang.org/issue/45346 -->
  Go 1.18 includes an implementation of generic features as described by the
  <a href="https://go.googlesource.com/proposal/+/refs/heads/master/design/43651-type-parameters.md">Type
    Parameters Proposal</a>.
  This includes major - but fully backward-compatible - changes to the language.
</p>

<p>
  These new language changes required a large amount of new code that
  has not had significant testing in production settings. That will
  only happen as more people write and use generic code. We believe
  that this feature is well implemented and high quality. However,
  unlike most aspects of Go, we can't back up that belief with real
  world experience. Therefore, while we encourage the use of generics
  where it makes sense, please use appropriate caution when deploying
  generic code in production.
</p>

<p>
  The following is a list of the most visible changes. For a more comprehensive overview, see the
  <a href="https://go.googlesource.com/proposal/+/refs/heads/master/design/43651-type-parameters.md">proposal</a>.
  For details see the <a href="/ref/spec">language spec</a>.
</p>

<ul>
  <li>
    The syntax for
    <a href="/ref/spec#Function_declarations">function</a> and
    <a href="/ref/spec#Type_declarations">type declarations</a>
    now accepts
    <a href="/ref/spec#Type_parameters">type parameters</a>.
  </li>
  <li>
    Parameterized functions and types can be instantiated by following them with a list of
    type arguments in square brackets.
  </li>
  <li>
    The new token <code>~</code> has been added to the set of
    <a href="/ref/spec#Operators_and_punctuation">operators and punctuation</a>.
  </li>
  <li>
    The syntax for
    <a href="/ref/spec#Interface_types">Interface types</a>
    now permits the embedding of arbitrary types (not just type names of interfaces)
    as well as union and <code>~T</code> type elements. Such interfaces may only be used
    as type constraints.
    An interface now defines a set of types as well as a set of methods.
  </li>
  <li>
    The new
    <a href="/ref/spec#Predeclared_identifiers">predeclared identifier</a>
    <code>any</code> is an alias for the empty interface. It may be used instead of
    <code>interface{}</code>.
  </li>
  <li>
    The new
    <a href="/ref/spec#Predeclared_identifiers">predeclared identifier</a>
    <code>comparable</code> is an interface that denotes the set of all types which can be
    compared using <code>==</code> or <code>!=</code>. It may only be used as (or embedded in)
    a type constraint.
  </li>
</ul>

<p>
  There are three experimental packages using generics that may be
  useful.
  These packages are in x/exp repository; their API is not covered by
  the Go 1 guarantee and may change as we gain more experience with
  generics.
  <dl>
    <dt><a href="https://pkg.go.dev/golang.org/x/exp/constraints"><code>golang.org/x/exp/constraints</code></a></dt>
    <dd>
      <p>
	Constraints that are useful for generic code, such as
	<a href="https://pkg.go.dev/golang.org/x/exp/constraints#Ordered"><code>constraints.Ordered</code></a>.
      </p>
    </dd>

    <dt><a href="https://pkg.go.dev/golang.org/x/exp/slices"><code>golang.org/x/exp/slices</code></a></dt>
    <dd>
      <p>
	A collection of generic functions that operate on slices of
	any element type.
      </p>
    </dd>

    <dt><a href="https://pkg.go.dev/golang.org/x/exp/maps"><code>golang.org/x/exp/maps</code></a></dt>
    <dd>
      <p>
	A collection of generic functions that operate on maps of
	any key or element type.
      </p>
    </dd>
  </dl>
</p>

<p>
  The current generics implementation has the following limitations:
  <ul>
    <li><!-- https://golang.org/issue/47631 -->
      The Go compiler cannot currently handle type declarations inside generic functions
      or methods. We hope to provide support for this feature in Go 1.19.
    </li>
    <li><!-- https://golang.org/issue/50937 -->
      The Go compiler currently does not accept arguments of type parameter type with
      the predeclared functions <code>real</code>, <code>imag</code>, and <code>complex</code>.
      We hope to remove this restriction in Go 1.19.
    </li>
<<<<<<< HEAD
=======
    <li><!-- https://golang.org/issue/51183 -->
      The Go compiler currently only supports calling a method <code>m</code> on a value
      <code>x</code> of type parameter type <code>P</code> if <code>m</code> is explicitly
      declared by <code>P</code>'s constraint interface.
      Similarly, method values <code>x.m</code> and method expressions
      <code>P.m</code> also are only supported if <code>m</code> is explicitly
      declared by <code>P</code>, even though <code>m</code> might be in the method set
      of <code>P</code> by virtue of the fact that all types in <code>P</code> implement
      <code>m</code>. We hope to remove this restriction in Go 1.19.
    </li>
>>>>>>> ea7850ba
    <li><!-- https://golang.org/issue/49030 -->
      Embedding a type parameter, or a pointer to a type parameter, as
      an unnamed field in a struct type is not permitted. Similarly,
      embedding a type parameter in an interface type is not permitted.
      Whether these will ever be permitted is unclear at present.
    </li>
    <li>
      A union element with more than one term may not contain an
      interface type with a non-empty method set. Whether this will
      ever be permitted is unclear at present.
    </li>
  </ul>
</p>

<h3 id="bug_fixes">Bug fixes</h3>

<p>
  The Go 1.18 compiler now correctly reports <code>declared but not used</code> errors
  for variables that are set inside a function literal but are never used. Before Go 1.18,
  the compiler did not report an error in such cases. This fixes long-outstanding compiler
  issue <a href="https://golang.org/issue/8560">#8560</a>. As a result of this change,
  (possibly incorrect) programs may not compile anymore. The necessary fix is
  straightforward: fix the program if it was in fact incorrect, or use the offending
  variable, for instance by assigning it to the blank identifier <code>_</code>.
  Since <code>go vet</code> always pointed out this error, the number of affected
  programs is likely very small.
</p>

<p>
  The Go 1.18 compiler now reports an overflow when passing a rune constant expression
  such as <code>'1' &lt;&lt; 32</code> as an argument to the predeclared functions
  <code>print</code> and <code>println</code>, consistent with the behavior of
  user-defined functions. Before Go 1.18, the compiler did not report an error
  in such cases but silently accepted such constant arguments if they fit into an
  <code>int64</code>. As a result of this change, (possibly incorrect) programs
  may not compile anymore. The necessary fix is straightforward: fix the program if it
  was in fact incorrect, or explicitly convert the offending argument to the correct type.
  Since <code>go vet</code> always pointed out this error, the number of affected
  programs is likely very small.
</p>

<h2 id="ports">Ports</h2>

<h3 id="amd64">AMD64</h3>

<p><!-- CL 349595 -->
  Go 1.18 introduces the new <code>GOAMD64</code> environment variable, which selects at compile time
  a minimum target version of the AMD64 architecture. Allowed values are <code>v1</code>,
  <code>v2</code>, <code>v3</code>, or <code>v4</code>. Each higher level requires,
  and takes advantage of, additional processor features. A detailed
  description can be found
  <a href="https://golang.org/wiki/MinimumRequirements#amd64">here</a>.
</p>
<p>
  The <code>GOAMD64</code> environment variable defaults to <code>v1</code>.
</p>

<h3 id="riscv">RISC-V</h3>

<p><!-- golang.org/issue/47100, CL 334872 -->
  The 64-bit RISC-V architecture on Linux (the <code>linux/riscv64</code> port)
  now supports the <code>c-archive</code> and <code>c-shared</code> build modes.
</p>

<h3 id="linux">Linux</h3>

<p><!-- golang.org/issue/45964 -->
  Go 1.18 requires Linux kernel version 2.6.32 or later.
</p>

<h3 id="windows">Windows</h3>

<p><!-- https://golang.org/issue/49759 -->
  The <code>windows/arm</code> and <code>windows/arm64</code> ports now support
  non-cooperative preemption, bringing that capability to all four Windows
  ports, which should hopefully address subtle bugs encountered when calling
  into Win32 functions that block for extended periods of time.
</p>

<h3 id="ios">iOS</h3>

<p><!-- golang.org/issue/48076, golang.org/issue/49616 -->
  On iOS (the <code>ios/arm64</code> port)
  and iOS simulator running on AMD64-based macOS (the <code>ios/amd64</code> port),
  Go 1.18 now requires iOS 12 or later; support for previous versions has been discontinued.
</p>

<h3 id="freebsd">FreeBSD</h3>

<p>
  Go 1.18 is the last release that is supported on FreeBSD 11.x, which has
  already reached end-of-life. Go 1.19 will require FreeBSD 12.2+ or FreeBSD
  13.0+.
  FreeBSD 13.0+ will require a kernel with the COMPAT_FREEBSD12 option set (this is the default).
</p>

<h2 id="tools">Tools</h2>

<h3 id="fuzzing">Fuzzing</h3>

<p>
  Go 1.18 includes an implementation of fuzzing as described by
  <a href="https://golang.org/issue/44551">the fuzzing proposal</a>.
</p>

<p>
  See the <a href="https://go.dev/doc/fuzz">fuzzing landing page</a> to get
  started.
</p>

<p>
  Please be aware that fuzzing can consume a lot of memory and may impact your
  machine’s performance while it runs. Also be aware that the fuzzing engine
  writes values that expand test coverage to a fuzz cache directory within
  <code>$GOCACHE/fuzz</code> while it runs. There is currently no limit to the
  number of files or total bytes that may be written to the fuzz cache, so it
  may occupy a large amount of storage (possibly several GBs).
</p>

<h3 id="go-command">Go command</h3>

<h4 id="go-get"><code>go</code> <code>get</code></h4>

<p><!-- golang.org/issue/43684 -->
  <code>go</code> <code>get</code> no longer builds or installs packages in
  module-aware mode. <code>go</code> <code>get</code> is now dedicated to
  adjusting dependencies in <code>go.mod</code>. Effectively, the
  <code>-d</code> flag is always enabled. To install the latest version
  of an executable outside the context of the current module, use
  <a href="https://golang.org/ref/mod#go-install"><code>go</code>
  <code>install</code> <code>example.com/cmd@latest</code></a>. Any
  <a href="https://golang.org/ref/mod#version-queries">version query</a>
  may be used instead of <code>latest</code>. This form of <code>go</code>
  <code>install</code> was added in Go 1.16, so projects supporting older
  versions may need to provide install instructions for both <code>go</code>
  <code>install</code> and <code>go</code> <code>get</code>. <code>go</code>
  <code>get</code> now reports an error when used outside a module, since there
  is no <code>go.mod</code> file to update. In GOPATH mode (with
  <code>GO111MODULE=off</code>), <code>go</code> <code>get</code> still builds
  and installs packages, as before.
</p>

<h4 id="go-mod-updates">Automatic <code>go.mod</code> and <code>go.sum</code> updates</h4>

<p><!-- https://go.dev/issue/45551 -->
  The <code>go</code> <code>mod</code> <code>graph</code>,
  <code>go</code> <code>mod</code> <code>vendor</code>,
  <code>go</code> <code>mod</code> <code>verify</code>, and
  <code>go</code> <code>mod</code> <code>why</code> subcommands
  no longer automatically update the <code>go.mod</code> and
  <code>go.sum</code> files.
  (Those files can be updated explicitly using <code>go</code> <code>get</code>,
  <code>go</code> <code>mod</code> <code>tidy</code>, or
  <code>go</code> <code>mod</code> <code>download</code>.)
</p>

<h4 id="go-version"><code>go</code> <code>version</code></h4>

<p><!-- golang.org/issue/37475 -->
  The <code>go</code> command now embeds version control information in
  binaries. It includes the currently checked-out revision, commit time, and a
  flag indicating whether edited or untracked files are present. Version
  control information is embedded if the <code>go</code> command is invoked in
  a directory within a Git, Mercurial, Fossil, or Bazaar repository, and the
  <code>main</code> package and its containing main module are in the same
  repository. This information may be omitted using the flag
  <code>-buildvcs=false</code>.
</p>

<p><!-- golang.org/issue/37475 -->
  Additionally, the <code>go</code> command embeds information about the build,
  including build and tool tags (set with <code>-tags</code>), compiler,
  assembler, and linker flags (like <code>-gcflags</code>), whether cgo was
  enabled, and if it was, the values of the cgo environment variables
  (like <code>CGO_CFLAGS</code>).
  Both VCS and build information may be read together with module
  information using
  <code>go</code> <code>version</code> <code>-m</code> <code>file</code> or
  <code>runtime/debug.ReadBuildInfo</code> (for the currently running binary)
  or the new <a href="#debug/buildinfo"><code>debug/buildinfo</code></a>
  package.
</p>

<p><!-- CL 369977 -->
  The underlying data format of the embedded build information can change with
  new go releases, so an older version of <code>go</code> may not handle the
  build information produced with a newer version of <code>go</code>.
  To read the version information from a binary built with <code>go</code> 1.18,
  use the <code>go</code> <code>version</code> command and the
  <code>debug/buildinfo</code> package from <code>go</code> 1.18+.
</p>

<h4 id="go-mod-download"><code>go</code> <code>mod</code> <code>download</code></h4>

<p><!-- https://golang.org/issue/44435 -->
  If the main module's <code>go.mod</code> file
  specifies <a href="/ref/mod#go-mod-file-go"><code>go</code> <code>1.17</code></a>
  or higher, <code>go</code> <code>mod</code> <code>download</code> without
  arguments now downloads source code for only the modules
  explicitly <a href="/ref/mod#go-mod-file-require">required</a> in the main
  module's <code>go.mod</code> file. (In a <code>go</code> <code>1.17</code> or
  higher module, that set already includes all dependencies needed to build the
  packages and tests in the main module.)
  To also download source code for transitive dependencies, use
  <code>go</code> <code>mod</code> <code>download</code> <code>all</code>.
</p>

<h4 id="go-mod-vendor"><code>go</code> <code>mod</code> <code>vendor</code></h4>

<p><!-- https://golang.org/issue/47327 -->
  The <code>go</code> <code>mod</code> <code>vendor</code> subcommand now
  supports a <code>-o</code> flag to set the output directory.
  (Other <code>go</code> commands still read from the <code>vendor</code>
  directory at the module root when loading packages
  with <code>-mod=vendor</code>, so the main use for this flag is for
  third-party tools that need to collect package source code.)
</p>

<h4 id="go-mod-tidy"><code>go</code> <code>mod</code> <code>tidy</code></h4>

<p><!-- https://golang.org/issue/47738, CL 344572 -->
  The <code>go</code> <code>mod</code> <code>tidy</code> command now retains
  additional checksums in the <code>go.sum</code> file for modules whose source
  code is needed to verify that each imported package is provided by only one
  module in the <a href="/ref/mod#glos-build-list">build list</a>. Because this
  condition is rare and failure to apply it results in a build error, this
  change is <em>not</em> conditioned on the <code>go</code> version in the main
  module's <code>go.mod</code> file.
</p>

<h4 id="go-work"><code>go</code> <code>work</code></h4>

<p><!-- https://golang.org/issue/45713 -->
  The <code>go</code> command now supports a "Workspace" mode. If a
  <code>go.work</code> file is found in the working directory or a
  parent directory, or one is specified using the <code>GOWORK</code>
  environment variable, it will put the <code>go</code> command into workspace mode.
  In workspace mode, the <code>go.work</code> file will be used to
  determine the set of main modules used as the roots for module
  resolution, instead of using the normally-found <code>go.mod</code>
  file to specify the single main module. For more information see the
  <a href="/pkg/cmd/go#hdr-Workspace_maintenance"><code>go work</code></a>
  documentation.
</p>

<h4 id="go-build-asan"><code>go</code> <code>build</code> <code>-asan</code></h4>

<p><!-- CL 298612 -->
  The <code>go</code> <code>build</code> command and related commands
  now support an <code>-asan</code> flag that enables interoperation
  with C (or C++) code compiled with the address sanitizer (C compiler
  option <code>-fsanitize=address</code>).
</p>

<h4 id="go-test"><code>go</code> <code>test</code></h4>

<p><!-- CL 251441 -->
  The <code>go</code> command now supports additional command line
  options for the new <a href="#fuzzing">fuzzing support described
  above</a>:
  <ul>
    <li>
      <code>go test</code> supports
      <code>-fuzz</code>, <code>-fuzztime</code>, and
      <code>-fuzzminimizetime</code> options.
      For documentation on these see
      <a href="/pkg/cmd/go#hdr-Testing_flags"><code>go help testflag</code></a>.
    </li>
    <li>
      <code>go clean</code> supports a <code>-fuzzcache</code>
      option.
      For documentation see
      <a href="/pkg/cmd/go#hdr-Remove_object_files_and_cached_files"><code>go help clean</code></a>.
    </li>
  </ul>
</p>

<<<<<<< HEAD
<p><!-- CL 240611 -->
  TODO: <a href="https://golang.org/cl/240611">https://golang.org/cl/240611</a>: 240611: cmd/fix: add buildtag fix
</p>

<h3 id="gofmt"><code>gofmt</code></h3>
=======
<h4 id="go-build-lines"><code>//go:build</code> lines</h4>

<p><!-- CL 240611 -->
Go 1.17 introduced <code>//go:build</code> lines as a more readable way to write build constraints,
instead of <code>//</code> <code>+build</code> lines.
As of Go 1.17, <code>gofmt</code> adds <code>//go:build</code> lines
to match existing <code>+build</code> lines and keeps them in sync,
while <code>go</code> <code>vet</code> diagnoses when they are out of sync.
</p>

<p>Since the release of Go 1.18 marks the end of support for Go 1.16,
all supported versions of Go now understand <code>//go:build</code> lines.
In Go 1.18, <code>go</code> <code>fix</code> now removes the now-obsolete
<code>//</code> <code>+build</code> lines in modules declaring
<code>go</code> <code>1.17</code> or later in their <code>go.mod</code> files.
</p>

<p>
For more information, see <a href="https://go.dev/design/draft-gobuild">https://go.dev/design/draft-gobuild</a>.
</p>

<h3 id="gofmt">Gofmt</h3>
>>>>>>> ea7850ba

<p><!-- https://golang.org/issue/43566 -->
  <code>gofmt</code> now reads and formats input files concurrently, with a
  memory limit proportional to <code>GOMAXPROCS</code>. On a machine with
  multiple CPUs, <code>gofmt</code> should now be significantly faster.
</p>

<h3 id="vet">Vet</h3>

<h4 id="vet-generics">Updates for Generics</h4>

<p><!-- https://golang.org/issue/48704 -->
	The <code>vet</code> tool is updated to support generic code. In most cases,
	it reports an error in generic code whenever it would report an error in the
	equivalent non-generic code after substituting for type parameters with a
	type from their
	<a href="https://golang.org/ref/spec#Interface_types">type set</a>.

	For example, <code>vet</code> reports a format error in
	<pre>func Print[T ~int|~string](t T) {
	fmt.Printf("%d", t)
}</pre>
	because it would report a format error in the non-generic equivalent of
	<code>Print[string]</code>:
	<pre>func PrintString(x string) {
	fmt.Printf("%d", x)
}</pre>
</p>

<h4 id="vet-precision">Precision improvements for existing checkers</h4>

<p><!-- CL 323589 356830 319689 355730 351553 338529 -->
  The <code>cmd/vet</code> checkers <code>copylock</code>, <code>printf</code>,
  <code>sortslice</code>, <code>testinggoroutine</code>, and <code>tests</code>
  have all had moderate precision improvements to handle additional code patterns.
  This may lead to newly reported errors in existing packages. For example, the
  <code>printf</code> checker now tracks formatting strings created by
  concatenating string constants. So <code>vet</code> will report an error in:
<pre>
  // fmt.Printf formatting directive %d is being passed to Println.
  fmt.Println("%d"+` ≡ x (mod 2)`+"\n", x%2)
</pre>
</p>

<h2 id="runtime">Runtime</h2>

<p><!-- https://golang.org/issue/44167 -->
  The garbage collector now includes non-heap sources of garbage collector work
  (e.g., stack scanning) when determining how frequently to run. As a result,
  garbage collector overhead is more predictable when these sources are
  significant. For most applications these changes will be negligible; however,
  some Go applications may now use less memory and spend more time on garbage
  collection, or vice versa, than before. The intended workaround is to tweak
  <code>GOGC</code> where necessary.
</p>

<p><!-- CL 358675, CL 353975, CL 353974 -->
  The runtime now returns memory to the operating system more efficiently and has
  been tuned to work more aggressively as a result.
</p>

<p><!-- CL 352057, https://golang.org/issue/45728 -->
  Go 1.17 generally improved the formatting of arguments in stack traces,
  but could print inaccurate values for arguments passed in registers.
  This is improved in Go 1.18 by printing a question mark (<code>?</code>)
  after each value that may be inaccurate.
</p>

<h2 id="compiler">Compiler</h2>

<p><!-- https://golang.org/issue/40724 -->
  Go 1.17 <a href="go1.17#compiler">implemented</a> a new way of passing
  function arguments and results using registers instead of the stack
  on 64-bit x86 architecture on selected operating systems.
  Go 1.18 expands the supported platforms to include 64-bit ARM (<code>GOARCH=arm64</code>),
  big- and little-endian 64-bit PowerPC (<code>GOARCH=ppc64</code>, <code>ppc64le</code>),
  as well as 64-bit x86 architecture (<code>GOARCH=amd64</code>)
  on all operating systems.
  On 64-bit ARM and 64-bit PowerPC systems, benchmarking shows
  typical performance improvements of 10% or more.
</p>

<p>
  As <a href="go1.17#compiler">mentioned</a> in the Go 1.17 release notes,
  this change does not affect the functionality of any safe Go code and
  is designed to have no impact on most assembly code. See the
  <a href="go1.17#compiler">Go 1.17 release notes</a> for more details.
</p>

<p><!-- CL 355497, CL 356869 -->
  The compiler now can inline functions that contain range loops or
  labeled for loops.
</p>

<p><!-- CL 298611 -->
  The new <code>-asan</code> compiler option supports the
  new <code>go</code> command <code>-asan</code> option.
</p>

<p><!-- https://golang.org/issue/50954 -->
  Because the compiler's type checker was replaced in its entirety to
  support generics, some error messages now may use different wording
  than before. In some cases, pre-Go 1.18 error messages provided more
  detail or were phrased in a more helpful way.
  We intend to address these cases in Go 1.19.
</p>

<p> <!-- https://github.com/golang/go/issues/49569 -->
  Because of changes in the compiler related to supporting generics, the
  Go 1.18 compile speed can be roughly 15% slower than the Go 1.17 compile speed.
  The execution time of the compiled code is not affected.  We
  intend to improve the speed of the compiler in Go 1.19.
</p>

<h2 id="linker">Linker</h2>

<p>
  The linker emits <a href="https://tailscale.com/blog/go-linker/">far fewer relocations</a>.
  As a result, most codebases will link faster, require less memory to link,
  and generate smaller binaries.
  Tools that process Go binaries should use Go 1.18's <code>debug/gosym</code> package
  to transparently handle both old and new binaries.
</p>

<p><!-- CL 298610 -->
  The new <code>-asan</code> linker option supports the
  new <code>go</code> command <code>-asan</code> option.
</p>

<<<<<<< HEAD
<h2 id="build">Build</h2>

<p><!-- CL 369914, CL 370274 -->
  TODO: <a href="https://golang.org/cl/369914">https://golang.org/cl/369914</a>: for default bootstrap, use Go 1.17 if present, falling back to Go 1.4
=======
<h2 id="bootstrap">Bootstrap</h2>

<p><!-- CL 369914, CL 370274 -->
When building a Go release from source and <code>GOROOT_BOOTSTRAP</code>
is not set, previous versions of Go looked for a Go 1.4 or later bootstrap toolchain
in the directory <code>$HOME/go1.4</code> (<code>%HOMEDRIVE%%HOMEPATH%\go1.4</code> on Windows).
Go now looks first for <code>$HOME/go1.17</code> or <code>$HOME/sdk/go1.17</code>
before falling back to <code>$HOME/go1.4</code>.
We intend for Go 1.19 to require Go 1.17 or later for bootstrap,
and this change should make the transition smoother.
For more details, see <a href="https://go.dev/issue/44505">go.dev/issue/44505</a>.
>>>>>>> ea7850ba
</p>

<h2 id="library">Core library</h2>

<h3 id="debug/buildinfo">New <code>debug/buildinfo</code> package</h3>

<p><!-- golang.org/issue/39301 -->
  The new <a href="/pkg/debug/buildinfo"><code>debug/buildinfo</code></a> package
  provides access to module versions, version control information, and build
  flags embedded in executable files built by the <code>go</code> command.
  The same information is also available via
  <a href="/pkg/runtime/debug#ReadBuildInfo"><code>runtime/debug.ReadBuildInfo</code></a>
  for the currently running binary and via <code>go</code>
  <code>version</code> <code>-m</code> on the command line.
</p>

<h3 id="netip">New <code>net/netip</code> package</h3>

<p>
  The new <a href="/pkg/net/netip/"><code>net/netip</code></a>
  package defines a new IP address type, <a href="/pkg/net/netip/#Addr"><code>Addr</code></a>.
  Compared to the existing
  <a href="/pkg/net/#IP"><code>net.IP</code></a> type, the <code>netip.Addr</code> type takes less
  memory, is immutable, and is comparable so it supports <code>==</code>
  and can be used as a map key.
</p>
<p>
  In addition to <code>Addr</code>, the package defines
  <a href="/pkg/net/netip/#AddrPort"><code>AddrPort</code></a>, representing
  an IP and port, and
  <a href="/pkg/net/netip/#Prefix"><code>Prefix</code></a>, representing
  a network CIDR prefix.
</p>
<p>
  The package also defines several functions to create and examine
  these new types:
  <a href="/pkg/net/netip#AddrFrom4"><code>AddrFrom4</code></a>,
  <a href="/pkg/net/netip#AddrFrom16"><code>AddrFrom16</code></a>,
  <a href="/pkg/net/netip#AddrFromSlice"><code>AddrFromSlice</code></a>,
  <a href="/pkg/net/netip#AddrPortFrom"><code>AddrPortFrom</code></a>,
  <a href="/pkg/net/netip#IPv4Unspecified"><code>IPv4Unspecified</code></a>,
  <a href="/pkg/net/netip#IPv6LinkLocalAllNodes"><code>IPv6LinkLocalAllNodes</code></a>,
  <a href="/pkg/net/netip#IPv6Unspecified"><code>IPv6Unspecified</code></a>,
  <a href="/pkg/net/netip#MustParseAddr"><code>MustParseAddr</code></a>,
  <a href="/pkg/net/netip#MustParseAddrPort"><code>MustParseAddrPort</code></a>,
  <a href="/pkg/net/netip#MustParsePrefix"><code>MustParsePrefix</code></a>,
  <a href="/pkg/net/netip#ParseAddr"><code>ParseAddr</code></a>,
  <a href="/pkg/net/netip#ParseAddrPort"><code>ParseAddrPort</code></a>,
  <a href="/pkg/net/netip#ParsePrefix"><code>ParsePrefix</code></a>,
  <a href="/pkg/net/netip#PrefixFrom"><code>PrefixFrom</code></a>.
</p>
<p>
  The <a href="/pkg/net/"><code>net</code></a> package includes new
  methods that parallel existing methods, but
  return <code>netip.AddrPort</code> instead of the
  heavier-weight <a href="/pkg/net/#IP"><code>net.IP</code></a> or
  <a href="/pkg/net/#UDPAddr"><code>*net.UDPAddr</code></a> types:
  <a href="/pkg/net/#Resolver.LookupNetIP"><code>Resolver.LookupNetIP</code></a>,
  <a href="/pkg/net/#UDPConn.ReadFromUDPAddrPort"><code>UDPConn.ReadFromUDPAddrPort</code></a>,
  <a href="/pkg/net/#UDPConn.ReadMsgUDPAddrPort"><code>UDPConn.ReadMsgUDPAddrPort</code></a>,
  <a href="/pkg/net/#UDPConn.WriteToUDPAddrPort"><code>UDPConn.WriteToUDPAddrPort</code></a>,
  <a href="/pkg/net/#UDPConn.WriteMsgUDPAddrPort"><code>UDPConn.WriteMsgUDPAddrPort</code></a>.
  The new <code>UDPConn</code> methods support allocation-free I/O.
</p>
<p>
  The <code>net</code> package also now includes functions and methods
  to convert between the existing
  <a href="/pkg/net/#TCPAddr"><code>TCPAddr</code></a>/<a href="/pkg/net/#UDPAddr"><code>UDPAddr</code></a>
  types and <code>netip.AddrPort</code>:
  <a href="/pkg/net/#TCPAddrFromAddrPort"><code>TCPAddrFromAddrPort</code></a>,
  <a href="/pkg/net/#UDPAddrFromAddrPort"><code>UDPAddrFromAddrPort</code></a>,
  <a href="/pkg/net/#TCPAddr.AddrPort"><code>TCPAddr.AddrPort</code></a>,
  <a href="/pkg/net/#UDPAddr.AddrPort"><code>UDPAddr.AddrPort</code></a>.
</p>

<h3 id="tls10">TLS 1.0 and 1.1 disabled by default client-side</h3>

<p><!-- CL 359779, golang.org/issue/45428 -->
  If <a href="/pkg/crypto/tls/#Config.MinVersion"><code>Config.MinVersion</code></a>
  is not set, it now defaults to TLS 1.2 for client connections. Any safely
  up-to-date server is expected to support TLS 1.2, and browsers have required
  it since 2020. TLS 1.0 and 1.1 are still supported by setting
  <code>Config.MinVersion</code> to <code>VersionTLS10</code>.
  The server-side default is unchanged at TLS 1.0.
</p>

<p>
  The default can be temporarily reverted to TLS 1.0 by setting the
  <code>GODEBUG=tls10default=1</code> environment variable.
  This option will be removed in Go 1.19.
</p>

<h3 id="sha1">Rejecting SHA-1 certificates</h3>

<p><!-- CL 359777, golang.org/issue/41682 -->
  <code>crypto/x509</code> will now
  reject certificates signed with the SHA-1 hash function. This doesn't
  apply to self-signed root certificates. Practical attacks against SHA-1
  <a href="https://shattered.io/">have been demonstrated since 2017</a> and publicly
  trusted Certificate Authorities have not issued SHA-1 certificates since 2015.
</p>

<p>
  This can be temporarily reverted by setting the
  <code>GODEBUG=x509sha1=1</code> environment variable.
  This option will be removed in Go 1.19.
</p>

<h3 id="minor_library_changes">Minor changes to the library</h3>

<p>
  As always, there are various minor changes and updates to the library,
  made with the Go 1 <a href="/doc/go1compat">promise of compatibility</a>
  in mind.
</p>

<dl id="bufio"><dt><a href="/pkg/bufio/">bufio</a></dt>
  <dd>
    <p><!-- CL 345569 -->
      The new <a href="/pkg/bufio#Writer.AvailableBuffer"><code>Writer.AvailableBuffer</code></a>
      method returns an empty buffer with a possibly non-empty capacity for use
      with append-like APIs. After appending, the buffer can be provided to a
      succeeding <code>Write</code> call and possibly avoid any copying.
    </p>

    <p><!-- CL 345570 -->
      The <a href="/pkg/bufio#Reader.Reset"><code>Reader.Reset</code></a> and
      <a href="/pkg/bufio#Writer.Reset"><code>Writer.Reset</code></a> methods
      now use the default buffer size when called on objects with a
      <code>nil</code> buffer.
    </p>
  </dd>
</dl><!-- bufio -->

<dl id="bytes"><dt><a href="/pkg/bytes/">bytes</a></dt>
  <dd>
    <p><!-- CL 351710 -->
      The new <a href="/pkg/bytes/#Cut"><code>Cut</code></a> function
      slices a <code>[]byte</code> around a separator. It can replace
      and simplify many common uses of
      <a href="/pkg/bytes/#Index"><code>Index</code></a>,
      <a href="/pkg/bytes/#IndexByte"><code>IndexByte</code></a>,
      <a href="/pkg/bytes/#IndexRune"><code>IndexRune</code></a>,
      and <a href="/pkg/bytes/#SplitN"><code>SplitN</code></a>.
    </p>

    <p><!-- CL 323318, CL 332771 -->
      <a href="/pkg/bytes/#Trim"><code>Trim</code></a>, <a href="/pkg/bytes/#TrimLeft"><code>TrimLeft</code></a>,
      and <a href="/pkg/bytes/#TrimRight"><code>TrimRight</code></a> are now allocation free and, especially for
      small ASCII cutsets, up to 10 times faster.
    </p>

    <p><!-- CL 359485 -->
      The <a href="/pkg/bytes/#Title"><code>Title</code></a> function is now deprecated. It doesn't
      handle Unicode punctuation and language-specific capitalization rules, and is superseded by the
      <a href="https://golang.org/x/text/cases">golang.org/x/text/cases</a> package.
    </p>
  </dd>
</dl><!-- bytes -->

<dl id="crypto/elliptic"><dt><a href="/pkg/crypto/elliptic/">crypto/elliptic</a></dt>
  <dd>
    <p><!-- CL 320071, CL 320072, CL 320074, CL 361402, CL 360014 -->
      The <a href="/pkg/crypto/elliptic#P224"><code>P224</code></a>,
      <a href="/pkg/crypto/elliptic#P384"><code>P384</code></a>, and
      <a href="/pkg/crypto/elliptic#P521"><code>P521</code></a> curve
      implementations are now all backed by code generated by the
      <a href="https://github.com/mmcloughlin/addchain">addchain</a> and
      <a href="https://github.com/mit-plv/fiat-crypto">fiat-crypto</a>
      projects, the latter of which is based on a formally-verified model
      of the arithmetic operations. They now use safer complete formulas
      and internal APIs. P-224 and P-384 are now approximately four times
      faster. All specific curve implementations are now constant-time.
    </p>

    <p>
      Operating on invalid curve points (those for which the
      <code>IsOnCurve</code> method returns false, and which are never returned
      by <a href="/pkg/crypto/elliptic#Unmarshal"><code>Unmarshal</code></a> or
      a <code>Curve</code> method operating on a valid point) has always been
      undefined behavior, can lead to key recovery attacks, and is now
      unsupported by the new backend. If an invalid point is supplied to a
      <code>P224</code>, <code>P384</code>, or <code>P521</code> method, that
      method will now return a random point. The behavior might change to an
      explicit panic in a future release.
    </p>
  </dd>
</dl><!-- crypto/elliptic -->

<dl id="crypto/tls"><dt><a href="/pkg/crypto/tls/">crypto/tls</a></dt>
  <dd>
    <p><!-- CL 325250 -->
      The new <a href="/pkg/crypto/tls/#Conn.NetConn"><code>Conn.NetConn</code></a>
      method allows access to the underlying
      <a href="/pkg/net#Conn"><code>net.Conn</code></a>.
    </p>
  </dd>
</dl><!-- crypto/tls -->

<dl id="crypto/x509"><dt><a href="/pkg/crypto/x509">crypto/x509</a></dt>
  <dd>
    <p><!-- CL 353132, CL 353403 -->
      <a href="/pkg/crypto/x509/#Certificate.Verify"><code>Certificate.Verify</code></a>
      now uses platform APIs to verify certificate validity on macOS and iOS when it
      is called with a nil
      <a href="/pkg/crypto/x509/#VerifyOpts.Roots"><code>VerifyOpts.Roots</code></a>
      or when using the root pool returned from
      <a href="/pkg/crypto/x509/#SystemCertPool"><code>SystemCertPool</code></a>.
    </p>

    <p><!-- CL 353589 -->
      <a href="/pkg/crypto/x509/#SystemCertPool"><code>SystemCertPool</code></a>
      is now available on Windows.
    </p>

    <p>
      On Windows, macOS, and iOS, when a
      <a href="/pkg/crypto/x509/#CertPool"><code>CertPool</code></a> returned by
      <a href="/pkg/crypto/x509/#SystemCertPool"><code>SystemCertPool</code></a>
      has additional certificates added to it,
      <a href="/pkg/crypto/x509/#Certificate.Verify"><code>Certificate.Verify</code></a>
      will do two verifications: one using the platform verifier APIs and the
      system roots, and one using the Go verifier and the additional roots.
      Chains returned by the platform verifier APIs will be prioritized.
    </p>

    <p>
      <a href="/pkg/crypto/x509/#CertPool.Subjects"><code>CertPool.Subjects</code></a>
      is deprecated. On Windows, macOS, and iOS the
      <a href="/pkg/crypto/x509/#CertPool"><code>CertPool</code></a> returned by
      <a href="/pkg/crypto/x509/#SystemCertPool"><code>SystemCertPool</code></a>
      will return a pool which does not include system roots in the slice
      returned by <code>Subjects</code>, as a static list can't appropriately
      represent the platform policies and might not be available at all from the
      platform APIs.
    </p>
  </dd>
</dl>

<dl id="debug/dwarf"><dt><a href="/pkg/debug/dwarf/">debug/dwarf</a></dt>
  <dd>
    <p><!-- CL 380714 -->
      The <a href="/pkg/debug/dwarf#StructField"><code>StructField</code></a>
      and <a href="/pkg/debug/dwarf#BasicType"><code>BasicType</code></a>
      structs both now have a <code>DataBitOffset</code> field, which
      holds the value of the <code>DW_AT_data_bit_offset</code>
      attribute if present.
  </dd>
</dl>

<dl id="debug/elf"><dt><a href="/pkg/debug/elf/">debug/elf</a></dt>
  <dd>
    <p><!-- CL 352829 -->
      The <a href="/pkg/debug/elf/#R_PPC64_RELATIVE"><code>R_PPC64_RELATIVE</code></a>
      constant has been added.
    </p>
  </dd>
</dl><!-- debug/elf -->

<dl id="debug/plan9obj"><dt><a href="/pkg/debug/plan9obj/">debug/plan9obj</a></dt>
  <dd>
    <p><!-- CL 350229 -->
      The <a href="/pkg/debug/plan9obj#File.Symbols">File.Symbols</a>
      method now returns the new exported error
      value <a href="/pkg/debug/plan9obj#ErrNoSymbols">ErrNoSymbols</a>
      if the file has no symbol section.
    </p>
  </dd>
</dl><!-- debug/plan9obj -->

<dl id="go/ast"><dt><a href="/pkg/go/ast/">go/ast</a></dt>
  <dd>
    <p><!-- https://golang.org/issue/47781, CL 325689, CL 327149, CL 348375, CL 348609 -->
      Per the proposal
      <a href="https://go.googlesource.com/proposal/+/master/design/47781-parameterized-go-ast.md">
        Additions to go/ast and go/token to support parameterized functions and types
      </a>
      the following additions are made to the <a href="/pkg/go/ast"><code>go/ast</code></a> package:
      <ul>
        <li>
          the <a href="/pkg/go/ast/#FuncType"><code>FuncType</code></a>
          and <a href="/pkg/go/ast/#TypeSpec"><code>TypeSpec</code></a>
          nodes have a new field <code>TypeParams</code> to hold type parameters, if any.
        </li>
        <li>
          The new expression node <a href="/pkg/go/ast/#IndexListExpr"><code>IndexListExpr</code></a>
          represents index expressions with multiple indices, used for function and type instantiations
          with more than one explicit type argument.
        </li>
      </ul>
    </p>
  </dd>
</dl>

<dl id="go/constant"><dt><a href="/pkg/go/constant/">go/constant</a></dt>
  <dd>
    <p><!-- https://golang.org/issue/46211, CL 320491 -->
      The new <a href="/pkg/go/constant/#Kind.String"><code>Kind.String</code></a>
      method returns a human-readable name for the receiver kind.
    </p>
  </dd>
</dl>

<dl id="go/token"><dt><a href="/pkg/go/token/">go/token</a></dt>
  <dd>
    <p><!-- https://golang.org/issue/47781, CL 324992 -->
      The new constant <a href="/pkg/go/token/#TILDE"><code>TILDE</code></a>
      represents the <code>~</code> token per the proposal
      <a href="https://go.googlesource.com/proposal/+/master/design/47781-parameterized-go-ast.md">
        Additions to go/ast and go/token to support parameterized functions and types
      </a>.
    </p>
  </dd>
</dl>

<dl id="go/types"><dt><a href="/pkg/go/types/">go/types</a></dt>
  <dd>
    <p><!-- https://golang.org/issue/46648 -->
      The new <a href="/pkg/go/types/#Config.GoVersion"><code>Config.GoVersion</code></a>
      field sets the accepted Go language version.
    </p>

    <p><!-- https://golang.org/issue/47916 -->
      Per the proposal
      <a href="https://go.googlesource.com/proposal/+/master/design/47916-parameterized-go-types.md">
        Additions to go/types to support type parameters
      </a>
      the following additions are made to the <a href="/pkg/go/types"><code>go/types</code></a> package:
    </p>
    <ul>
      <li>
        The new type
        <a href="/pkg/go/types/#TypeParam"><code>TypeParam</code></a>, factory function
        <a href="/pkg/go/types/#NewTypeParam"><code>NewTypeParam</code></a>,
        and associated methods are added to represent a type parameter.
      </li>
      <li>
        The new type
        <a href="/pkg/go/types/#TypeParamList"><code>TypeParamList</code></a> holds a list of
        type parameters.
      </li>
      <li>
        The new type
        <a href="/pkg/go/types/#TypeList"><code>TypeList</code></a> holds a list of types.
      </li>
      <li>
        The new factory function
        <a href="/pkg/go/types/#NewSignatureType"><code>NewSignatureType</code></a> allocates a
        <a href="/pkg/go/types/#Signature"><code>Signature</code></a> with
        (receiver or function) type parameters.
        To access those type parameters, the <code>Signature</code> type has two new methods
        <a href="/pkg/go/types/#Signature.RecvTypeParams"><code>Signature.RecvTypeParams</code></a> and
        <a href="/pkg/go/types/#Signature.TypeParams"><code>Signature.TypeParams</code></a>.
      </li>
      <li>
        <a href="/pkg/go/types/#Named"><code>Named</code></a> types have four new methods:
        <a href="/pkg/go/types/#Named.Origin"><code>Named.Origin</code></a> to get the original
        parameterized types of instantiated types,
        <a href="/pkg/go/types/#Named.TypeArgs"><code>Named.TypeArgs</code></a> and
        <a href="/pkg/go/types/#Named.TypeParams"><code>Named.TypeParams</code></a> to get the
        type arguments or type parameters of an instantiated or parameterized type, and
        <a href="/pkg/go/types/#Named.TypeParams"><code>Named.SetTypeParams</code></a> to set the
        type parameters (for instance, when importing a named type where allocation of the named
        type and setting of type parameters cannot be done simultaneously due to possible cycles).
      </li>
      <li>
        The <a href="/pkg/go/types/#Interface"><code>Interface</code></a> type has four new methods:
        <a href="/pkg/go/types/#Interface.IsComparable"><code>Interface.IsComparable</code></a> and
        <a href="/pkg/go/types/#Interface.IsMethodSet"><code>Interface.IsMethodSet</code></a> to
        query properties of the type set defined by the interface, and
        <a href="/pkg/go/types/#Interface.MarkImplicit"><code>Interface.MarkImplicit</code></a> and
        <a href="/pkg/go/types/#Interface.IsImplicit"><code>Interface.IsImplicit</code></a> to set
        and test whether the interface is an implicit interface around a type constraint literal.
      </li>
      <li>
        The new types
        <a href="/pkg/go/types/#Union"><code>Union</code></a> and
        <a href="/pkg/go/types/#Term"><code>Term</code></a>, factory functions
        <a href="/pkg/go/types/#NewUnion"><code>NewUnion</code></a> and
        <a href="/pkg/go/types/#NewTerm"><code>NewTerm</code></a>, and associated
        methods are added to represent type sets in interfaces.
      </li>
      <li>
        The new function
        <a href="/pkg/go/types/#Instantiate"><code>Instantiate</code></a>
        instantiates a parameterized type.
      </li>
      <li>
        The new <a href="/pkg/go/types/#Info.Instances"><code>Info.Instances</code></a>
        map records function and type instantiations through the new
        <a href="/pkg/go/types/#Instance"><code>Instance</code></a> type.
      </li>
      <li><!-- CL 342671 -->
        The new type <a href="/pkg/go/types/#ArgumentError"><code>ArgumentError</code></a>
        and associated methods are added to represent an error related to a type argument.
      </li>
      <li><!-- CL 353089 -->
        The new type <a href="/pkg/go/types/#Context"><code>Context</code></a> and factory function
        <a href="/pkg/go/types/#NewContext"><code>NewContext</code></a>
        are added to facilitate sharing of identical type instances
        across type-checked packages, via the new
        <a href="/pkg/go/types/#Config.Context"><code>Config.Context</code></a>
        field.
      </li>
    </ul>
    <p>
      The predicates
      <a href="/pkg/go/types/#AssignableTo"><code>AssignableTo</code></a>,
      <a href="/pkg/go/types/#ConvertibleTo"><code>ConvertibleTo</code></a>,
      <a href="/pkg/go/types/#Implements"><code>Implements</code></a>,
      <a href="/pkg/go/types/#Identical"><code>Identical</code></a>,
      <a href="/pkg/go/types/#IdenticalIgnoreTags"><code>IdenticalIgnoreTags</code></a>, and
      <a href="/pkg/go/types/#AssertableTo"><code>AssertableTo</code></a>
      now also work with arguments that are or contain generalized interfaces, i.e. interfaces
      that may only be used as type constraints in Go code.
      Note that the behavior of <code>AssertableTo</code> is undefined if the first argument
      is a generalized interface.
    </p>
  </dd>
</dl>

<dl id="html/template"><dt><a href="/pkg/html/template/">html/template</a></dt>
  <dd>
    <p><!-- CL 321491 -->
      Within a <code>range</code> pipeline the new
      <code>{{break}}</code> command will end the loop early and the
      new <code>{{continue}}</code> command will immediately start the
      next loop iteration.
    </p>

    <p><!-- CL 321490 -->
      The <code>and</code> function no longer always evaluates all arguments; it
      stops evaluating arguments after the first argument that evaluates to
      false.  Similarly, the <code>or</code> function now stops evaluating
      arguments after the first argument that evaluates to true. This makes a
      difference if any of the arguments is a function call.
    </p>
  </dd>
</dl><!-- html/template -->

<dl id="image/draw"><dt><a href="/pkg/image/draw/">image/draw</a></dt>
  <dd>
    <p><!-- CL 340049 -->
      The <code>Draw</code> and <code>DrawMask</code> fallback implementations
      (used when the arguments are not the most common image types) are now
      faster when those arguments implement the optional
      <a href="/pkg/image/draw/#RGBA64Image"><code>draw.RGBA64Image</code></a>
      and <a href="/pkg/image/#RGBA64Image"><code>image.RGBA64Image</code></a>
      interfaces that were added in Go 1.17.
    </p>
  </dd>
</dl><!-- image/draw -->

<dl id="net"><dt><a href="/pkg/net/">net</a></dt>
  <dd>
    <p><!-- CL 340261 -->
      <a href="/pkg/net#Error"><code>net.Error.Temporary</code></a> has been deprecated.
    </p>
  </dd>
</dl><!-- net -->

<dl id="net/http"><dt><a href="/pkg/net/http/">net/http</a></dt>
  <dd>
    <p><!-- CL 330852 -->
      On WebAssembly targets, the <code>Dial</code>, <code>DialContext</code>,
      <code>DialTLS</code> and <code>DialTLSContext</code> method fields in
      <a href="/pkg/net/http/#Transport"><code>Transport</code></a>
      will now be correctly used, if specified, for making HTTP requests.
    </p>

    <p><!-- CL 338590 -->
      The new
      <a href="/pkg/net/http#Cookie.Valid"><code>Cookie.Valid</code></a>
      method reports whether the cookie is valid.
    </p>

    <p><!-- CL 346569 -->
      The new
      <a href="/pkg/net/http#MaxBytesHandler"><code>MaxBytesHandler</code></a>
      function creates a <code>Handler</code> that wraps its
      <code>ResponseWriter</code> and <code>Request.Body</code> with a
      <a href="/pkg/net/http#MaxBytesReader"><code>MaxBytesReader</code></a>.
    </p>
  </dd>
</dl><!-- net/http -->

<dl id="os/user"><dt><a href="/pkg/os/user/">os/user</a></dt>
  <dd>
    <p><!-- CL 330753 -->
      <a href="/pkg/os/user#User.GroupIds"><code>User.GroupIds</code></a>
      now uses a Go native implementation when cgo is not available.
    </p>
  </dd>
</dl><!-- os/user -->

<dl id="reflect"><dt><a href="/pkg/reflect/">reflect</a></dt>
  <dd>
    <p><!-- CL 356049, CL 320929 -->
      The new
      <a href="/pkg/reflect/#Value.SetIterKey"><code>Value.SetIterKey</code></a>
      and <a href="/pkg/reflect/#Value.SetIterValue"><code>Value.SetIterValue</code></a>
      methods set a Value using a map iterator as the source. They are equivalent to
      <code>Value.Set(iter.Key())</code> and <code>Value.Set(iter.Value())</code>, but
      do fewer allocations.
    </p>

    <p><!-- CL 350691 -->
      The new
      <a href="/pkg/reflect/#Value.UnsafePointer"><code>Value.UnsafePointer</code></a>
      method returns the Value's value as an <a href="/pkg/unsafe/#Pointer"><code>unsafe.Pointer</code></a>.
      This allows callers to migrate from <a href="/pkg/reflect/#Value.UnsafeAddr"><code>Value.UnsafeAddr</code></a>
      and <a href="/pkg/reflect/#Value.Pointer"><code>Value.Pointer</code></a>
      to eliminate the need to perform uintptr to unsafe.Pointer conversions at the callsite (as unsafe.Pointer rules require).
    </p>

    <p><!-- CL 321891 -->
      The new
      <a href="/pkg/reflect/#MapIter.Reset"><code>MapIter.Reset</code></a>
      method changes its receiver to iterate over a
      different map. The use of
      <a href="/pkg/reflect/#MapIter.Reset"><code>MapIter.Reset</code></a>
      allows allocation-free iteration
      over many maps.
    </p>

    <p><!-- CL 352131 -->
      A number of methods (
      <a href="/pkg/reflect#Value.CanInt"><code>Value.CanInt</code></a>,
      <a href="/pkg/reflect#Value.CanUint"><code>Value.CanUint</code></a>,
      <a href="/pkg/reflect#Value.CanFloat"><code>Value.CanFloat</code></a>,
      <a href="/pkg/reflect#Value.CanComplex"><code>Value.CanComplex</code></a>
      )
      have been added to
      <a href="/pkg/reflect#Value"><code>Value</code></a>
      to test if a conversion is safe.
    </p>

    <p><!-- CL 357962 -->
      <a href="/pkg/reflect#Value.FieldByIndexErr"><code>Value.FieldByIndexErr</code></a>
      has been added to avoid the panic that occurs in
      <a href="/pkg/reflect#Value.FieldByIndex"><code>Value.FieldByIndex</code></a>
      when stepping through a nil pointer to an embedded struct.
    </p>

    <p><!-- CL 341333 -->
      <a href="/pkg/reflect#Ptr"><code>reflect.Ptr</code></a> and
      <a href="/pkg/reflect#PtrTo"><code>reflect.PtrTo</code></a>
      have been renamed to
      <a href="/pkg/reflect#Pointer"><code>reflect.Pointer</code></a> and
      <a href="/pkg/reflect#PointerTo"><code>reflect.PointerTo</code></a>,
      respectively, for consistency with the rest of the reflect package.
      The old names will continue to work, but will be deprecated in a
      future Go release.
    </p>
  </dd><!-- CL 321889 and CL 345486 are optimizations, no need to mention. -->
</dl><!-- reflect -->

<dl id="regexp"><dt><a href="/pkg/regexp/">regexp</a></dt>
  <dd>
    <p><!-- CL 354569 -->
      <a href="/pkg/regexp/"><code>regexp</code></a>
      now treats each invalid byte of a UTF-8 string as <code>U+FFFD</code>.
    </p>
  </dd>
</dl><!-- regexp -->

<dl id="runtime/debug"><dt><a href="/pkg/runtime/debug/">runtime/debug</a></dt>
  <dd>
    <p><!-- CL 354569 -->
      The <a href="/pkg/runtime/debug#BuildInfo"><code>BuildInfo</code></a>
      struct has two new fields, containing additional information
      about how the binary was built:
      <ul>
	<li><a href="/pkg/runtime/debug#BuildInfo.GoVersion"><code>GoVersion</code></a>
	  holds the version of Go used to build the binary.
	</li>
	<li>
	  <a href="/pkg/runtime/debug#BuildInfo.Settings"><code>Settings</code></a>
	  is a slice of
	  <a href="/pkg/runtime/debug#BuildSettings"><code>BuildSettings</code></a>
	  structs holding key/value pairs describing the build.
	</li>
      </ul>
    </p>
  </dd>
</dl><!-- runtime/debug -->

<dl id="runtime/pprof"><dt><a href="/pkg/runtime/pprof/">runtime/pprof</a></dt>
  <dd>
    <p><!-- CL 324129 -->
      The CPU profiler now uses per-thread timers on Linux. This increases the
      maximum CPU usage that a profile can observe, and reduces some forms of
      bias.
    </p>
  </dd>
</dl><!-- runtime/pprof -->

<dl id="strconv"><dt><a href="/pkg/strconv/">strconv</a></dt>
  <dd>
    <p><!-- CL 343877 -->
      <a href="/pkg/strconv/#strconv.Unquote"><code>strconv.Unquote</code></a>
      now rejects Unicode surrogate halves.
    </p>
  </dd>
</dl><!-- strconv -->

<dl id="strings"><dt><a href="/pkg/strings/">strings</a></dt>
  <dd>
    <p><!-- CL 351710 -->
      The new <a href="/pkg/strings/#Cut"><code>Cut</code></a> function
      slices a <code>string</code> around a separator. It can replace
      and simplify many common uses of
      <a href="/pkg/strings/#Index"><code>Index</code></a>,
      <a href="/pkg/strings/#IndexByte"><code>IndexByte</code></a>,
      <a href="/pkg/strings/#IndexRune"><code>IndexRune</code></a>,
      and <a href="/pkg/strings/#SplitN"><code>SplitN</code></a>.
    </p>

    <p><!-- CL 345849 -->
      The new <a href="/pkg/strings/#Clone"><code>Clone</code></a> function copies the input
      <code>string</code> without the returned cloned <code>string</code> referencing
      the input string's memory.
    </p>

    <p><!-- CL 323318, CL 332771 -->
      <a href="/pkg/strings/#Trim"><code>Trim</code></a>, <a href="/pkg/strings/#TrimLeft"><code>TrimLeft</code></a>,
      and <a href="/pkg/strings/#TrimRight"><code>TrimRight</code></a> are now allocation free and, especially for
      small ASCII cutsets, up to 10 times faster.
    </p>

    <p><!-- CL 359485 -->
      The <a href="/pkg/strings/#Title"><code>Title</code></a> function is now deprecated. It doesn't
      handle Unicode punctuation and language-specific capitalization rules, and is superseded by the
      <a href="https://golang.org/x/text/cases">golang.org/x/text/cases</a> package.
    </p>
  </dd>
</dl><!-- strings -->

<dl id="sync"><dt><a href="/pkg/sync/">sync</a></dt>
  <dd>
    <p><!-- CL 319769 -->
      The new methods
      <a href="/pkg/sync#Mutex.TryLock"><code>Mutex.TryLock</code></a>,
      <a href="/pkg/sync#RWMutex.TryLock"><code>RWMutex.TryLock</code></a>, and
      <a href="/pkg/sync#RWMutex.TryRLock"><code>RWMutex.TryRLock</code></a>,
      will acquire the lock if it is not currently held.
    </p>
  </dd>
</dl><!-- sync -->

<dl id="syscall"><dt><a href="/pkg/syscall/">syscall</a></dt>
  <dd>
    <p><!-- CL 336550 -->
      The new function <a href="/pkg/syscall/?GOOS=windows#SyscallN"><code>SyscallN</code></a>
      has been introduced for Windows, allowing for calls with arbitrary number
      of arguments. As a result,
      <a href="/pkg/syscall/?GOOS=windows#Syscall"><code>Syscall</code></a>,
      <a href="/pkg/syscall/?GOOS=windows#Syscall6"><code>Syscall6</code></a>,
      <a href="/pkg/syscall/?GOOS=windows#Syscall9"><code>Syscall9</code></a>,
      <a href="/pkg/syscall/?GOOS=windows#Syscall12"><code>Syscall12</code></a>,
      <a href="/pkg/syscall/?GOOS=windows#Syscall15"><code>Syscall15</code></a>, and
      <a href="/pkg/syscall/?GOOS=windows#Syscall18"><code>Syscall18</code></a> are
      deprecated in favor of <a href="/pkg/syscall/?GOOS=windows#SyscallN"><code>SyscallN</code></a>.
    </p>

    <p><!-- CL 355570 -->
      <a href="/pkg/syscall/?GOOS=freebsd#SysProcAttr.Pdeathsig"><code>SysProcAttr.Pdeathsig</code></a>
      is now supported in FreeBSD.
    </p>
  </dd>
</dl><!-- syscall -->

<dl id="syscall/js"><dt><a href="/pkg/syscall/js/">syscall/js</a></dt>
  <dd>
    <p><!-- CL 356430 -->
      The <code>Wrapper</code> interface has been removed.
    </p>
  </dd>
</dl><!-- syscall/js -->

<dl id="testing"><dt><a href="/pkg/testing/">testing</a></dt>
  <dd>
    <p><!-- CL 343883 -->
      The precedence of <code>/</code> in the argument for <code>-run</code> and
      <code>-bench</code> has been increased. <code>A/B|C/D</code> used to be
      treated as <code>A/(B|C)/D</code> and is now treated as
      <code>(A/B)|(C/D)</code>.
    </p>

    <p><!-- CL 356669 -->
      If the <code>-run</code> option does not select any tests, the
      <code>-count</code> option is ignored. This could change the behavior of
      existing tests in the unlikely case that a test changes the set of subtests
      that are run each time the test function itself is run.
    </p>

    <p><!-- CL 251441 -->
      The new <a href="/pkg/testing#F"><code>testing.F</code></a> type
      is used by the new <a href="#fuzzing">fuzzing support described
      above</a>. Tests also now support the command line
      options <code>-test.fuzz</code>, <code>-test.fuzztime</code>, and
      <code>-test.fuzzminimizetime</code>.
    </p>
  </dd>
</dl><!-- testing -->

<dl id="text/template"><dt><a href="/pkg/text/template/">text/template</a></dt>
  <dd>
    <p><!-- CL 321491 -->
      Within a <code>range</code> pipeline the new
      <code>{{break}}</code> command will end the loop early and the
      new <code>{{continue}}</code> command will immediately start the
      next loop iteration.
    </p>

    <p><!-- CL 321490 -->
      The <code>and</code> function no longer always evaluates all arguments; it
      stops evaluating arguments after the first argument that evaluates to
      false.  Similarly, the <code>or</code> function now stops evaluating
      arguments after the first argument that evaluates to true. This makes a
      difference if any of the arguments is a function call.
    </p>
  </dd>
</dl><!-- text/template -->

<dl id="text/template/parse"><dt><a href="/pkg/text/template/parse/">text/template/parse</a></dt>
  <dd>
    <p><!-- CL 321491 -->
      The package supports the new
      <a href="/pkg/text/template/">text/template</a> and
      <a href="/pkg/html/template/">html/template</a>
      <code>{{break}}</code> command via the new constant
      <a href="/pkg/text/template/parse#NodeBreak"><code>NodeBreak</code></a>
      and the new type
      <a href="/pkg/text/template/parse#BreakNode"><code>BreakNode</code></a>,
      and similarly supports the new <code>{{continue}}</code> command
      via the new constant
      <a href="/pkg/text/template/parse#NodeContinue"><code>NodeContinue</code></a>
      and the new type
      <a href="/pkg/text/template/parse#ContinueNode"><code>ContinueNode</code></a>.
    </p>
  </dd>
</dl><!-- text/template -->

<dl id="unicode/utf8"><dt><a href="/pkg/unicode/utf8/">unicode/utf8</a></dt>
  <dd>
    <p><!-- CL 345571 -->
      The new <a href="/pkg/unicode/utf8/#AppendRune"><code>AppendRune</code></a> function appends the UTF-8
      encoding of a <code>rune</code> to a <code>[]byte</code>.
    </p>
  </dd>
</dl><!-- unicode/utf8 --><|MERGE_RESOLUTION|>--- conflicted
+++ resolved
@@ -135,8 +135,6 @@
       the predeclared functions <code>real</code>, <code>imag</code>, and <code>complex</code>.
       We hope to remove this restriction in Go 1.19.
     </li>
-<<<<<<< HEAD
-=======
     <li><!-- https://golang.org/issue/51183 -->
       The Go compiler currently only supports calling a method <code>m</code> on a value
       <code>x</code> of type parameter type <code>P</code> if <code>m</code> is explicitly
@@ -147,7 +145,6 @@
       of <code>P</code> by virtue of the fact that all types in <code>P</code> implement
       <code>m</code>. We hope to remove this restriction in Go 1.19.
     </li>
->>>>>>> ea7850ba
     <li><!-- https://golang.org/issue/49030 -->
       Embedding a type parameter, or a pointer to a type parameter, as
       an unnamed field in a struct type is not permitted. Similarly,
@@ -425,13 +422,6 @@
   </ul>
 </p>
 
-<<<<<<< HEAD
-<p><!-- CL 240611 -->
-  TODO: <a href="https://golang.org/cl/240611">https://golang.org/cl/240611</a>: 240611: cmd/fix: add buildtag fix
-</p>
-
-<h3 id="gofmt"><code>gofmt</code></h3>
-=======
 <h4 id="go-build-lines"><code>//go:build</code> lines</h4>
 
 <p><!-- CL 240611 -->
@@ -454,7 +444,6 @@
 </p>
 
 <h3 id="gofmt">Gofmt</h3>
->>>>>>> ea7850ba
 
 <p><!-- https://golang.org/issue/43566 -->
   <code>gofmt</code> now reads and formats input files concurrently, with a
@@ -584,12 +573,6 @@
   new <code>go</code> command <code>-asan</code> option.
 </p>
 
-<<<<<<< HEAD
-<h2 id="build">Build</h2>
-
-<p><!-- CL 369914, CL 370274 -->
-  TODO: <a href="https://golang.org/cl/369914">https://golang.org/cl/369914</a>: for default bootstrap, use Go 1.17 if present, falling back to Go 1.4
-=======
 <h2 id="bootstrap">Bootstrap</h2>
 
 <p><!-- CL 369914, CL 370274 -->
@@ -601,7 +584,6 @@
 We intend for Go 1.19 to require Go 1.17 or later for bootstrap,
 and this change should make the transition smoother.
 For more details, see <a href="https://go.dev/issue/44505">go.dev/issue/44505</a>.
->>>>>>> ea7850ba
 </p>
 
 <h2 id="library">Core library</h2>
