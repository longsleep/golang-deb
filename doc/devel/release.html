--- conflicted
+++ resolved
@@ -66,8 +66,6 @@
 1.11.4 milestone</a> on our issue tracker for details.
 </p>
 
-<<<<<<< HEAD
-=======
 <p>
 go1.11.5 (released 2019/01/23) includes a security fix to the
 <code>crypto/elliptic</code> package.
@@ -75,7 +73,6 @@
 1.11.5 milestone</a> on our issue tracker for details.
 </p>
 
->>>>>>> c4f9be2c
 <h2 id="go1.10">go1.10 (released 2018/02/16)</h2>
 
 <p>
@@ -141,8 +138,6 @@
 Go 1.10.7 milestone</a> on our issue tracker for details.
 </p>
 
-<<<<<<< HEAD
-=======
 <p>
 go1.10.8 (released 2019/01/23) includes a security fix to the
 <code>crypto/elliptic</code> package.
@@ -150,7 +145,6 @@
 1.10.8 milestone</a> on our issue tracker for details.
 </p>
 
->>>>>>> c4f9be2c
 <h2 id="go1.9">go1.9 (released 2017/08/24)</h2>
 
 <p>
