--- conflicted
+++ resolved
@@ -359,7 +359,6 @@
 </p>
 
 <h2 id="r58">r58 (released 2011/06/29)</h2>
-<<<<<<< HEAD
 
 <p>
 The r58 release corresponds to 
@@ -472,120 +471,6 @@
 indicating whether the channel is closed. This code:
 </p>
 
-=======
-
-<p>
-The r58 release corresponds to 
-<code><a href="weekly.html#2011-06-09">weekly.2011-06-09</a></code>
-with additional bug fixes.
-This section highlights the most significant changes in this release.
-For a more detailed summary, see the
-<a href="weekly.html#2011-06-09">weekly release notes</a>.
-For complete information, see the
-<a href="//code.google.com/p/go/source/list?r=release-branch.r58">Mercurial change list</a>.
-</p>
-
-<h3 id="r58.lang">Language</h3>
-
-<p>
-This release fixes a <a href="//golang.org/change/b720749486e1">use of uninitialized memory in programs that misuse <code>goto</code></a>.
-</p>
-
-<h3 id="r58.pkg">Packages</h3>
-
-<p>
-As usual, <a href="/cmd/gofix/">gofix</a> will handle the bulk of the rewrites
-necessary for these changes to package APIs.
-</p>
-
-<p>
-<a href="/pkg/http/">Package http</a> drops the <code>finalURL</code> return
-value from the <a href="/pkg/http/#Client.Get">Client.Get</a> method. The value
-is now available via the new <code>Request</code> field on <a
-href="/pkg/http/#Response">http.Response</a>.
-Most instances of the type map[string][]string in have been
-replaced with the new <a href="/pkg/http/#Values">Values</a> type.
-</p>
-
-<p>
-<a href="/pkg/exec/">Package exec</a> has been redesigned with a more
-convenient and succinct API.
-</p>
-
-<p>
-<a href="/pkg/strconv/">Package strconv</a>'s <a href="/pkg/strconv/#Quote">Quote</a>
-function now escapes only those Unicode code points not classified as printable
-by <a href="/pkg/unicode/#IsPrint">unicode.IsPrint</a>.
-Previously Quote would escape all non-ASCII characters.
-This also affects the <a href="/pkg/fmt/">fmt</a> package's <code>"%q"</code>
-formatting directive. The previous quoting behavior is still available via
-strconv's new <a href="/pkg/strconv/#QuoteToASCII">QuoteToASCII</a> function.   
-</p>
-
-<p>
-<a href="/pkg/os/signal/">Package os/signal</a>'s
-<a href="/pkg/os/#Signal">Signal</a> and 
-<a href="/pkg/os/#UnixSignal">UnixSignal</a> types have been moved to the
-<a href="/pkg/os/">os</a> package.
-</p>
-
-<p>
-<a href="/pkg/image/draw/">Package image/draw</a> is the new name for
-<code>exp/draw</code>. The GUI-related code from <code>exp/draw</code> is now
-located in the <a href="/pkg/exp/gui/">exp/gui</a> package.
-</p>
-
-<h3 id="r58.cmd">Tools</h3>
-
-<p>
-<a href="/cmd/goinstall/">Goinstall</a> now observes the GOPATH environment
-variable to build and install your own code and external libraries outside of
-the Go tree (and avoid writing Makefiles).
-</p>
-
-
-<h3 id="r58.minor">Minor revisions</h3>
-
-<p>r58.1 adds 
-<a href="//golang.org/change/293c25943586">build</a> and
-<a href="//golang.org/change/bf17e96b6582">runtime</a>
-changes to make Go run on OS X 10.7 Lion.
-</p>
-
-<h2 id="r57">r57 (released 2011/05/03)</h2>
-
-<p>
-The r57 release corresponds to 
-<code><a href="weekly.html#2011-04-27">weekly.2011-04-27</a></code>
-with additional bug fixes.
-This section highlights the most significant changes in this release.
-For a more detailed summary, see the
-<a href="weekly.html#2011-04-27">weekly release notes</a>.
-For complete information, see the
-<a href="//code.google.com/p/go/source/list?r=release-branch.r57">Mercurial change list</a>.
-</p>
-
-<p>The new <a href="/cmd/gofix">gofix</a> tool finds Go programs that use old APIs and rewrites them to use
-newer ones.  After you update to a new Go release, gofix helps make the
-necessary changes to your programs. Gofix will handle the http, os, and syscall
-package changes described below, and we will update the program to keep up with
-future changes to the libraries. 
-Gofix can’t
-handle all situations perfectly, so read and test the changes it makes before
-committing them.
-See <a href="//blog.golang.org/2011/04/introducing-gofix.html">the gofix blog post</a> for more
-information.</p>
-
-<h3 id="r57.lang">Language</h3>
-
-<p>
-<a href="/doc/go_spec.html#Receive_operator">Multiple assignment syntax</a> replaces the <code>closed</code> function.
-The syntax for channel
-receives allows an optional second assigned value, a boolean value
-indicating whether the channel is closed. This code:
-</p>
-
->>>>>>> 908ef349
 <pre>
 	v := &lt;-ch
 	if closed(ch) {
