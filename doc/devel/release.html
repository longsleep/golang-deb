<!--{
	"Title": "Release History"
}-->

<p>This page summarizes the changes between official stable releases of Go.
The <a href="//golang.org/change">change log</a> has the full details.</p>

<p>To update to a specific release, use:</p>

<pre>
git pull
git checkout <i>release-branch</i>
</pre>

<h2 id="policy">Release Policy</h2>

<p>
Each major Go release is supported until there are two newer major releases.
For example, Go 1.5 was supported until the Go 1.7 release, and Go 1.6 was
supported until the Go 1.8 release.
We fix critical problems, including <a href="/security">critical security problems</a>,
in supported releases as needed by issuing minor revisions
(for example, Go 1.6.1, Go 1.6.2, and so on).
</p>

<h2 id="go1.12">go1.12 (released 2019/02/25)</h2>

<p>
Go 1.12 is a major release of Go.
Read the <a href="/doc/go1.12">Go 1.12 Release Notes</a> for more information.
</p>

<<<<<<< HEAD
=======
<h3 id="go1.12.minor">Minor revisions</h3>

<p>
go1.12.1 (released 2019/03/14) includes fixes to cgo, the compiler, the go
command, and the <code>fmt</code>, <code>net/smtp</code>, <code>os</code>,
<code>path/filepath</code>, <code>sync</code>, and <code>text/template</code>
packages. See the <a href="https://github.com/golang/go/issues?q=milestone%3AGo1.12.1">Go
1.12.1 milestone</a> on our issue tracker for details.
</p>

<p>
go1.12.2 (released 2019/04/05) includes fixes to the compiler, the go
command, the runtime, and the <code>doc</code>, <code>net</code>,
<code>net/http/httputil</code>, and <code>os</code> packages. See the
<a href="https://github.com/golang/go/issues?q=milestone%3AGo1.12.2">Go
1.12.2 milestone</a> on our issue tracker for details.
</p>

<p>
go1.12.3 (released 2019/04/08) was accidentally released without its
intended fix. It is identical to go1.12.2, except for its version
number. The intended fix is in go1.12.4.
</p>

<p>
go1.12.4 (released 2019/04/11) fixes an issue where using the prebuilt binary
releases on older versions of GNU/Linux
<a href="https://golang.org/issues/31293">led to failures</a>
when linking programs that used cgo.
Only Linux users who hit this issue need to update.
</p>

<p>
go1.12.5 (released 2019/05/06) includes fixes to the compiler, the linker,
the go command, the runtime, and the <code>os</code> package. See the
<a href="https://github.com/golang/go/issues?q=milestone%3AGo1.12.5">Go
1.12.5 milestone</a> on our issue tracker for details.
</p>

<p>
go1.12.6 (released 2019/06/11) includes fixes to the compiler, the linker,
the go command, and the <code>crypto/x509</code>, <code>net/http</code>, and
<code>os</code> packages. See the
<a href="https://github.com/golang/go/issues?q=milestone%3AGo1.12.6">Go
1.12.6 milestone</a> on our issue tracker for details.
</p>

<p>
go1.12.7 (released 2019/07/08) includes fixes to cgo, the compiler,
and the linker.
See the <a href="https://github.com/golang/go/issues?q=milestone%3AGo1.12.7">Go
1.12.7 milestone</a> on our issue tracker for details.
</p>

>>>>>>> 9b97c35f
<h2 id="go1.11">go1.11 (released 2018/08/24)</h2>

<p>
Go 1.11 is a major release of Go.
Read the <a href="/doc/go1.11">Go 1.11 Release Notes</a> for more information.
</p>

<h3 id="go1.11.minor">Minor revisions</h3>

<p>
go1.11.1 (released 2018/10/01) includes fixes to the compiler, documentation, go
command, runtime, and the <code>crypto/x509</code>, <code>encoding/json</code>,
<code>go/types</code>, <code>net</code>, <code>net/http</code>, and
<code>reflect</code> packages.
See the <a href="https://github.com/golang/go/issues?q=milestone%3AGo1.11.1">Go
1.11.1 milestone</a> on our issue tracker for details.
</p>

<p>
go1.11.2 (released 2018/11/02) includes fixes to the compiler, linker,
documentation, go command, and the <code>database/sql</code> and
<code>go/types</code> packages.
See the <a href="https://github.com/golang/go/issues?q=milestone%3AGo1.11.2">Go
1.11.2 milestone</a> on our issue tracker for details.
</p>

<p>
go1.11.3 (released 2018/12/12) includes three security fixes to "go get" and
the <code>crypto/x509</code> package.
See the <a href="https://github.com/golang/go/issues?q=milestone%3AGo1.11.3">Go
1.11.3 milestone</a> on our issue tracker for details.
</p>

<p>
go1.11.4 (released 2018/12/14) includes fixes to cgo, the compiler, linker,
runtime, documentation, go command, and the <code>net/http</code> and
<code>go/types</code> packages.
It includes a fix to a bug introduced in Go 1.11.3 that broke <code>go</code>
<code>get</code> for import path patterns containing "<code>...</code>".
See the <a href="https://github.com/golang/go/issues?q=milestone%3AGo1.11.4+label%3ACherryPickApproved">Go
1.11.4 milestone</a> on our issue tracker for details.
</p>

<<<<<<< HEAD
=======
<p>
go1.11.5 (released 2019/01/23) includes a security fix to the
<code>crypto/elliptic</code> package.  See
the <a href="https://github.com/golang/go/issues?q=milestone%3AGo1.11.5">Go
1.11.5 milestone</a> on our issue tracker for details.
</p>

<p>
go1.11.6 (released 2019/03/14) includes fixes to cgo, the compiler, linker,
runtime, go command, and the <code>crypto/x509</code>, <code>encoding/json</code>,
<code>net</code>, and <code>net/url</code> packages. See the
<a href="https://github.com/golang/go/issues?q=milestone%3AGo1.11.6">Go
1.11.6 milestone</a> on our issue tracker for details.
</p>

<p>
go1.11.7 (released 2019/04/05) includes fixes to the runtime and the
<code>net</code> packages. See the
<a href="https://github.com/golang/go/issues?q=milestone%3AGo1.11.7">Go
1.11.7 milestone</a> on our issue tracker for details.
</p>

<p>
go1.11.8 (released 2019/04/08) was accidentally released without its
intended fix. It is identical to go1.11.7, except for its version
number. The intended fix is in go1.11.9.
</p>

<p>
go1.11.9 (released 2019/04/11) fixes an issue where using the prebuilt binary
releases on older versions of GNU/Linux
<a href="https://golang.org/issues/31293">led to failures</a>
when linking programs that used cgo.
Only Linux users who hit this issue need to update.
</p>

<p>
go1.11.10 (released 2019/05/06) includes fixes to the runtime and the linker.
See the <a href="https://github.com/golang/go/issues?q=milestone%3AGo1.11.10">Go
1.11.10 milestone</a> on our issue tracker for details.
</p>

<p>
go1.11.11 (released 2019/06/11) includes a fix to the <code>crypto/x509</code> package.
See the <a href="https://github.com/golang/go/issues?q=milestone%3AGo1.11.11">Go
1.11.11 milestone</a> on our issue tracker for details.
</p>

<p>
go1.11.12 (released 2019/07/08) includes fixes to the compiler and the linker.
See the <a href="https://github.com/golang/go/issues?q=milestone%3AGo1.11.12">Go
1.11.12 milestone</a> on our issue tracker for details.
</p>

>>>>>>> 9b97c35f
<h2 id="go1.10">go1.10 (released 2018/02/16)</h2>

<p>
Go 1.10 is a major release of Go.
Read the <a href="/doc/go1.10">Go 1.10 Release Notes</a> for more information.
</p>

<h3 id="go1.10.minor">Minor revisions</h3>

<p>
go1.10.1 (released 2018/03/28) includes fixes to the compiler, runtime, and the
<code>archive/zip</code>, <code>crypto/tls</code>, <code>crypto/x509</code>,
<code>encoding/json</code>, <code>net</code>, <code>net/http</code>, and
<code>net/http/pprof</code> packages.
See the <a href="https://github.com/golang/go/issues?q=milestone%3AGo1.10.1">Go
1.10.1 milestone</a> on our issue tracker for details.
</p>

<p>
go1.10.2 (released 2018/05/01) includes fixes to the compiler, linker, and go
command.
See the <a href="https://github.com/golang/go/issues?q=milestone%3AGo1.10.2">Go
1.10.2 milestone</a> on our issue tracker for details.
</p>

<p>
go1.10.3 (released 2018/06/05) includes fixes to the go command, and the
<code>crypto/tls</code>, <code>crypto/x509</code>, and <code>strings</code> packages.
In particular, it adds <a href="https://go.googlesource.com/go/+/d4e21288e444d3ffd30d1a0737f15ea3fc3b8ad9">
minimal support to the go command for the vgo transition</a>.
See the <a href="https://github.com/golang/go/issues?q=milestone%3AGo1.10.3">Go
1.10.3 milestone</a> on our issue tracker for details.
</p>

<p>
go1.10.4 (released 2018/08/24) includes fixes to the go command, linker, and the
<code>net/http</code>, <code>mime/multipart</code>, <code>ld/macho</code>,
<code>bytes</code>, and <code>strings</code> packages.
See the <a href="https://github.com/golang/go/issues?q=milestone%3AGo1.10.4">Go
1.10.4 milestone</a> on our issue tracker for details.
</p>

<p>
go1.10.5 (released 2018/11/02) includes fixes to the go command, linker, runtime
and the <code>database/sql</code> package.
See the <a href="https://github.com/golang/go/issues?q=milestone%3AGo1.10.5">Go
1.10.5 milestone</a> on our issue tracker for details.
</p>

<p>
go1.10.6 (released 2018/12/12) includes three security fixes to "go get" and
the <code>crypto/x509</code> package.
It contains the same fixes as Go 1.11.3 and was released at the same time.
See the <a href="https://github.com/golang/go/issues?q=milestone%3AGo1.10.6">Go
1.10.6 milestone</a> on our issue tracker for details.
</p>

<p>
go1.10.7 (released 2018/12/14) includes a fix to a bug introduced in Go 1.10.6
that broke <code>go</code> <code>get</code> for import path patterns containing
"<code>...</code>".
See the <a href="https://github.com/golang/go/issues?q=milestone%3AGo1.10.7+label%3ACherryPickApproved">
Go 1.10.7 milestone</a> on our issue tracker for details.
</p>

<<<<<<< HEAD
=======
<p>
go1.10.8 (released 2019/01/23) includes a security fix to the
<code>crypto/elliptic</code> package.  See
the <a href="https://github.com/golang/go/issues?q=milestone%3AGo1.10.8">Go
1.10.8 milestone</a> on our issue tracker for details.
</p>

>>>>>>> 9b97c35f
<h2 id="go1.9">go1.9 (released 2017/08/24)</h2>

<p>
Go 1.9 is a major release of Go.
Read the <a href="/doc/go1.9">Go 1.9 Release Notes</a> for more information.
</p>

<h3 id="go1.9.minor">Minor revisions</h3>

<p>
go1.9.1 (released 2017/10/04) includes two security fixes.
See the <a href="https://github.com/golang/go/issues?q=milestone%3AGo1.9.1">Go
1.9.1 milestone</a> on our issue tracker for details.
</p>

<p>
go1.9.2 (released 2017/10/25) includes fixes to the compiler, linker, runtime,
documentation, <code>go</code> command,
and the <code>crypto/x509</code>, <code>database/sql</code>, <code>log</code>,
and <code>net/smtp</code> packages.
It includes a fix to a bug introduced in Go 1.9.1 that broke <code>go</code> <code>get</code>
of non-Git repositories under certain conditions.
See the <a href="https://github.com/golang/go/issues?q=milestone%3AGo1.9.2">Go
1.9.2 milestone</a> on our issue tracker for details.
</p>

<p>
go1.9.3 (released 2018/01/22) includes fixes to the compiler, runtime,
and the <code>database/sql</code>, <code>math/big</code>, <code>net/http</code>,
and <code>net/url</code> packages.
See the <a href="https://github.com/golang/go/issues?q=milestone%3AGo1.9.3">Go
1.9.3 milestone</a> on our issue tracker for details.
</p>

<p>
go1.9.4 (released 2018/02/07) includes a security fix to “go get”.
See the <a href="https://github.com/golang/go/issues?q=milestone%3AGo1.9.4">Go
1.9.4</a> milestone on our issue tracker for details.
</p>

<p>
go1.9.5 (released 2018/03/28) includes fixes to the compiler, go command, and
<code>net/http/pprof</code> package.
See the <a href="https://github.com/golang/go/issues?q=milestone%3AGo1.9.5">Go
1.9.5 milestone</a> on our issue tracker for details.
</p>

<p>
go1.9.6 (released 2018/05/01) includes fixes to the compiler and go command.
See the <a href="https://github.com/golang/go/issues?q=milestone%3AGo1.9.6">Go
1.9.6 milestone</a> on our issue tracker for details.
</p>

<p>
go1.9.7 (released 2018/06/05) includes fixes to the go command, and the
<code>crypto/x509</code>, and <code>strings</code> packages.
In particular, it adds <a href="https://go.googlesource.com/go/+/d4e21288e444d3ffd30d1a0737f15ea3fc3b8ad9">
minimal support to the go command for the vgo transition</a>.
See the <a href="https://github.com/golang/go/issues?q=milestone%3AGo1.9.7">Go
1.9.7 milestone</a> on our issue tracker for details.
</p>


<h2 id="go1.8">go1.8 (released 2017/02/16)</h2>

<p>
Go 1.8 is a major release of Go.
Read the <a href="/doc/go1.8">Go 1.8 Release Notes</a> for more information.
</p>

<h3 id="go1.8.minor">Minor revisions</h3>

<p>
go1.8.1 (released 2017/04/07) includes fixes to the compiler, linker, runtime,
documentation, <code>go</code> command and the <code>crypto/tls</code>,
<code>encoding/xml</code>, <code>image/png</code>, <code>net</code>,
<code>net/http</code>, <code>reflect</code>, <code>text/template</code>,
and <code>time</code> packages.
See the <a href="https://github.com/golang/go/issues?q=milestone%3AGo1.8.1">Go
1.8.1 milestone</a> on our issue tracker for details.
</p>

<p>
go1.8.2 (released 2017/05/23) includes a security fix to the
<code>crypto/elliptic</code> package.
See the <a href="https://github.com/golang/go/issues?q=milestone%3AGo1.8.2">Go
1.8.2 milestone</a> on our issue tracker for details.
</p>

<p>
go1.8.3 (released 2017/05/24) includes fixes to the compiler, runtime,
documentation, and the <code>database/sql</code> package.
See the <a href="https://github.com/golang/go/issues?q=milestone%3AGo1.8.3">Go
1.8.3 milestone</a> on our issue tracker for details.
</p>

<p>
go1.8.4 (released 2017/10/04) includes two security fixes.
It contains the same fixes as Go 1.9.1 and was released at the same time.
See the <a href="https://github.com/golang/go/issues?q=milestone%3AGo1.8.4">Go
1.8.4 milestone</a> on our issue tracker for details.
</p>

<p>
go1.8.5 (released 2017/10/25) includes fixes to the compiler, linker, runtime,
documentation, <code>go</code> command,
and the <code>crypto/x509</code> and <code>net/smtp</code> packages.
It includes a fix to a bug introduced in Go 1.8.4 that broke <code>go</code> <code>get</code>
of non-Git repositories under certain conditions.
See the <a href="https://github.com/golang/go/issues?q=milestone%3AGo1.8.5">Go
1.8.5 milestone</a> on our issue tracker for details.
</p>

<p>
go1.8.6 (released 2018/01/22) includes the same fix in <code>math/big</code>
as Go 1.9.3 and was released at the same time.
See the <a href="https://github.com/golang/go/issues?q=milestone%3AGo1.8.6">Go
1.8.6 milestone</a> on our issue tracker for details.
</p>

<p>
go1.8.7 (released 2018/02/07) includes a security fix to “go get”.
It contains the same fix as Go 1.9.4 and was released at the same time.
See the <a href="https://github.com/golang/go/issues?q=milestone%3AGo1.8.7">Go
1.8.7</a> milestone on our issue tracker for details.
</p>

<h2 id="go1.7">go1.7 (released 2016/08/15)</h2>

<p>
Go 1.7 is a major release of Go.
Read the <a href="/doc/go1.7">Go 1.7 Release Notes</a> for more information.
</p>

<h3 id="go1.7.minor">Minor revisions</h3>

<p>
go1.7.1 (released 2016/09/07) includes fixes to the compiler, runtime,
documentation, and the <code>compress/flate</code>, <code>hash/crc32</code>,
<code>io</code>, <code>net</code>, <code>net/http</code>,
<code>path/filepath</code>, <code>reflect</code>, and <code>syscall</code>
packages.
See the <a href="https://github.com/golang/go/issues?q=milestone%3AGo1.7.1">Go
1.7.1 milestone</a> on our issue tracker for details.
</p>

<p>
go1.7.2 should not be used. It was tagged but not fully released.
The release was deferred due to a last minute bug report.
Use go1.7.3 instead, and refer to the summary of changes below.
</p>

<p>
go1.7.3 (released 2016/10/19) includes fixes to the compiler, runtime,
and the <code>crypto/cipher</code>, <code>crypto/tls</code>,
<code>net/http</code>, and <code>strings</code> packages.
See the <a href="https://github.com/golang/go/issues?q=milestone%3AGo1.7.3">Go
1.7.3 milestone</a> on our issue tracker for details.
</p>

<p>
go1.7.4 (released 2016/12/01) includes two security fixes.
See the <a href="https://github.com/golang/go/issues?q=milestone%3AGo1.7.4">Go
1.7.4 milestone</a> on our issue tracker for details.
</p>

<p>
go1.7.5 (released 2017/01/26) includes fixes to the compiler, runtime,
and the <code>crypto/x509</code> and <code>time</code> packages.
See the <a href="https://github.com/golang/go/issues?q=milestone%3AGo1.7.5">Go
1.7.5 milestone</a> on our issue tracker for details.
</p>

<p>
go1.7.6 (released 2017/05/23) includes the same security fix as Go 1.8.2 and
was released at the same time.
See the <a href="https://github.com/golang/go/issues?q=milestone%3AGo1.8.2">Go
1.8.2 milestone</a> on our issue tracker for details.
</p>

<h2 id="go1.6">go1.6 (released 2016/02/17)</h2>

<p>
Go 1.6 is a major release of Go.
Read the <a href="/doc/go1.6">Go 1.6 Release Notes</a> for more information.
</p>

<h3 id="go1.6.minor">Minor revisions</h3>

<p>
go1.6.1 (released 2016/04/12) includes two security fixes.
See the <a href="https://github.com/golang/go/issues?q=milestone%3AGo1.6.1">Go
1.6.1 milestone</a> on our issue tracker for details.
</p>

<p>
go1.6.2 (released 2016/04/20) includes fixes to the compiler, runtime, tools,
documentation, and the <code>mime/multipart</code>, <code>net/http</code>, and
<code>sort</code> packages.
See the <a href="https://github.com/golang/go/issues?q=milestone%3AGo1.6.2">Go
1.6.2 milestone</a> on our issue tracker for details.
</p>

<p>
go1.6.3 (released 2016/07/17) includes security fixes to the
<code>net/http/cgi</code> package and <code>net/http</code> package when used in
a CGI environment.
See the <a href="https://github.com/golang/go/issues?q=milestone%3AGo1.6.3">Go
1.6.3 milestone</a> on our issue tracker for details.
</p>

<p>
go1.6.4 (released 2016/12/01) includes two security fixes.
It contains the same fixes as Go 1.7.4 and was released at the same time.
See the <a href="https://github.com/golang/go/issues?q=milestone%3AGo1.7.4">Go
1.7.4 milestone</a> on our issue tracker for details.
</p>

<h2 id="go1.5">go1.5 (released 2015/08/19)</h2>

<p>
Go 1.5 is a major release of Go.
Read the <a href="/doc/go1.5">Go 1.5 Release Notes</a> for more information.
</p>

<h3 id="go1.5.minor">Minor revisions</h3>

<p>
go1.5.1 (released 2015/09/08) includes bug fixes to the compiler, assembler, and
the <code>fmt</code>, <code>net/textproto</code>, <code>net/http</code>, and
<code>runtime</code> packages.
See the <a href="https://github.com/golang/go/issues?q=milestone%3AGo1.5.1">Go
1.5.1 milestone</a> on our issue tracker for details.
</p>

<p>
go1.5.2 (released 2015/12/02) includes bug fixes to the compiler, linker, and
the <code>mime/multipart</code>, <code>net</code>, and <code>runtime</code>
packages.
See the <a href="https://github.com/golang/go/issues?q=milestone%3AGo1.5.2">Go
1.5.2 milestone</a> on our issue tracker for details.
</p>

<p>
go1.5.3 (released 2016/01/13) includes a security fix to the <code>math/big</code> package
affecting the <code>crypto/tls</code> package.
See the <a href="https://golang.org/s/go153announce">release announcement</a> for details.
</p>

<p>
go1.5.4 (released 2016/04/12) includes two security fixes.
It contains the same fixes as Go 1.6.1 and was released at the same time.
See the <a href="https://github.com/golang/go/issues?q=milestone%3AGo1.6.1">Go
1.6.1 milestone</a> on our issue tracker for details.
</p>

<h2 id="go1.4">go1.4 (released 2014/12/10)</h2>

<p>
Go 1.4 is a major release of Go.
Read the <a href="/doc/go1.4">Go 1.4 Release Notes</a> for more information.
</p>

<h3 id="go1.4.minor">Minor revisions</h3>

<p>
go1.4.1 (released 2015/01/15) includes bug fixes to the linker and the <code>log</code>, <code>syscall</code>, and <code>runtime</code> packages.
See the <a href="https://github.com/golang/go/issues?q=milestone%3AGo1.4.1">Go 1.4.1 milestone on our issue tracker</a> for details.
</p>

<p>
go1.4.2 (released 2015/02/17) includes bug fixes to the <code>go</code> command, the compiler and linker, and the <code>runtime</code>, <code>syscall</code>, <code>reflect</code>, and <code>math/big</code> packages.
See the <a href="https://github.com/golang/go/issues?q=milestone%3AGo1.4.2">Go 1.4.2 milestone on our issue tracker</a> for details.
</p>

<p>
go1.4.3 (released 2015/09/22) includes security fixes to the <code>net/http</code> package and bug fixes to the <code>runtime</code> package.
See the <a href="https://github.com/golang/go/issues?q=milestone%3AGo1.4.3">Go 1.4.3 milestone on our issue tracker</a> for details.
</p>

<h2 id="go1.3">go1.3 (released 2014/06/18)</h2>

<p>
Go 1.3 is a major release of Go.
Read the <a href="/doc/go1.3">Go 1.3 Release Notes</a> for more information.
</p>

<h3 id="go1.3.minor">Minor revisions</h3>

<p>
go1.3.1 (released 2014/08/13) includes bug fixes to the compiler and the <code>runtime</code>, <code>net</code>, and <code>crypto/rsa</code> packages.
See the <a href="https://github.com/golang/go/commits/go1.3.1">change history</a> for details.
</p>

<p>
go1.3.2 (released 2014/09/25) includes bug fixes to cgo and the crypto/tls packages.
See the <a href="https://github.com/golang/go/commits/go1.3.2">change history</a> for details.
</p>

<p>
go1.3.3 (released 2014/09/30) includes further bug fixes to cgo, the runtime package, and the nacl port.
See the <a href="https://github.com/golang/go/commits/go1.3.3">change history</a> for details.
</p>

<h2 id="go1.2">go1.2 (released 2013/12/01)</h2>

<p>
Go 1.2 is a major release of Go.
Read the <a href="/doc/go1.2">Go 1.2 Release Notes</a> for more information.
</p>

<h3 id="go1.2.minor">Minor revisions</h3>

<p>
go1.2.1 (released 2014/03/02) includes bug fixes to the <code>runtime</code>, <code>net</code>, and <code>database/sql</code> packages.
See the <a href="https://github.com/golang/go/commits/go1.2.1">change history</a> for details.
</p>

<p>
go1.2.2 (released 2014/05/05) includes a
<a href="https://github.com/golang/go/commits/go1.2.2">security fix</a>
that affects the tour binary included in the binary distributions (thanks to Guillaume T).
</p>

<h2 id="go1.1">go1.1 (released 2013/05/13)</h2>

<p>
Go 1.1 is a major release of Go.
Read the <a href="/doc/go1.1">Go 1.1 Release Notes</a> for more information.
</p>

<h3 id="go1.1.minor">Minor revisions</h3>

<p>
go1.1.1 (released 2013/06/13) includes several compiler and runtime bug fixes.
See the <a href="https://github.com/golang/go/commits/go1.1.1">change history</a> for details.
</p>

<p>
go1.1.2 (released 2013/08/13) includes fixes to the <code>gc</code> compiler
and <code>cgo</code>, and the <code>bufio</code>, <code>runtime</code>,
<code>syscall</code>, and <code>time</code> packages.
See the <a href="https://github.com/golang/go/commits/go1.1.2">change history</a> for details.
If you use package syscall's <code>Getrlimit</code> and <code>Setrlimit</code>
functions under Linux on the ARM or 386 architectures, please note change
<a href="//golang.org/cl/11803043">11803043</a>
that fixes <a href="//golang.org/issue/5949">issue 5949</a>.
</p>

<h2 id="go1">go1 (released 2012/03/28)</h2>

<p>
Go 1 is a major release of Go that will be stable in the long term.
Read the <a href="/doc/go1.html">Go 1 Release Notes</a> for more information.
</p>

<p>
It is intended that programs written for Go 1 will continue to compile and run
correctly, unchanged, under future versions of Go 1.
Read the <a href="/doc/go1compat.html">Go 1 compatibility document</a> for more
about the future of Go 1.
</p>

<p>
The go1 release corresponds to
<code><a href="weekly.html#2012-03-27">weekly.2012-03-27</a></code>.
</p>

<h3 id="go1.minor">Minor revisions</h3>

<p>
go1.0.1 (released 2012/04/25) was issued to
<a href="//golang.org/cl/6061043">fix</a> an
<a href="//golang.org/issue/3545">escape analysis bug</a>
that can lead to memory corruption.
It also includes several minor code and documentation fixes.
</p>

<p>
go1.0.2 (released 2012/06/13) was issued to fix two bugs in the implementation
of maps using struct or array keys:
<a href="//golang.org/issue/3695">issue 3695</a> and
<a href="//golang.org/issue/3573">issue 3573</a>.
It also includes many minor code and documentation fixes.
</p>

<p>
go1.0.3 (released 2012/09/21) includes minor code and documentation fixes.
</p>

<p>
See the <a href="https://github.com/golang/go/commits/release-branch.go1">go1 release branch history</a> for the complete list of changes.
</p>

<h2 id="pre.go1">Older releases</h2>

<p>
See the <a href="pre_go1.html">Pre-Go 1 Release History</a> page for notes
on earlier releases.
</p>
<|MERGE_RESOLUTION|>--- conflicted
+++ resolved
@@ -30,8 +30,6 @@
 Read the <a href="/doc/go1.12">Go 1.12 Release Notes</a> for more information.
 </p>
 
-<<<<<<< HEAD
-=======
 <h3 id="go1.12.minor">Minor revisions</h3>
 
 <p>
@@ -86,7 +84,6 @@
 1.12.7 milestone</a> on our issue tracker for details.
 </p>
 
->>>>>>> 9b97c35f
 <h2 id="go1.11">go1.11 (released 2018/08/24)</h2>
 
 <p>
@@ -130,8 +127,6 @@
 1.11.4 milestone</a> on our issue tracker for details.
 </p>
 
-<<<<<<< HEAD
-=======
 <p>
 go1.11.5 (released 2019/01/23) includes a security fix to the
 <code>crypto/elliptic</code> package.  See
@@ -186,7 +181,6 @@
 1.11.12 milestone</a> on our issue tracker for details.
 </p>
 
->>>>>>> 9b97c35f
 <h2 id="go1.10">go1.10 (released 2018/02/16)</h2>
 
 <p>
@@ -252,8 +246,6 @@
 Go 1.10.7 milestone</a> on our issue tracker for details.
 </p>
 
-<<<<<<< HEAD
-=======
 <p>
 go1.10.8 (released 2019/01/23) includes a security fix to the
 <code>crypto/elliptic</code> package.  See
@@ -261,7 +253,6 @@
 1.10.8 milestone</a> on our issue tracker for details.
 </p>
 
->>>>>>> 9b97c35f
 <h2 id="go1.9">go1.9 (released 2017/08/24)</h2>
 
 <p>
