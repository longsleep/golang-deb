<<<<<<< HEAD
golang-1.19 (1.19-1~bpo11+1) bullseye-backports; urgency=medium

  * Rebuild for bullseye-backports.

 -- Anthony Fok <foka@debian.org>  Sat, 06 Aug 2022 13:16:49 -0600
=======
golang-1.19 (1.19.1-1) unstable; urgency=medium

  * New upstream version 1.19.1

 -- William 'jawn-smith' Wilson <jawn-smith@ubuntu.com>  Tue, 06 Sep 2022 14:58:49 -0500
>>>>>>> 68ce253e

golang-1.19 (1.19-1) unstable; urgency=medium

  * New upstream version 1.19
  * Update d/docs to reflect upstream removal of AUTHORS and CONTRIBUTORS

 -- William 'jawn-smith' Wilson <jawn-smith@ubuntu.com>  Tue, 02 Aug 2022 15:35:20 -0500

golang-1.19 (1.19~rc2-1) unstable; urgency=medium

  * New upstream version 1.19 rc2

 -- William 'jawn-smith' Wilson <jawn-smith@ubuntu.com>  Tue, 12 Jul 2022 18:32:28 -0500

golang-1.19 (1.19~rc1-1~bpo11+1) bullseye-backports; urgency=medium

  * Rebuild for bullseye-backports.

 -- Anthony Fok <foka@debian.org>  Wed, 13 Jul 2022 14:33:05 -0600

golang-1.19 (1.19~rc1-1) unstable; urgency=medium

  * Team upload.
  * Update upstream signing key.
    Download from https://dl.google.com/dl/linux/linux_signing_key.pub
  * New upstream version 1.19~rc1
    + Fix boostrap with gccgo (Closes: #1014238)
  * Update Standards-Version to 4.6.1 (no changes)

 -- Shengjing Zhu <zhsj@debian.org>  Thu, 07 Jul 2022 23:42:03 +0800

golang-1.19 (1.19~beta1-2) unstable; urgency=medium

  * Team upload.
  * Source-only upload for migration to testing

 -- Shengjing Zhu <zhsj@debian.org>  Sat, 02 Jul 2022 03:11:52 +0800

golang-1.19 (1.19~beta1-1) unstable; urgency=medium

  * New upstream version 1.19 beta1

 -- William 'jawn-smith' Wilson <jawn-smith@ubuntu.com>  Fri, 10 Jun 2022 13:52:13 -0500

golang-1.18 (1.18.3-1) unstable; urgency=medium

  * New upstream version 1.18.3

 -- William 'jawn-smith' Wilson <jawn-smith@ubuntu.com>  Wed, 01 Jun 2022 17:23:29 -0500

golang-1.18 (1.18.2-2) unstable; urgency=medium

  * d/p/0007-cmd-link-use-TOC-relative-trampolines-on-PPC64-when-.patch:
    Remove patch.  It's causing the build on ppc64el to FTBFS during link
    time.

 -- Sergio Durigan Junior <sergiodj@debian.org>  Sat, 14 May 2022 15:22:04 -0400

golang-1.18 (1.18.2-1) unstable; urgency=medium

  * New upstream version 1.18.2
  * d/p/0007-cmd-link-use-TOC-relative-trampolines-on-PPC64-when-.patch:
    Use TOC-relative trampolines on ppc64el when needed.  Fix link error
    when building PIE binaries. (Closes: #1010942)

 -- Sergio Durigan Junior <sergiodj@debian.org>  Fri, 13 May 2022 14:07:03 -0400

golang-1.18 (1.18.1-1) unstable; urgency=medium

  * New upstream version 1.18.1
    + CVE-2022-24675: encoding/pem: fix stack overflow in Decode
    + CVE-2022-28327: crypto/elliptic: tolerate all oversized scalars
      in generic P-256
    + CVE-2022-27536: crypto/x509: non-compliant certificates can
      cause a panic in Verify on macOS in Go 1.18

 -- William 'jawn-smith' Wilson <jawn-smith@ubuntu.com>  Wed, 13 Apr 2022 12:54:36 -0500

golang-1.18 (1.18-1) unstable; urgency=medium

  * New upstream version 1.18

 -- William 'jawn-smith' Wilson <jawn-smith@ubuntu.com>  Tue, 15 Mar 2022 14:59:19 -0500

golang-1.18 (1.18~rc1-1) unstable; urgency=medium

  * Team upload.
  * New upstream version 1.18~rc1

 -- Shengjing Zhu <zhsj@debian.org>  Fri, 18 Feb 2022 01:31:48 +0800

golang-1.18 (1.18~beta2-1) unstable; urgency=medium

  * New upstream version 1.18 beta2

 -- William 'jawn-smith' Wilson <jawn-smith@ubuntu.com>  Mon, 31 Jan 2022 16:53:48 -0600

golang-1.18 (1.18~beta1-2) unstable; urgency=medium

  * Source-only upload for migration to testing

 -- Anthony Fok <foka@debian.org>  Thu, 13 Jan 2022 14:01:05 -0700

golang-1.18 (1.18~beta1-1) unstable; urgency=medium

  * New upstream version 1.18 beta1

 -- William 'jawn-smith' Wilson <jawn-smith@ubuntu.com>  Wed, 15 Dec 2021 16:07:48 -0600

golang-1.17 (1.17.5-1) unstable; urgency=medium

  * Team upload.
  * New upstream version 1.17.5
    + CVE-2021-44716: net/http: limit growth of header canonicalization cache
    + CVE-2021-44717: syscall: don’t close fd 0 on ForkExec error

 -- Shengjing Zhu <zhsj@debian.org>  Thu, 09 Dec 2021 23:22:36 +0800

golang-1.17 (1.17.4-1) unstable; urgency=medium

  * Team upload.
  * New upstream version 1.17.4

 -- Shengjing Zhu <zhsj@debian.org>  Sat, 04 Dec 2021 01:32:29 +0800

golang-1.17 (1.17.3-1) unstable; urgency=medium

  * Team upload.
  * New upstream version 1.17.3
    + CVE-2021-41771: debug/macho: invalid dynamic symbol table command
      can cause panic
    + CVE-2021-41772: archive/zip: Reader.Open panics on empty string

 -- Shengjing Zhu <zhsj@debian.org>  Sun, 07 Nov 2021 22:33:32 +0800

golang-1.17 (1.17.2-1) unstable; urgency=medium

  * Team upload.

  [ Anthony Fok ]
  * Fix Lintian warning: tab-in-license-text
    debian/copyright (starting at line 366)

  [ Shengjing Zhu ]
  * Ensure GOROOT_BOOTSTRAP is valid
  * Set GOPATH in d/rules.
    Seems the go command needs GOPATH env
  * New upstream version 1.17.2
    + CVE-2021-38297: When invoking functions from WASM modules, built using
      GOARCH=wasm GOOS=js, passing very large arguments can cause portions of
      the module to be overwritten with data from the arguments

 -- Shengjing Zhu <zhsj@debian.org>  Sat, 09 Oct 2021 01:23:05 +0800

golang-1.17 (1.17.1-1) unstable; urgency=high

  * New upstream version 1.17.1
    + CVE-2021-39293: security fix to the archive/zip package
      The fix for CVE-2021-33196 can be bypassed by crafted inputs.
      As a result, the NewReader and OpenReader functions in archive/zip
      can still cause a panic or an unrecoverable fatal error when reading
      an archive that claims to contain a large number of files,
      regardless of its actual size.
      Thanks to the OSS-Fuzz project for discovering this issue
      and to Emmanuel Odeke for reporting it.
    + bug fixes to the archive/zip, go/internal/gccgoimporter,
      html/template, net/http, and runtime/pprof packages
  * Re-add "Multi-Arch: foreign" hint
  * Rename Maintainer from "Go Compiler Team" to "Debian Go Compiler Team"
  * Bump Standards-Version to 4.6.0 (no change)

 -- Anthony Fok <foka@debian.org>  Fri, 10 Sep 2021 18:01:21 -0600

golang-1.17 (1.17-3) unstable; urgency=medium

  * Team upload.
  * Add missing generated buildcfg file (Closes: #993450)

 -- Shengjing Zhu <zhsj@debian.org>  Thu, 02 Sep 2021 00:08:21 +0800

golang-1.17 (1.17-2) unstable; urgency=medium

  * Team upload.
  * Fix extracting go version for gccgo

 -- Shengjing Zhu <zhsj@debian.org>  Sun, 29 Aug 2021 01:16:12 +0800

golang-1.17 (1.17-1) unstable; urgency=medium

  * Team upload.
  * New upstream version 1.17
  * Refresh patches, dropping
    0003-cmd-go-cmd-cgo-pass-mfp32-and-mhard-soft-float-to-MI.patch which was
    merged upstream.
  * Do not include the now-deleted favicon.ico in golang-1.17-doc.
  * Add one more arch-independent-package-contains-binary-or-object lintian
    suppression.

 -- Michael Hudson-Doyle <mwhudson@debian.org>  Tue, 17 Aug 2021 13:03:28 +1200

golang-1.16 (1.16.7-1) unstable; urgency=medium

  * Team upload.
  * New upstream version 1.16.7
    + CVE-2021-36221: net/http: panic due to racy read of persistConn after
      handler panic

 -- Shengjing Zhu <zhsj@debian.org>  Fri, 06 Aug 2021 02:38:44 +0800

golang-1.16 (1.16.6-1) unstable; urgency=medium

  * Team upload.
  * New upstream version 1.16.6
    + CVE-2021-34558: crypto/tls: clients can panic when provided a certificate
      of the wrong type for the negotiated parameters

 -- Shengjing Zhu <zhsj@debian.org>  Tue, 13 Jul 2021 13:11:46 +0800

golang-1.16 (1.16.5-1) unstable; urgency=medium

  * Team upload.
  * New upstream version 1.16.5
    + CVE-2021-33195: net: Lookup functions may return invalid host names
    + CVE-2021-33196: archive/zip: malformed archive may cause panic or memory
      exhaustion (Closes: #989492)
    + CVE-2021-33197: net/http/httputil: ReverseProxy forwards Connection
      headers if first one is empty
    + CVE-2021-33198: math/big: (*Rat).SetString with "1.770p02041010010011001001"
      crashes with "makeslice: len out of range"

 -- Shengjing Zhu <zhsj@debian.org>  Sat, 05 Jun 2021 19:03:59 +0800

golang-1.16 (1.16.4-1) unstable; urgency=medium

  * Team upload.
  * New upstream version 1.16.4
    Fix CVE-2021-31525 net/http: ReadRequest can stack overflow due to
    recursion with very large headers

 -- Shengjing Zhu <zhsj@debian.org>  Sat, 08 May 2021 02:27:38 +0800

golang-1.16 (1.16.3-4) unstable; urgency=medium

  * Team upload.
  * Remove bootstrap dir after build. Otherwise tests fail

 -- Shengjing Zhu <zhsj@debian.org>  Tue, 20 Apr 2021 02:05:56 +0800

golang-1.16 (1.16.3-3) unstable; urgency=medium

  * Team upload.
  * Drop mtime hack in postinst and d/rules
    https://github.com/golang/go/issues/3506#issuecomment-341310161
    > Essentially everything involved in this report has been rewritten.
    > The go command no longer cares about mtimes.
  * No need to remove src dir in golang-$(GOVER)-go package.
    It's not installed by golang-X.Y-go.dirs now
  * Update description and recommended way to use specified version (Closes: #985542)
  * Rebuild with go1.16.
    To build with GO386=softfloat, https://github.com/golang/go/issues/44500
  * Add Multi-Arch hint
  * Only build in -arch target again.
    Move generated source files to golang-1.16-go package
  * Not force gencontrol in dh_clean.
    Not needed after the new branch is created. And we need to add some
    Breaks/Replaces to d/control which should not be in next version
  * Remove GOCACHE before dh_install.
    So it is executed when build with nocheck as well

 -- Shengjing Zhu <zhsj@debian.org>  Tue, 20 Apr 2021 00:46:07 +0800

golang-1.16 (1.16.3-2) unstable; urgency=medium

  * Team upload.
  * Also build package in indep target (Closes: #987126)
    As the -src package moved to arch all,
  * Build with empty GO386 env on i386 for now.
    It's no possible to build go1.16 with go1.15 with either
    GO386=softfloat or GO386=387.
    We can rebuild go1.16 with go1.16 and GO386=softfloat later.

 -- Shengjing Zhu <zhsj@debian.org>  Sun, 18 Apr 2021 17:27:43 +0800

golang-1.16 (1.16.3-1) unstable; urgency=medium

  * Team upload.
  * New upstream version 1.16.3
    Fix CVE-2021-27918 CVE-2021-27919
  * Move golang-X.Y-src to arch all.
    The package doesn't contain arch specific source now.
  * Update golang-X.Y-doc package description.
    Most contents are removed by upstream in 1.16, which is moved to
    x/website repository. And the godoc binary is also shipped in
    golang-golang-x-tools now. So no longer recommend users to read doc
    with godoc. These html files can also be read in plain browsers.
  * Replace dpkg-parsechangelog with dpkg pkg-info.mk
  * Try to enable tests on armel and ppc64.
    No comments say why it doesn't work
  * Remove nocheck detection as debhelper respects it since compat 13
  * Remove override_dh_missing as fail-missing is default in compat 13

 -- Shengjing Zhu <zhsj@debian.org>  Sun, 18 Apr 2021 03:56:41 +0800

golang-1.16 (1.16-1) unstable; urgency=medium

  * New upstream version 1.16
  * debian/control{.in,}: Change Section from devel to golang
  * Add myself to Uploaders

 -- Anthony Fok <foka@debian.org>  Thu, 18 Feb 2021 00:02:53 -0700

golang-1.16 (1.16~rc1-1) unstable; urgency=medium

  * Team upload.
  * New upstream major version.
    - Drop 0004-cmd-dist-fix-build-failure-of-misc-cgo-test-on-arm64.patch
      which was replaced by https://go-review.googlesource.com/c/go/+/262357/
      and cherry-picked as b3f7f60 for go1.16 upstream
    - Refresh remaining patches
  * Update Standards-Version to 4.5.1, no changes needed

 -- Anthony Fok <foka@debian.org>  Mon, 08 Feb 2021 17:43:41 -0700

golang-1.15 (1.15.8-1) unstable; urgency=medium

  * Team upload.
  * New upstream version 1.15.8
  * Skip userns tests in schroot.
    When schroot is using overlayfs, it fails to detect it as chroot.

 -- Shengjing Zhu <zhsj@debian.org>  Fri, 05 Feb 2021 20:51:44 +0800

golang-1.15 (1.15.7-1) unstable; urgency=medium

  * Team upload.
  * New upstream version 1.15.7
    + crypto/elliptic: incorrect operations on the P-224 curve
      CVE-2021-3114

 -- Shengjing Zhu <zhsj@debian.org>  Sat, 23 Jan 2021 01:59:14 +0800

golang-1.15 (1.15.6-1) unstable; urgency=medium

  * Team upload.

  [ Balint Reczey ]
  * cmd/dist: increase default timeout scale for arm (LP: #1893640)

  [ Shengjing Zhu ]
  * New upstream version 1.15.6
  * Drop CGO_LDFLAGS patch, fixed in go1.15.6

 -- Shengjing Zhu <zhsj@debian.org>  Sun, 13 Dec 2020 18:27:59 +0800

golang-1.15 (1.15.5-2) unstable; urgency=medium

  * Team upload.
  * Backport patch to fix usability regression in go1.15.5
    cmd/go: allow flags in CGO_LDFLAGS environment variable not in security allowlist
    https://github.com/golang/go/issues/42567

 -- Shengjing Zhu <zhsj@debian.org>  Wed, 18 Nov 2020 00:46:08 +0800

golang-1.15 (1.15.5-1) unstable; urgency=medium

  * New upstream version 1.15.5.

 -- Michael Hudson-Doyle <mwhudson@debian.org>  Fri, 13 Nov 2020 09:40:16 +1300

golang-1.15 (1.15.4-1) unstable; urgency=medium

  * New upstream version 1.15.4.

 -- Michael Hudson-Doyle <mwhudson@debian.org>  Tue, 10 Nov 2020 10:48:51 +1300

golang-1.15 (1.15.2-1) unstable; urgency=medium

  * New upstream version 1.15.2.

 -- Michael Hudson-Doyle <michael.hudson@ubuntu.com>  Tue, 15 Sep 2020 09:51:42 +1200

golang-1.15 (1.15-2) unstable; urgency=medium

  * Team upload.
  * Backport fix for arm64 cgo test
    https://go-review.googlesource.com/c/go/+/237858

 -- Shengjing Zhu <zhsj@debian.org>  Thu, 27 Aug 2020 13:44:43 +0800

golang-1.15 (1.15-1) unstable; urgency=medium

  * New upstream version 1.15

 -- Dr. Tobias Quathamer <toddy@debian.org>  Tue, 25 Aug 2020 19:59:24 +0200

golang-1.15 (1.15~rc2-1) unstable; urgency=medium

  * New upstream version 1.15~rc2
    - encoding/binary: ReadUvarint and ReadVarint can read an unlimited
      number of bytes from invalid inputs. CVE-2020-16845

 -- Dr. Tobias Quathamer <toddy@debian.org>  Sun, 09 Aug 2020 16:12:45 +0200

golang-1.15 (1.15~rc1-1) unstable; urgency=medium

  [ Shengjing Zhu ]
  * Backport patches to fix the FPU ABI problems for mips32
    https://go-review.googlesource.com/c/go/+/237058/

  [ Dr. Tobias Quathamer ]
  * New upstream version 1.15~rc1
    - Refresh patches
    - net/http: Expect 100-continue panics in httputil.ReverseProxy.
      See https://github.com/golang/go/issues/34902, fixes CVE-2020-15586

 -- Dr. Tobias Quathamer <toddy@debian.org>  Mon, 03 Aug 2020 21:22:44 +0200

golang-1.15 (1.15~beta1-2) unstable; urgency=medium

  * Source-only upload.

 -- Dr. Tobias Quathamer <toddy@debian.org>  Wed, 17 Jun 2020 17:17:08 +0200

golang-1.15 (1.15~beta1-1) unstable; urgency=medium

  * New upstream major version.
    - Drop patch to fix FTBFS on $HOME managed with git, has been
      applied upstream.
    - Refresh remaining patches

 -- Dr. Tobias Quathamer <toddy@debian.org>  Mon, 15 Jun 2020 21:40:49 +0200

golang-1.14 (1.14.4-1) unstable; urgency=medium

  * New upstream version 1.14.4
    - Refresh patches

 -- Dr. Tobias Quathamer <toddy@debian.org>  Mon, 15 Jun 2020 21:19:41 +0200

golang-1.14 (1.14.3-2) unstable; urgency=medium

  * Increase the test timeout that made some builds succeed
    there on slow hardware (such as emulated riscv64).
    Thanks to Gianfranco Costamagna (Closes: #960759)

 -- Dr. Tobias Quathamer <toddy@debian.org>  Sat, 16 May 2020 14:32:28 +0200

golang-1.14 (1.14.3-1) unstable; urgency=medium

  * New upstream version 1.14.3
  * Use debhelper v13

 -- Dr. Tobias Quathamer <toddy@debian.org>  Fri, 15 May 2020 15:24:43 +0200

golang-1.14 (1.14.2-1) unstable; urgency=medium

  * New upstream version 1.14.2

 -- Dr. Tobias Quathamer <toddy@debian.org>  Fri, 10 Apr 2020 14:34:21 +0200

golang-1.14 (1.14.1-1) unstable; urgency=medium

  * New upstream version 1.14.1
    - Add new patch to fix FTBFS on $HOME managed with git.
      Thanks to Guillem Jover <gjover@sipwise.com> (Closes: #953276)

 -- Dr. Tobias Quathamer <toddy@debian.org>  Sat, 21 Mar 2020 14:01:31 +0100

golang-1.14 (1.14-2) unstable; urgency=medium

  * Fix FTBFS if built twice in a row.
    Some paths of autogenerated files have been changed upstream,
    so that the removal of those files after the build did no
    longer succeed.
    Thanks to Guillem Jover (Closes: #953277)
  * Update Standards-Version to 4.5.0, no changes needed

 -- Dr. Tobias Quathamer <toddy@debian.org>  Mon, 09 Mar 2020 14:00:39 +0100

golang-1.14 (1.14-1) unstable; urgency=medium

  * New upstream version 1.14

 -- Dr. Tobias Quathamer <toddy@debian.org>  Tue, 25 Feb 2020 21:33:50 +0100

golang-1.14 (1.14~rc1-1) unstable; urgency=medium

  * New upstream version 1.14~rc1
    - Fixes CVE-2020-7919
  * Add Breaks: dh-golang (<< 1.43~) to golang-go.
    Thanks to Pirate Praveen <praveen@onenetbeyond.org>
  * Update upstream's signing key
  * Add support for riscv64.
    Thanks to Aurelien Jarno <aurel32@debian.org> (Closes: #950517)

 -- Dr. Tobias Quathamer <toddy@debian.org>  Wed, 05 Feb 2020 23:54:28 +0100

golang-1.14 (1.14~beta1-2) unstable; urgency=medium

  * Source-only upload.
  * Add two more lintian overrides for testdata

 -- Dr. Tobias Quathamer <toddy@debian.org>  Thu, 26 Dec 2019 20:11:44 +0100

golang-1.14 (1.14~beta1-1) unstable; urgency=medium

  * New upstream major version.

 -- Dr. Tobias Quathamer <toddy@debian.org>  Wed, 25 Dec 2019 21:27:46 +0100

golang-1.13 (1.13.5-1) unstable; urgency=medium

  * New upstream version 1.13.5

 -- Dr. Tobias Quathamer <toddy@debian.org>  Thu, 05 Dec 2019 12:27:21 +0100

golang-1.13 (1.13.4-1) unstable; urgency=medium

  * New upstream version 1.13.4
    - Refresh patches

 -- Dr. Tobias Quathamer <toddy@debian.org>  Fri, 01 Nov 2019 21:07:16 +0100

golang-1.13 (1.13.3-1) unstable; urgency=medium

  * New upstream version 1.13.3
    - Refresh patch
    - crypto/dsa: invalid public key causes panic in dsa.Verify.
      Fixes CVE-2019-17596. Closes: #942628
  * Update Standards-Version to 4.4.1, no changes needed

 -- Dr. Tobias Quathamer <toddy@debian.org>  Sat, 19 Oct 2019 13:30:36 +0200

golang-1.13 (1.13.1-1) unstable; urgency=medium

  * New upstream version 1.13.1
    - net/textproto: don't normalize headers with spaces before the colon.
      Fixes CVE-2019-16276. See https://github.com/golang/go/issues/34541
      and Debian bug #941173

 -- Dr. Tobias Quathamer <toddy@debian.org>  Thu, 26 Sep 2019 11:32:14 +0200

golang-1.13 (1.13-1) unstable; urgency=medium

  * New upstream version 1.13
    - Refresh patch
  * Set pristine-tar for gbp to False

 -- Dr. Tobias Quathamer <toddy@debian.org>  Wed, 04 Sep 2019 11:28:07 +0200

golang-1.13 (1.13~rc2-1) unstable; urgency=medium

  * New upstream version 1.13~rc2
    - Remove patch for CVE-2019-9512 and CVE-2019-9514,
      has been applied upstream

 -- Dr. Tobias Quathamer <toddy@debian.org>  Fri, 30 Aug 2019 13:29:21 +0200

golang-1.13 (1.13~rc1-2) unstable; urgency=medium

  * Exclude testdata from dh_makeshlibs.
    Otherwise, the build fails at least on armel and armhf.
  * Apply changes from cme fix dpkg
  * Set Rules-Requires-Root: no

 -- Dr. Tobias Quathamer <toddy@debian.org>  Thu, 22 Aug 2019 15:21:10 +0200

golang-1.13 (1.13~rc1-1) unstable; urgency=medium

  * New upstream version 1.13~rc1
    - Remove patch for CVE-2019-14809, has been applied upstream
  * Use dh_missing instead of deprecated dh_install --fail-missing
  * Do not run dh_dwz, there is no debugging information
  * Use debhelper-compat (= 12)

 -- Dr. Tobias Quathamer <toddy@debian.org>  Thu, 22 Aug 2019 12:48:15 +0200

golang-1.13 (1.13~beta1-3) unstable; urgency=high

  * Fix Denial of Service vulnerabilities in the HTTP/2 implementation.
    https://github.com/golang/go/issues/33631
    CVE-2019-9512, CVE-2019-9514. Closes: #934955
  * Fix multiple Parsing Issues in URL.Parse
    https://github.com/golang/go/issues/29098
    CVE-2019-14809. Closes: #934954

 -- Dr. Tobias Quathamer <toddy@debian.org>  Sat, 17 Aug 2019 23:47:53 +0200

golang-1.13 (1.13~beta1-2) unstable; urgency=medium

  * Set GOCACHE to fix a FTBFS. (See bug #933958)

 -- Dr. Tobias Quathamer <toddy@debian.org>  Fri, 09 Aug 2019 16:40:13 +0200

golang-1.13 (1.13~beta1-1) unstable; urgency=medium

  * New upstream major version.
    - Remove Reproducible-BUILD_PATH_PREFIX_MAP.patch.
      This patch is finally no longer needed with Go 1.13.
      Upstream has implemented a new flag "-trimpath" for the
      command "go build" which either strips the path or
      replaces it in the resulting binaries.
      References:
      https://github.com/golang/go/issues/16860
      https://go-review.googlesource.com/c/go/+/173345/
      https://go-review.googlesource.com/c/go/+/173344/
    - Remove arm64-arm64asm-recognise-new-ssbb-pssbb-mnemonics-fr.patch.
      This patch has been cherry-picked from upstream and is now included.
    - Refresh remaining patches
    - Fix lintian warning: make scripts executable
  * Switch to debhelper-compat, but stay at v11 for now

 -- Dr. Tobias Quathamer <toddy@debian.org>  Thu, 01 Aug 2019 14:21:51 +0200

golang-1.12 (1.12.7-1) unstable; urgency=medium

  * New upstream version 1.12.7
    - Refresh patches
  * Update Standards-Version to 4.4.0, no changes needed

 -- Dr. Tobias Quathamer <toddy@debian.org>  Tue, 09 Jul 2019 14:19:07 +0200

golang-1.12 (1.12.5-1) unstable; urgency=medium

  * New upstream version 1.12.5

 -- Dr. Tobias Quathamer <toddy@debian.org>  Thu, 09 May 2019 22:34:40 +0200

golang-1.12 (1.12.4-1) unstable; urgency=medium

  [ Anthony Fok ]
  * Add /usr/lib/go-X.Y/{api,misc} symlinks.
    For example, programs such as https://github.com/vugu/vugu and
    documentation such as https://github.com/golang/go/wiki/WebAssembly
    expect to find wasm_exec.js at "$(go env GOROOT)/misc/wasm/wasm_exec.js".

  [ Dr. Tobias Quathamer ]
  * New upstream version 1.12.4
  * Add five lintian overrides for false positives

 -- Dr. Tobias Quathamer <toddy@debian.org>  Sat, 13 Apr 2019 14:09:40 +0200

golang-1.12 (1.12.1-1) unstable; urgency=medium

  * New upstream version 1.12.1
  * Use upstream signing key for tarball verification

 -- Dr. Tobias Quathamer <toddy@debian.org>  Sun, 17 Mar 2019 21:56:32 +0100

golang-1.12 (1.12-1) unstable; urgency=medium

  * New upstream version 1.12
    - Remove patch 0005-Fix-CVE-2019-6486, applied upstream

 -- Dr. Tobias Quathamer <toddy@debian.org>  Tue, 26 Feb 2019 21:31:48 +0100

golang-1.12 (1.12~beta2-2) unstable; urgency=medium

  * Refresh patch Reproducible BUILD_PATH_PREFIX_MAP.
    Thanks to Michael Stapelberg!
  * Add patch to fix CVE-2019-6486. (Closes: #920548)

 -- Dr. Tobias Quathamer <toddy@debian.org>  Sun, 27 Jan 2019 20:05:59 +0100

golang-1.12 (1.12~beta2-1) unstable; urgency=medium

  * New upstream version 1.12~beta2
    - Remove two patches, applied upstream. Refresh remaining patch.

 -- Dr. Tobias Quathamer <toddy@debian.org>  Fri, 11 Jan 2019 17:14:43 +0100

golang-1.12 (1.12~beta1-4) unstable; urgency=medium

  * Switch watch file to version 4
  * Update d/copyright

 -- Dr. Tobias Quathamer <toddy@debian.org>  Mon, 07 Jan 2019 23:06:22 +0100

golang-1.12 (1.12~beta1-3) unstable; urgency=medium

  [ Anthony Fok ]
  * Add patch "unix: fix Fstatat by using fillStat_t on linux/mips64x"
    This fixes the "Fstatat: returned stat does not match Stat/Lstat"
    errors detected by TestFstatat.
    See https://go-review.googlesource.com/c/sys/+/155747

  [ Dr. Tobias Quathamer ]
  * Add another lintian override

 -- Dr. Tobias Quathamer <toddy@debian.org>  Fri, 28 Dec 2018 23:06:20 +0100

golang-1.12 (1.12~beta1-2) unstable; urgency=medium

  [ Anthony Fok ]
  * Add patch "cmd/compile: fix MIPS SGTconst-with-shift rules"
    by Cherry Zhang.  This fixes the root problem behind the
    "slice bounds out of range" build error seen in 1.11.4
    on mips and mipsel architectures.
    See https://go-review.googlesource.com/c/go/+/155798
  * Bump Standards-Version to 4.3.0 (no change)

  [ Dr. Tobias Quathamer ]
  * Do not compress favicon.ico.
    Thanks to Dato Simó <dato@debian.org> (Closes: #917132)

 -- Dr. Tobias Quathamer <toddy@debian.org>  Wed, 26 Dec 2018 23:20:03 +0100

golang-1.12 (1.12~beta1-1) unstable; urgency=medium

  * New upstream major version.
    - Refresh patches
    - Add new patch to disable test for UserHomeDir
  * Switch team address to tracker.d.o
  * Add another lintian override for a false positive

 -- Dr. Tobias Quathamer <toddy@debian.org>  Thu, 20 Dec 2018 12:51:49 +0100

golang-1.11 (1.11.4-1) unstable; urgency=medium

  * New upstream version 1.11.4
  * Make lintian override agnostic of golang version

 -- Dr. Tobias Quathamer <toddy@debian.org>  Sun, 16 Dec 2018 13:48:52 +0100

golang-1.11 (1.11.3-1) unstable; urgency=medium

  * New upstream version 1.11.3
    - Refresh patches
  * Update gbp.conf to new style syntax
  * Suggest brz as alternative to bzr; it provides the same command-line API.
  * Add myself to Uploaders

 -- Dr. Tobias Quathamer <toddy@debian.org>  Thu, 13 Dec 2018 23:23:40 +0100

golang-1.11 (1.11.2-2) unstable; urgency=medium

  * d/patches/arm64-arm64asm-recognise-new-ssbb-pssbb-mnemonics-fr.patch:
    backport workaround for objdump's support of newer mnemonics on arm64.

 -- Michael Hudson-Doyle <mwhudson@debian.org>  Mon, 26 Nov 2018 13:24:37 +1300

golang-1.11 (1.11.2-1) unstable; urgency=medium

  * Team upload.

  [ Michael Hudson-Doyle ]
  * New upstream major version.
  * Update debhelper compat level to 11.
  * Remove GOCACHE files after running tests.
  * Stop dh_strip_nondeterminism from looking at testdata directories.

  [ Dr. Tobias Quathamer ]
  * Build-Depend on debhelper v11
  * Override two false positive Lintian errors (missing depends
    on sensible-utils)
  * Add Lintian overrides for testdata
  * Include /usr/share/dpkg/architecture.mk for DEB_HOST_ARCH
  * Refresh patch for new upstream version
  * Fix Lintian warnings about wrong interpreter path
  * Make two scripts executable which have been missed by upstream
  * Remove three unneeded lintian overrides
  * Use HTTPS URL for d/watch
  * Update to Standards-Version 4.2.1
    - Use HTTPS for d/copyright
  * Update d/copyright

 -- Dr. Tobias Quathamer <toddy@debian.org>  Tue, 20 Nov 2018 22:51:44 +0100

golang-1.10 (1.10.3-1) unstable; urgency=medium

  * New upstream version 1.10.3
  * Restore changelog entry for 1.10.1-3, and fix that for 1.10.2-1, oops.

 -- Michael Hudson-Doyle <mwhudson@debian.org>  Thu, 14 Jun 2018 14:55:58 +1200

golang-1.10 (1.10.2-1) unstable; urgency=medium

  * New upstream version 1.10.2.
    - d/patches/0003-Backport_nopie_fix.patch: removed, now included upstream.
    - d/patches/0004-Backport_mips_octeon3_fp_fix.patch: removed, also included
      upstream.

 -- Michael Hudson-Doyle <mwhudson@debian.org>  Wed, 23 May 2018 15:24:03 +1200

golang-1.10 (1.10.1-3) unstable; urgency=high

  * Team upload.

  [ Michael Hudson-Doyle ]
  * Install the 'misc' and 'api' directories as part of the golang-1.10-src
    package as some tools (vgo, go tool trace) expect them to be there.
    (Closes: 894992¸ LP: #1743598)

  [ Martín Ferrari ]
  * Backport fix for FP bug in mips/Octeon III. Closes: #892088. Raising
    severity.

 -- Martín Ferrari <tincho@debian.org>  Sun, 22 Apr 2018 21:21:05 +0000

golang-1.10 (1.10.1-2) unstable; urgency=medium

  * Team upload.
  * Backport patch that fixes FTBFS in arm64.
  * debian/copyright: Update attribution.
  * debian/source: Update lintian-overrides.

 -- Martín Ferrari <tincho@debian.org>  Wed, 18 Apr 2018 15:38:49 +0000

golang-1.10 (1.10.1-1) unstable; urgency=medium

  * New upstream version 1.10.1.
  * d/patches/0002-reproducible-BUILD_PATH_PREFIX_MAP.patch: update patch tags
    to reference upstream discussion of this topic.
  * d/control, d/control.in: Update Vcs-* to point to salsa.

 -- Michael Hudson-Doyle <mwhudson@debian.org>  Tue, 03 Apr 2018 15:34:12 +1200

golang-1.10 (1.10-1) unstable; urgency=medium

  * New upstream version 1.10

 -- Michael Stapelberg <stapelberg@debian.org>  Sat, 17 Feb 2018 12:57:14 +0100

golang-1.10 (1.10~rc2-1) unstable; urgency=medium

  * New upstream version, fixing CVE-2018-6574.
  * d/patches/0001-os-signal-skip-TestTerminalSignal-if-posix_openpt-fa.patch,
    d/patches/0003-cmd-vendor-github.com-google-pprof-cherry-pick-fix-t.patch,
    d/patches/0004-cmd-link-internal-loadelf-fix-logic-for-computing-EL.patch:
    removed, now included upstream.

 -- Michael Hudson-Doyle <mwhudson@debian.org>  Thu, 08 Feb 2018 10:46:52 +1300

golang-1.10 (1.10~rc1-2) unstable; urgency=medium

  * d/patches/0004-cmd-link-internal-loadelf-fix-logic-for-computing-EL.patch:
    Backport from upstream to fix build issues on armhf (causes ftbfs on
    Ubuntu but not Debian for some reason, but could produce broken binaries
    on Debian too).

 -- Michael Hudson-Doyle <mwhudson@debian.org>  Wed, 07 Feb 2018 22:10:22 +1300

golang-1.10 (1.10~rc1-1) unstable; urgency=medium

  * New upstream version 1.10~rc1.
  * d/patches/0004-cmd-dist-use-buildmode-pie-for-pie-testing.patch,
    d/patches/0006-misc-cgo-testcarchive-use-no-pie-where-needed.patch,
    d/patches/0003-Do-not-use-SP-as-index-reg.patch: removed, included upstream.
  * d/patches/0002-reproducible-BUILD_PATH_PREFIX_MAP.patch: refreshed.
  * d/patches/0001-os-signal-skip-TestTerminalSignal-if-posix_openpt-fa.patch:
    Add to fix test failure in chroot.
  * d/patches/0003-cmd-vendor-github.com-google-pprof-cherry-pick-fix-t.patch:
    Add to fix test failure when $HOME is not writable.
  * d/rules: Set GOCACHE to "off" during build to avoid shipping cache files.

 -- Michael Hudson-Doyle <mwhudson@debian.org>  Wed, 31 Jan 2018 14:46:12 +1300

golang-1.9 (1.9.2-4) unstable; urgency=medium

  * Enable building on mips, mipsel and mips64. (Closes: 879764)

 -- Michael Hudson-Doyle <mwhudson@debian.org>  Fri, 08 Dec 2017 14:09:24 +1300

golang-1.9 (1.9.2-3) unstable; urgency=medium

  * Remove workaround for now fixed debhelper bug #879762
  * Backport three patches from upstream to fix ftbfs on ppc64el with new kernel.

 -- Michael Hudson-Doyle <mwhudson@debian.org>  Tue, 31 Oct 2017 12:16:17 +1300

golang-1.9 (1.9.2-2) unstable; urgency=medium

  [ Martín Ferrari ]
  * Add debian/patches/0003-Do-not-use-SP-as-index-reg.patch (Closes: #877541)

 -- Michael Stapelberg <stapelberg@debian.org>  Fri, 27 Oct 2017 08:55:32 +0200

golang-1.9 (1.9.2-1) unstable; urgency=medium

  * New upstream version 1.9.2
  * Work around debhelper bug #879762

 -- Michael Hudson-Doyle <mwhudson@debian.org>  Thu, 26 Oct 2017 13:46:40 +1300

golang-1.9 (1.9.1-2) unstable; urgency=medium

  * Update debian/copyright (Closes: #873740)

 -- Michael Stapelberg <stapelberg@debian.org>  Mon, 09 Oct 2017 18:03:49 +0200

golang-1.9 (1.9.1-1) unstable; urgency=medium

  * New upstream release.
  * Use my @debian.org address in Uploaders.

 -- Michael Hudson-Doyle <mwhudson@debian.org>  Fri, 06 Oct 2017 13:04:46 +1300

golang-1.9 (1.9-1) unstable; urgency=medium

  [ Michael Hudson-Doyle ]
  * New upstream release.
  * Suppress some new lintian errors in golang-1.9-src.

  [ Michael Stapelberg ]
  * Add debian/patches/0002-reproducible-BUILD_PATH_PREFIX_MAP.patch

 -- Michael Hudson-Doyle <mwhudson@debian.org>  Wed, 30 Aug 2017 16:31:09 +1200

golang-1.8 (1.8.3-1) unstable; urgency=medium

  * New upstream release. (Closes: 863292, 863307)

 -- Michael Hudson-Doyle <michael.hudson@ubuntu.com>  Thu, 01 Jun 2017 21:06:00 +1200

golang-1.8 (1.8.1-1) unstable; urgency=medium

  * New upstream release.

 -- Michael Hudson-Doyle <michael.hudson@ubuntu.com>  Mon, 10 Apr 2017 13:29:28 +1200

golang-1.8 (1.8-1) unstable; urgency=medium

  * New upstream release.

 -- Michael Hudson-Doyle <michael.hudson@ubuntu.com>  Thu, 02 Mar 2017 10:11:55 +1300

golang-1.8 (1.8~rc3-1) unstable; urgency=medium

  * New upstream release.

 -- Michael Hudson-Doyle <michael.hudson@ubuntu.com>  Fri, 27 Jan 2017 10:23:56 +1300

golang-1.8 (1.8~rc2-1) unstable; urgency=medium

  * New upstream release.

 -- Michael Hudson-Doyle <michael.hudson@ubuntu.com>  Fri, 20 Jan 2017 12:15:27 +1300

golang-1.8 (1.8~rc1-1) unstable; urgency=medium

  * New upstream release.

 -- Michael Hudson-Doyle <michael.hudson@ubuntu.com>  Mon, 16 Jan 2017 15:51:54 +1300

golang-1.8 (1.8~beta2-1) unstable; urgency=medium

  * New upstream release.

 -- Michael Hudson-Doyle <michael.hudson@ubuntu.com>  Tue, 20 Dec 2016 14:19:55 +1300

golang-1.8 (1.8~beta1-1) unstable; urgency=medium

  * New upstream release.
  * Remove d/patches/cl-29995--tzdata-2016g.patch, included upstream.

 -- Michael Hudson-Doyle <michael.hudson@ubuntu.com>  Wed, 07 Dec 2016 17:38:57 -0800

golang-1.7 (1.7.4-1) unstable; urgency=medium

  * Update to 1.7.4 upstream release (Closes: #846545)
    - https://groups.google.com/d/topic/golang-announce/2lP5z9i9ySY/discussion
    - https://golang.org/issue/17965 (potential DoS vector in net/http)
    - https://github.com/golang/go/compare/go1.7.3...go1.7.4

 -- Tianon Gravi <tianon@debian.org>  Fri, 02 Dec 2016 13:30:36 -0800

golang-1.7 (1.7.3-1) unstable; urgency=medium

  * New upstream release.
  * Delete d/patches/cl-28850.patch, applied upstream.

 -- Michael Hudson-Doyle <michael.hudson@ubuntu.com>  Thu, 20 Oct 2016 09:10:47 +1300

golang-1.7 (1.7.1-3) unstable; urgency=medium

  * Backport CL 29995 for tzdata 2016g changes (Closes: #839317)

 -- Tianon Gravi <tianon@debian.org>  Mon, 03 Oct 2016 15:12:28 -0700

golang-1.7 (1.7.1-2) unstable; urgency=medium

  * Add upstream patch for s390x FTBFS

 -- Tianon Gravi <tianon@debian.org>  Mon, 12 Sep 2016 09:32:10 -0700

golang-1.7 (1.7.1-1) unstable; urgency=medium

  * New upstream release.
  * Re-enable tests on s390x now that gcc-6 has been fixed in unstable.

 -- Michael Hudson-Doyle <michael.hudson@ubuntu.com>  Thu, 08 Sep 2016 13:04:33 +1200

golang-1.7 (1.7-3) unstable; urgency=medium

  * Add "s390x" to Architectures

 -- Tianon Gravi <tianon@debian.org>  Tue, 23 Aug 2016 07:35:16 -0700

golang-1.7 (1.7-2) unstable; urgency=medium

  * Disable tests on armel.

 -- Michael Hudson-Doyle <michael.hudson@ubuntu.com>  Tue, 16 Aug 2016 15:18:07 +1200

golang-1.7 (1.7-1) unstable; urgency=medium

  * New upstream release.

 -- Michael Hudson-Doyle <michael.hudson@ubuntu.com>  Tue, 16 Aug 2016 11:37:34 +1200

golang-1.7 (1.7~rc4-1) unstable; urgency=medium

  * New upstream release.

 -- Michael Hudson-Doyle <michael.hudson@ubuntu.com>  Tue, 02 Aug 2016 15:10:22 +1200

golang-1.7 (1.7~rc3-1) unstable; urgency=medium

  [ Tianon Gravi ]
  * Remove outdated README files (README.source and README.Debian)

  [ Michael Hudson-Doyle ]
  * New upstream release.
  * Suppress inaccurate source-is-missing lintian warnings.
  * Update Standards-Version to 3.9.8 (no changes required).

 -- Tianon Gravi <tianon@debian.org>  Mon, 11 Jul 2016 18:31:57 -0700

golang-1.7 (1.7~rc2-1) unstable; urgency=medium

  * Update to 1.7rc2 upstream release.

 -- Michael Hudson-Doyle <michael.hudson@ubuntu.com>  Tue, 19 Jul 2016 14:40:14 +1200

golang-1.7 (1.7~rc1-1) unstable; urgency=medium

  [ Paul Tagliamonte ]
  * Use a secure transport for the Vcs-Git and Vcs-Browser URL

  [ Tianon Gravi ]
  * Update to 1.7rc1 upstream release (new packages, not used by default; see
    also src:golang-defaults)
  * Update Vcs-Git to reference a particular branch

 -- Tianon Gravi <tianon@debian.org>  Mon, 11 Jul 2016 16:10:12 -0700

golang-1.6 (1.6.2-2) unstable; urgency=medium

  * Update "golang-any" in "Build-Depends" to fallback to "golang-go | gccgo"
    (will help with backporting)

 -- Tianon Gravi <tianon@debian.org>  Thu, 23 Jun 2016 20:01:00 -0700

golang-1.6 (1.6.2-1) unstable; urgency=medium

  * Update to 1.6.2 upstream release (Closes: #825696)
  * Build-Depend on golang-any instead of golang-go (Closes: #824421)

 -- Michael Hudson-Doyle <michael.hudson@ubuntu.com>  Fri, 03 Jun 2016 07:50:44 -0700

golang-1.6 (1.6.1-1) unstable; urgency=medium

  * Build golang version-specific packages (Closes: #818415)
  * Things that (conceptually at least) move to new golang version independent
    golang-defaults source package:
    - Man pages.
    - Suggesting golang-golang-x-tools.
    - Breaks/Replace-ing of old golang-go-$GOOS-$GOARCH packages.
  * Stop using alternatives to manage /usr/bin/go.
  * sed trickery in debian/rules to support easy changes to new golang versions.

 -- Michael Hudson-Doyle <michael.hudson@ubuntu.com>  Wed, 01 Jun 2016 10:04:53 -0700

golang (2:1.6.1-2) unstable; urgency=medium

  * Don't strip testdata files, causes build failures on some platforms.

 -- Michael Hudson-Doyle <michael.hudson@ubuntu.com>  Wed, 13 Apr 2016 15:47:46 -0700

golang (2:1.6.1-1) unstable; urgency=medium

  [ Michael Hudson-Doyle ]
  * Breaks/Replaces: older golang-golang-x-tools, not Conflicts, to ensure
    smooth upgrades.
  * Strip the binaries as it has worked for the last five years or so and
    upstream sees no reason to disable it.

  [ Tianon Gravi ]
  * Update to 1.6.1 upstream release (Closes: #820369)
    - Fix CVE-2016-3959: infinite loop in several big integer routines

 -- Tianon Gravi <tianon@debian.org>  Tue, 12 Apr 2016 23:06:43 -0700

golang (2:1.6-1) unstable; urgency=medium

  * Update to 1.6 upstream release (thanks Hilko!)
    - change "ar" arguments to quiet spurious warnings while using gccgo
      (Closes: #807138)
    - skip multicast listen test (Closes: #814849)
    - skip userns tests when chrooted (Closes: #807303)
    - use correct ELF header for armhf binaries (Closes: #734357)
    - Update debian/rules clean for new location of generated file.

  [ Michael Hudson-Doyle ]
  * Respect "nocheck" in DEB_BUILD_OPTIONS while building to skip tests
    (Closes: #807290)
  * Trim Build-Depends (Closes: #807299)
  * Fix several minor debian/copyright issues (Closes: #807304)
  * Remove inconsistently included race-built packages (Closes: #807294)

  [ Tianon Gravi ]
  * Add "-k" to "run.bash" invocation so that we do a full test run every time

 -- Tianon Gravi <tianon@debian.org>  Mon, 29 Feb 2016 16:10:32 -0800

golang (2:1.5.3-1) unstable; urgency=high

  * Update to 1.5.3 upstream release
    - Fix CVE-2015-8618: Carry propagation in Int.Exp Montgomery code in
      math/big library (Closes: #809168)
  * Add "Breaks" to properly complement our "Replaces" (Closes: #810595)

 -- Tianon Gravi <tianon@debian.org>  Thu, 14 Jan 2016 07:41:44 -0800

golang (2:1.5.2-1) unstable; urgency=medium

  * Update to 1.5.2 upstream release (Closes: #807136)

 -- Tianon Gravi <tianon@debian.org>  Tue, 05 Jan 2016 19:59:22 -0800

golang (2:1.5.1-4) unstable; urgency=medium

  * Add Conflicts to force newer golang-go.tools too (Closes: #803559)

 -- Tianon Gravi <tianon@debian.org>  Tue, 03 Nov 2015 21:57:54 -0800

golang (2:1.5.1-3) unstable; urgency=medium

  * Remove architecture qualification on golang-go Build-Depend now that
    golang-go is available for more architectures.

 -- Tianon Gravi <tianon@debian.org>  Thu, 29 Oct 2015 07:40:38 -0700

golang (2:1.5.1-2) unstable; urgency=medium

  * Add Conflicts to force newer golang-golang-x-tools (Closes: #802945).

 -- Tianon Gravi <tianon@debian.org>  Tue, 27 Oct 2015 13:28:56 -0700

golang (2:1.5.1-1) unstable; urgency=medium

  * Upload to unstable.
  * Update to 1.5.1 upstream release (see notes from experimental uploads for
    what's changed).
  * Skip tests on architectures where the tests fail.

 -- Tianon Gravi <tianon@debian.org>  Sat, 24 Oct 2015 10:22:02 -0700

golang (2:1.4.3-3) unstable; urgency=medium

  * Fix FTBFS for non-amd64 architectures due to handling of "-race".

 -- Tianon Gravi <tianon@debian.org>  Mon, 05 Oct 2015 02:04:07 -0700

golang (2:1.5.1-1~exp2) experimental; urgency=medium

  * Upload to experimental.
  * Add arch-qualifiers to "golang-go" build-depends to unblock the buildds
    (Closes: #800479); thanks Tim!

 -- Tianon Gravi <tianon@debian.org>  Wed, 30 Sep 2015 11:19:26 -0700

golang (2:1.4.3-2) unstable; urgency=medium

  * Update Recommends/Suggests, especially to add gcc, etc.
  * Refactor "debian/rules" to utilize debhelper more effectively, especially
    for arch vs indep building (mostly backported from the 1.5+ changes), which
    fixes the "arch:all" FTBFS.

 -- Tianon Gravi <tianon@debian.org>  Sun, 27 Sep 2015 22:06:07 -0700

golang (2:1.5.1-1~exp1) experimental; urgency=low

  * Upload to experimental.
  * Update to 1.5.1 upstream release (Closes: #796150).
    - Compiler and runtime written entirely in Go.
    - Concurrent garbage collector.
    - GOMAXPROCS=runtime.NumCPU() by default.
    - "internal" packages for all, not just core.
    - Experimental "vendoring" support.
    - Cross-compilation no longer requires a complete rebuild of the stdlib in
      GOROOT, and thus the golang-go-GOHOST-GOARCH packages are removed.
  * Sync debian/copyright with the Ubuntu delta. (thanks doko!)
  * Remove patches that no longer apply.
  * Add more supported arches to "debian/rules" code for detecting
    appropriate GOARCH/GOHOSTARCH values; thanks mwhudson and tpot!
    (Closes: #799907)
  * Refactor "debian/rules" to utilize debhelper more effectively, especially
    for arch vs indep building.
  * Move "dpkg-architecture" to "GOOS"/"GOARCH" code into a simple shell script
    for easier maintenance.

 -- Tianon Gravi <tianon@debian.org>  Fri, 25 Sep 2015 14:36:53 -0700

golang (2:1.4.3-1) unstable; urgency=medium

  * New upstream version (https://golang.org/doc/devel/release.html#go1.4.minor)
    - includes previous CVE and non-CVE security fixes, especially
      TEMP-0000000-1C4729

 -- Tianon Gravi <tianon@debian.org>  Fri, 25 Sep 2015 00:02:31 -0700

golang (2:1.4.2-4) unstable; urgency=high

  * Apply backported CVE fixes (Closes: #795106).
    - CVE-2015-5739: Invalid headers are parsed as valid headers
    - CVE-2015-5740: RFC 7230 3.3.3 4 violation
    - CVE-2015-5741: other discoveries of security-relevant RFC 7230 violations

 -- Tianon Gravi <tianon@debian.org>  Mon, 14 Sep 2015 12:27:57 -0700

golang (2:1.4.2-3) unstable; urgency=medium

  * Add missing "prerm" for our new alternatives (thanks piuparts).

 -- Tianon Gravi <admwiggin@gmail.com>  Tue, 05 May 2015 17:38:37 -0600

golang (2:1.4.2-2) unstable; urgency=medium

  * Move "go" and "gofmt" into "/usr/lib/go" and use alternatives to provide
    appropriate symlinks (Closes: #779503, #782301).
  * Relax "golang-go.tools" relationship to Suggests (from Recommends).
  * Add "go get" VCS options to Suggests for golang-go (bzr, git, mercurial,
    subversion).

 -- Tianon Gravi <admwiggin@gmail.com>  Tue, 05 May 2015 00:37:53 -0600

golang (2:1.4.2-1) unstable; urgency=medium

  * New upstream version
    (https://golang.org/doc/devel/release.html#go1.4.minor)

 -- Tianon Gravi <admwiggin@gmail.com>  Sat, 02 May 2015 10:06:34 -0600

golang (2:1.4.1-1~exp1) experimental; urgency=low

  * New upstream version (https://golang.org/doc/go1.4)
    - all editor support files have been removed from misc/ upstream upstream,
      so golang-mode, kate-syntax-go, and vim-syntax-go can no longer be
      provided; see https://github.com/golang/go/wiki/IDEsAndTextEditorPlugins
      for an upstream-maintained list of potential replacements

 -- Tianon Gravi <admwiggin@gmail.com>  Fri, 16 Jan 2015 00:52:10 -0500

golang (2:1.3.3-1) unstable; urgency=medium

  * New upstream version (https://code.google.com/p/go/source/list?name=go1.3.3)
    - time: removed from tests now obsolete assumption about Australian tz
      abbreviations
    - net: temporarily skip TestAcceptIgnoreSomeErrors
    - runtime: hide cgocallback_gofunc calling cgocallbackg from linker
    - runtime: fix GOTRACEBACK reading on Windows, Plan 9
    - nacltest.bash: unset GOROOT
    - cmd/5l, cmd/6l, cmd/8l: fix nacl binary corruption bug
  * Add Paul and myself as uploaders. Many, many thanks to Michael for his work
    so far on this package (and hopefully more to come).

 -- Tianon Gravi <admwiggin@gmail.com>  Fri, 12 Dec 2014 16:11:02 -0500

golang (2:1.3.2-1) unstable; urgency=medium

  * New upstream version

 -- Michael Stapelberg <stapelberg@debian.org>  Fri, 26 Sep 2014 23:21:45 +0200

golang (2:1.3.1-1) unstable; urgency=medium

  * New upstream version

 -- Michael Stapelberg <stapelberg@debian.org>  Wed, 13 Aug 2014 09:15:58 +0200

golang (2:1.3-4) unstable; urgency=medium

  [ Tianon Gravi ]
  * update debian/watch for upstream's latest move (Closes: #756415)
  * backport archive/tar patch to fix PAX headers (Closes: #756416)

 -- Michael Stapelberg <stapelberg@debian.org>  Sat, 02 Aug 2014 21:02:24 +0200

golang (2:1.3-3) unstable; urgency=medium

  * don’t depend on emacs23, depend on emacs instead (Closes: #754013)
  * install include/ in golang-src, VERSION in golang-go (Closes: #693186)

 -- Michael Stapelberg <stapelberg@debian.org>  Mon, 07 Jul 2014 08:30:50 +0200

golang (2:1.3-2) unstable; urgency=medium

  * Add /usr/lib/go/test symlink
  * Build with GO386=387 to favor the 387 floating point unit over sse2
    instructions (Closes: #753160)
  * Add debian/patches/0001-backport-delete-whole-line.patch to fix a
    deprecation warning about flet in the emacs part of golang-mode
    (Closes: #753607)
  * Migrate to emacsen >2 (Closes: #753607)
  * Backport two patches to improve archive/tar performance (for docker):
    debian/patches/0002-archive-tar-reuse-temporary-buffer-in-writeHeader.patch
    debian/patches/0003-archive-tar-reuse-temporary-buffer-in-readHeader.patch

 -- Michael Stapelberg <stapelberg@debian.org>  Thu, 03 Jul 2014 23:33:46 +0200

golang (2:1.3-1) unstable; urgency=medium

  * New upstream version.
  * Drop patches merged upstream:
    - debian/patches/add-tar-xattr-support.patch
    - debian/patches/add-tar-xattr-support.patch
  * Fix debian/watch (Thanks Tianon) (Closes: #748290)
  * Remove dangling symlink /usr/lib/go/lib/godoc (Closes: #747968)

 -- Michael Stapelberg <stapelberg@debian.org>  Thu, 19 Jun 2014 09:23:36 +0200

golang (2:1.2.1-2) unstable; urgency=low

  * Re-apply debian/patches/add-tar-xattr-support.patch which got lost when
    uploading 1.2.1-1; sorry about that.

 -- Michael Stapelberg <stapelberg@debian.org>  Sat, 08 Mar 2014 20:01:12 +0100

golang (2:1.2.1-1) unstable; urgency=low

  * New upstream release.

 -- Michael Stapelberg <stapelberg@debian.org>  Mon, 03 Mar 2014 17:40:57 +0100

golang (2:1.2-3) unstable; urgency=low

  * add debian/patches/add-tar-xattr-support.patch to have xattr support in
    tar (cherry-picked from upstream) (Thanks proppy) (Closes: #739586)

 -- Michael Stapelberg <stapelberg@debian.org>  Mon, 24 Feb 2014 19:34:16 +0100

golang (2:1.2-2) unstable; urgency=low

  * add patches/add-src-pkg-debug-elf-testdata-hello.patch to provide source
    for the testdata/ ELF binaries (Closes: #716853)

 -- Michael Stapelberg <stapelberg@debian.org>  Tue, 31 Dec 2013 18:28:29 +0100

golang (2:1.2-1) unstable; urgency=low

  * New upstream release.
  * drop patches/archive-tar-fix-links-and-pax.patch, it is merged upstream
  * godoc(1) is now in the Debian package golang-go.tools, it was moved into a
    separate repository by upstream.
  * move patches/godoc-symlinks.diff to golang-go.tools

 -- Michael Stapelberg <stapelberg@debian.org>  Mon, 02 Dec 2013 23:57:24 +0100

golang (2:1.1.2-3) unstable; urgency=low

  * cherry-pick upstream commit: archive-tar-fix-links-and-pax.patch
    (Closes: #730566)

 -- Michael Stapelberg <stapelberg@debian.org>  Tue, 26 Nov 2013 18:59:27 +0100

golang (2:1.1.2-2) unstable; urgency=low

  * Build golang-go-linux-* for each architecture (Thanks James Page)
    (Closes: #719611)
  * Update lintian-overrides to override statically-linked-binary and
    unstripped-binary-or-object for all of golang-go

 -- Michael Stapelberg <stapelberg@debian.org>  Tue, 20 Aug 2013 08:13:40 +0200

golang (2:1.1.2-1) unstable; urgency=low

  * New upstream release.
  * Relicense debian/ under the Go license to match upstream. All copyright
    holders agreed to this. (Closes: #716907)
  * golang-mode: don’t install for a number of emacs versions which are not
    supported upstream (Thanks Kevin Ryde) (Closes: #702511, #717521)

 -- Michael Stapelberg <stapelberg@debian.org>  Tue, 13 Aug 2013 13:47:58 +0200

golang (2:1.1.1-4) unstable; urgency=low

  * Disable stripping, it breaks go binaries on some architectures. This drops
    the golang-dbg package which would be empty now. (Thanks Robie Basak)
    (Closes: #717172)

 -- Michael Stapelberg <stapelberg@debian.org>  Wed, 17 Jul 2013 19:15:18 +0200

golang (2:1.1.1-3) unstable; urgency=low

  * Ship */runtime/cgo.a in golang-go to ensure it is present. It can only be
    used on the native architecture anyway (cannot be used when
    cross-compiling), so having it in golang-go-$GOOS-$GOARCH is not
    necessary. Even worse, since these packages are arch: all, they will be
    built precisely once, and only the runtime/cgo.a for the buildd’s native
    arch will be present. (Closes: #715025)

 -- Michael Stapelberg <stapelberg@debian.org>  Thu, 11 Jul 2013 20:25:52 +0200

golang (2:1.1.1-2) unstable; urgency=low

  [ James Page ]
  * Ensure smooth upgrade path from << 2:1.1-2 (Closes: #714838)

 -- Michael Stapelberg <stapelberg@debian.org>  Wed, 03 Jul 2013 18:05:58 +0200

golang (2:1.1.1-1) unstable; urgency=low

  * Imported Upstream version 1.1.1

 -- Ingo Oeser <nightlyone@googlemail.com>  Fri, 14 Jun 2013 23:25:44 +0200

golang (2:1.1-2) unstable; urgency=low

  [ Ondřej Surý ]
  * Promote Michael to Maintainer

  [ Michael Stapelberg ]
  * Build golang-go-$GOOS-$GOARCH packages for cross-compiling (Closes: #710090)
  * Build race detector on linux/amd64 (only supported arch) (Closes: #710691)
  * Switch compression to xz (50% smaller binaries)

 -- Michael Stapelberg <stapelberg@debian.org>  Fri, 07 Jun 2013 23:18:09 +0200

golang (2:1.1-1) unstable; urgency=low

  * New upstream release: Go 1.1!
  * Remove the long obsolete goinstall debconf question and config file.
    goinstall does not exist anymore since a long time.
    This also obsoletes the need for any translations
    (Closes: #685923, #692478)
  * Emacs go-mode auto-mode-alist entry was fixed upstream (Closes: #670371)

 -- Michael Stapelberg <stapelberg@debian.org>  Tue, 14 May 2013 19:36:04 +0200

golang (2:1.1~hg20130405-1) experimental; urgency=low

  * Provide a new hg tip snapshot. This includes what was recently released as
    Go 1.1 beta.

 -- Michael Stapelberg <stapelberg@debian.org>  Fri, 05 Apr 2013 18:24:36 +0200

golang (2:1.1~hg20130323-1) experimental; urgency=low

  * Provide a new hg tip snapshot.
  * Add debian/watch (Closes: #699698)

 -- Michael Stapelberg <stapelberg@debian.org>  Sat, 23 Mar 2013 11:31:26 +0100

golang (2:1.1~hg20130304-2) experimental; urgency=low

  * Fix FTBFS of binary-arch only builds (as performed by buildds)
    caused by 'rm' not finding jquery.js in golang-doc
    (Thanks Peter Green)

 -- Michael Stapelberg <stapelberg@debian.org>  Tue, 05 Mar 2013 00:49:27 +0100

golang (2:1.1~hg20130304-1) experimental; urgency=low

  * Provide a hg tip snapshot (2013-03-04) in Debian experimental.
    Current hg tip is a good approximation to Go 1.1 and should get
    some testing within Debian in order to package Go 1.1 well when
    it is released. Thanks to Andrew Gerrand.

 -- Michael Stapelberg <stapelberg@debian.org>  Mon, 04 Mar 2013 21:28:58 +0100

golang (2:1.0.2-2) unstable; urgency=low

  * Add myself to uploaders, as discussed in #683421.
  * cherry-pick r820ffde8c396 (net/http: non-keepalive connections close
    successfully) (Closes: #683421)

 -- Michael Stapelberg <stapelberg@debian.org>  Thu, 02 Aug 2012 14:25:58 +0200

golang (2:1.0.2-1.1) unstable; urgency=low

  * Non-maintainer upload. (as discussed with Ondřej in #679692)
  * Fix godoc-symlinks.diff (godoc didn’t find docs) (Closes: #679692)

 -- Michael Stapelberg <stapelberg@debian.org>  Fri, 20 Jul 2012 17:59:38 +0200

golang (2:1.0.2-1) unstable; urgency=low

  [ Ondřej Surý ]
  * Imported Upstream version 1.0.2
  * Update Vcs fields to reflect new git repository location
  * Kill get-orig-source, since 1.0.0, the tarballs can be downloaded from
    webpage

  [ Michael Stapelberg ]
  * golang-mode: use debian-pkg-add-load-path-item (Closes: #664802)
  * add manpages (Closes: #632964)
  * Use updated pt.po from Pedro Ribeiro (Closes: #674958)

 -- Ondřej Surý <ondrej@sury.org>  Thu, 28 Jun 2012 12:14:15 +0200

golang (2:1.0.1-1) unstable; urgency=low

  * Imported Upstream version 1.0.1
  * Apply godoc patch to display package list correctly (Closes: #669354)

 -- Ondřej Surý <ondrej@debian.org>  Wed, 02 May 2012 15:44:59 +0200

golang (2:1-6) unstable; urgency=low

  * Merge upstream patch to fix homedir issue
    (http://code.google.com/p/go/source/detail?r=709120aecee0)
  * Disable GNU/KFreeBSD build (Closes: #668794)

 -- Ondřej Surý <ondrej@debian.org>  Wed, 18 Apr 2012 09:53:30 +0200

golang (2:1-5) unstable; urgency=low

  * Rewrite test conditions to make them more readable
    (and fix the debian/rules to really not check on armel+kfreebsd)
  * Patch upstream test to not fail on missing home directory

 -- Ondřej Surý <ondrej@debian.org>  Sun, 15 Apr 2012 12:35:53 +0200

golang (2:1-4) unstable; urgency=low

  * Disable tests on Debian GNU/KFreeBSD, they just hang now (Closes: #668794)
  * Disable tests on armel, but the invalid instruction needs fixing in
    upstream
  * Create fake home directory to pass the os/user test

 -- Ondřej Surý <ondrej@debian.org>  Sun, 15 Apr 2012 10:49:09 +0200

golang (2:1-3) unstable; urgency=high

  * Use VERSION provided by upstream for packaging purposes
  * Run tests as a part of a build process
  * Install full src tree (except pkg/debug) because go command depend
    on sources available
  * Install sources without testdata and *_test.go
  * Remove circular dependency golang-go->golang-doc->golang-go
  * Make sure that timestamp on installed binaries and libraries is same
    because go build/install recompiles everything if the go binary has
    more recent timestamp than libraries (Closes: #668235)
    + Need to update timestamps at postinst time because already created
      directories can have time in the past
  * Fix couple of lintian errors and warnings

 -- Ondřej Surý <ondrej@debian.org>  Wed, 11 Apr 2012 23:21:47 +0200

golang (2:1-2) unstable; urgency=low

  * Remove preserving of old -tools settings, there are too many options
    now anyway (Closes: #666007)

 -- Ondřej Surý <ondrej@debian.org>  Fri, 06 Apr 2012 16:52:13 +0200

golang (2:1-1) unstable; urgency=low

  * New major upstream release Go 1 (Closes: #666942)
  * Bumb epoch to 2, since 1 < 60 < 2011 (I wonder if next version will be 0 :)
  * Debconf templates and debian/control reviewed by the debian-l10n-
    english team as part of the Smith review project. (Closes: #663181)
  * [Debconf translation updates]
    + Pick existing translations from golang-weekly and do appropriate
      sed magic to fit golang templates. (Closes: #666884, #666880, #666881)
    + Dutch; (Jeroen Schot).  (Closes: #664598)
    + Czech (Michal Simunek).  (Closes: #665385)
    + Spanish; (Camaleón).  (Closes: #666177)
    + Danish (Joe Hansen).  (Closes: #666526)

 -- Ondřej Surý <ondrej@debian.org>  Fri, 06 Apr 2012 16:04:17 +0200

golang (1:60.3-2) unstable; urgency=low

  * debconf-gettextize package templates

 -- Ondřej Surý <ondrej@debian.org>  Mon, 20 Feb 2012 22:01:10 +0100

golang (1:60.3-1) unstable; urgency=low

  * Imported Upstream version 60.3

 -- Ondřej Surý <ondrej@debian.org>  Mon, 28 Nov 2011 08:46:18 +0100

golang (1:60.2-1) unstable; urgency=low

  * Imported Upstream version 60.2

 -- Ondřej Surý <ondrej@debian.org>  Thu, 06 Oct 2011 08:57:00 +0200

golang (1:60.1-1) unstable; urgency=low

  * Imported Upstream version 60.1

 -- Ondřej Surý <ondrej@debian.org>  Mon, 19 Sep 2011 10:18:12 +0200

golang (1:60-1) unstable; urgency=low

  * Imported Upstream version 60
  * Save upstream VERSION to the archive
  * Use GOVERSION as generated by src/version.bash on hg archive time
  * Add support for goinstall dashboard debconf question in the Debian
    packaging
  * Read goinstall dashboard option from debian configuration file
  * Remove 005-goinstall_dont_call_home_by_default.patch; replaced by
    configuration option
  * Fix directory name for upstream archive checkout

 -- Ondřej Surý <ondrej@debian.org>  Tue, 13 Sep 2011 13:13:59 +0200

golang (1:59-1) unstable; urgency=low

  * Imported Upstream version 59
  * Refresh patches to a new release
  * Fix FTBFS on ARM (Closes: #634270)
  * Update version.bash to work with Debian packaging and not hg
    repository

 -- Ondřej Surý <ondrej@debian.org>  Wed, 03 Aug 2011 17:04:59 +0200

golang (1:58.1-2) unstable; urgency=low

  * Install golang-doc package by default (Recommends from golang-tools,
    Depends from golang)

 -- Ondřej Surý <ondrej@debian.org>  Mon, 18 Jul 2011 09:13:43 +0200

golang (1:58.1-1) unstable; urgency=low

  * Imported Upstream version 58.1

 -- Ondřej Surý <ondrej@debian.org>  Wed, 13 Jul 2011 08:39:04 +0200

golang (1:58-1) unstable; urgency=low

  * Imported Upstream version 58
    + Add NEWS file with upstream API changes
  * Remove patch to not update standard package, fixed in upstream

 -- Ondřej Surý <ondrej@debian.org>  Thu, 30 Jun 2011 15:36:35 +0200

golang (1:57.2-1) unstable; urgency=low

  * Imported Upstream version 57.2
  * More spelling fixes (Closes: #630660)

 -- Ondřej Surý <ondrej@debian.org>  Thu, 16 Jun 2011 11:10:58 +0200

golang (1:57.1-4) unstable; urgency=low

  * Description update to have proper articles and capitalization
    (Closes: #630189)
  * Add extended description about Go being experimental and that the
    languager can change between releases

 -- Ondřej Surý <ondrej@debian.org>  Tue, 14 Jun 2011 21:38:11 +0200

golang (1:57.1-3) unstable; urgency=low

  * Fix "the Google's Go implementation" in extended description
    (Closes: #627814)
  * Update Vcs-* links
  * Install vim ftplugin files into correct directory (Closes: #629844)

 -- Ondřej Surý <ondrej@debian.org>  Thu, 09 Jun 2011 10:10:41 +0200

golang (1:57.1-2) unstable; urgency=low

  * Bump standards version to 3.9.2
  * Capitalize Kate (Closes: #627036)
  * Import slightly modified patch to be more clear about $GOPATH
    installs for non-root users
  * Remove don't install deps patch from goinstall; deprecated by
    $GOPATH installs

 -- Ondřej Surý <ondrej@debian.org>  Mon, 23 May 2011 11:07:11 +0200

golang (1:57.1-1) unstable; urgency=low

  * Add support for dot-minor releases
  * Imported Upstream version 57.1

 -- Ondřej Surý <ondrej@debian.org>  Mon, 16 May 2011 11:45:53 +0200

golang (1:57-3) unstable; urgency=low

  [ Florian Weimer ]
  * golang-tools: install gofix binary

  [ Ondřej Surý ]
  * Add lintian-overrides for gofix binary

 -- Ondřej Surý <ondrej@debian.org>  Sat, 07 May 2011 20:41:58 +0200

golang (1:57-2) unstable; urgency=low

  * Remove weekly code from debian/rules
  * Add golang meta-package
  * Don't create tool chain symlinks twice
  * Make debian/rules more generic for simpler sync between weekly
    and release branches

 -- Ondřej Surý <ondrej@debian.org>  Wed, 04 May 2011 16:48:24 +0200

golang (1:57-1) unstable; urgency=low

  * Imported Upstream version r57
  * Bumped epoch version to 1, to convert from date based versions
    to release number based version
  * Allow release to migrate to testing (Closes: #624408)
  * Add kate and vim syntax highlighting (Closes: #624544)
  * Add -dbg package with debugging symbols

 -- Ondřej Surý <ondrej@debian.org>  Wed, 04 May 2011 01:20:07 +0200

golang (2011.04.27-2) unstable; urgency=low

  * Fix yet another build failure on kfreebsd (use linux userspace)

 -- Ondřej Surý <ondrej@debian.org>  Fri, 29 Apr 2011 16:22:47 +0200

golang (2011.04.27-1) unstable; urgency=low

  * Imported Upstream version 2011.04.27
  * Update debian/rules to allow pulling weekly upstream releases
  * Don't remove RUNPATH from binaries; fixed upstream (golang#1527)
  * Set GOHOSTOS and GOHOSTARCH to match dpkg-architecture variables
  * Add support for kfreebsd-i386, kfreebsd-amd64, armel and armhf
    architectures
    + 006-fix_kfreebsd_build.patch:
      - Add GNU/KFreeBSD support by replacing all uname calls by $(GOOS)
    + 007-use_native_dynamic_linker_on_kfreebsd.patch:
      - Use native kfreebsd dynamic linker (/lib/ld-*.so.1)
  * Add information about available architectures (Closes: #623877)
  * Don't strip gotest
  * Add Depends: golang-go to golang-tools
  * Add better support for armhf

 -- Ondřej Surý <ondrej@debian.org>  Thu, 28 Apr 2011 16:14:39 +0200

golang (2011.04.13-1) unstable; urgency=low

  [ Florian Weimer ]
  * Delete bin directory in clean target
  * Enable parallel build
  * golang-src: install source files directly
  * Use proper symlink targets for architecture-independent toolchain
    names
  * Emacs mode: indent keys in struct literals properly

  [ Ondřej Surý ]
  * Imported Upstream weekly version 2011.04.13
  * Update patches to new weekly release
  * Add lintian-override for gotest binary

 -- Ondřej Surý <ondrej@debian.org>  Tue, 26 Apr 2011 09:59:28 +0200

golang (2011.03.07.1-1) unstable; urgency=low

  * Imported Upstream version 2011.03.07.1
  * Install to /usr/lib/go
  * Remove xkcd strip to get rid of CC-NC-BY
  * Update golang-src.install to new upstream
  * Remove 002-use_GOROOT_FINAL_in_generated_binaries.patch; merged
    upstream
  * Make all .go files no-executable
  * Update lintian-overrides to include both types of syntax

 -- Ondřej Surý <ondrej@debian.org>  Wed, 20 Apr 2011 17:36:48 +0200

golang (2011.02.15-2) unstable; urgency=low

  [ Ondřej Surý ]
  * Add ${misc:Depends} to golang-mode to shutup lintian
  * Rehaul build system and add golang-src package with .go source files
  * goinstall: do not automatically install prerequisities
  * goinstall: don't report to dashboard by default
  * Add a README.Debian about local modifications to goinstall
  * Add warning about local modifications also directly to goinstall command

  [ Florian Weimer ]
  * Fix syntax error in 004-
    dont_reinstall_dependencies_in_goinstall.patch

 -- Ondřej Surý <ondrej@debian.org>  Fri, 18 Feb 2011 16:02:09 +0100

golang (2011.02.15-1) unstable; urgency=low

  [ Obey Arthur Liu ]
  * Added pkg-google git repo to control file

  [ Florian Weimer ]
  * Build golang-mode package

  [ Ondřej Surý ]
  * Imported Upstream version 2011.02.15
  * Don't compress godoc documentation
  * Correctly use $GOROOT_FINAL in the build chain
  * Remove RPATH/RUNPATH from go binaries

 -- Ondřej Surý <ondrej@debian.org>  Fri, 18 Feb 2011 11:39:10 +0100

golang (2011.02.01.1-1) unstable; urgency=low

  [ Ivan Wong ]
  * Initial release (Closes: #574371)

  [ Jonathan Nieder ]
  * Fill out copyright file
  * Rewrite debian/rules using dh driver
  * debian: fix get-orig-source rule
  * debian: do not install extra files on repeated build
  * debian: fix reversed ‘if’
  * debian: do not leave around stale debian/env.sh+ file
  * debian: Build-Depends on awk instead of gawk
  * debian: add run-time dependency on perl
  * debian: add build-time dependency on perl
  * debian: fix setting of GOARM on arm
  * debian: do not compress files in web page
  * debian: install favicon

  [ Ondřej Surý ]
  * Make myself a maintainer
  * Add patch to allow IPv4 on IPv6 sockets (Courtesy of Florian Weimer)
  * Use GOROOT_FINAL and change GOBIN to /usr/bin
  * Get rid of env.sh and wrappers
  * Add support for building in i386 pbuilder on amd64 architecture
  * Rename source package to golang to match upstream repository name
  * Add golang-doc package
  * Split package into compiler, docs and tools
  * Don't install quietgcc and hgpatch
  * Don't generate fake gomake
  * Update golang-doc package
  * Export GOHOSTARCH and GOHOSTOS
  * Disable build time checks
  * Fail on missed installed files
  * Revert s{tmp{golang-go{ change in DESTDIR
  * Relicence debian/ files from versionless GPL to GPL-3
  * Move golang-doc to doc section
  * Add more lintian overrides for Go binaries
  * Install all 6,8,5 variants of commands
  * Install golang-* symlinks for 6,8,5* commands
  * Don't strip govet as well
  * Remove ${shlibs:Depends} where it doesn't belong
  * Move more html files to golang-doc package
  * Remove codereview directory - some python code to deal with mercurial

 -- Ondřej Surý <ondrej@debian.org>  Mon, 14 Feb 2011 17:42:39 +0100<|MERGE_RESOLUTION|>--- conflicted
+++ resolved
@@ -1,16 +1,14 @@
-<<<<<<< HEAD
+golang-1.19 (1.19.1-1) unstable; urgency=medium
+
+  * New upstream version 1.19.1
+
+ -- William 'jawn-smith' Wilson <jawn-smith@ubuntu.com>  Tue, 06 Sep 2022 14:58:49 -0500
+
 golang-1.19 (1.19-1~bpo11+1) bullseye-backports; urgency=medium
 
   * Rebuild for bullseye-backports.
 
  -- Anthony Fok <foka@debian.org>  Sat, 06 Aug 2022 13:16:49 -0600
-=======
-golang-1.19 (1.19.1-1) unstable; urgency=medium
-
-  * New upstream version 1.19.1
-
- -- William 'jawn-smith' Wilson <jawn-smith@ubuntu.com>  Tue, 06 Sep 2022 14:58:49 -0500
->>>>>>> 68ce253e
 
 golang-1.19 (1.19-1) unstable; urgency=medium
 
