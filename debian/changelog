<<<<<<< HEAD
golang-1.17 (1.17.6-1~bpo11+1) bullseye-backports; urgency=medium

  * Rebuild for bullseye-backports.

 -- Anthony Fok <foka@debian.org>  Tue, 11 Jan 2022 14:53:40 -0700
=======
golang-1.17 (1.17.7-1) unstable; urgency=medium

  * Team upload.
  * New upstream version 1.17.7
    + CVE-2022-23806: crypto/elliptic: fix IsOnCurve for big.Int values
      that are not valid coordinates
    + CVE-2022-23772: math/big: prevent large memory consumption in
      Rat.SetString
    + CVE-2022-23773: cmd/go: prevent branches from materializing into versions

 -- Shengjing Zhu <zhsj@debian.org>  Fri, 11 Feb 2022 23:02:48 +0800
>>>>>>> 4085ba80

golang-1.17 (1.17.6-1) unstable; urgency=medium

  * Team upload.
  * New upstream version 1.17.6

 -- Shengjing Zhu <zhsj@debian.org>  Sat, 08 Jan 2022 19:16:55 +0800

golang-1.17 (1.17.5-1~bpo11+1) bullseye-backports; urgency=medium

  * Rebuild for bullseye-backports.

 -- Anthony Fok <foka@debian.org>  Thu, 09 Dec 2021 14:15:44 -0700

golang-1.17 (1.17.5-1) unstable; urgency=medium

  * Team upload.
  * New upstream version 1.17.5
    + CVE-2021-44716: net/http: limit growth of header canonicalization cache
    + CVE-2021-44717: syscall: don’t close fd 0 on ForkExec error

 -- Shengjing Zhu <zhsj@debian.org>  Thu, 09 Dec 2021 23:22:36 +0800

golang-1.17 (1.17.4-1~bpo11+1) bullseye-backports; urgency=medium

  * Rebuild for bullseye-backports.

 -- Anthony Fok <foka@debian.org>  Tue, 07 Dec 2021 21:30:29 -0700

golang-1.17 (1.17.4-1) unstable; urgency=medium

  * Team upload.
  * New upstream version 1.17.4

 -- Shengjing Zhu <zhsj@debian.org>  Sat, 04 Dec 2021 01:32:29 +0800

golang-1.17 (1.17.3-1~bpo11+1) bullseye-backports; urgency=medium

  * Rebuild for bullseye-backports.

 -- Anthony Fok <foka@debian.org>  Wed, 10 Nov 2021 00:43:06 -0700

golang-1.17 (1.17.3-1) unstable; urgency=medium

  * Team upload.
  * New upstream version 1.17.3
    + CVE-2021-41771: debug/macho: invalid dynamic symbol table command
      can cause panic
    + CVE-2021-41772: archive/zip: Reader.Open panics on empty string

 -- Shengjing Zhu <zhsj@debian.org>  Sun, 07 Nov 2021 22:33:32 +0800

golang-1.17 (1.17.2-1~bpo11+1) bullseye-backports; urgency=medium

  * Rebuild for bullseye-backports.

 -- Anthony Fok <foka@debian.org>  Tue, 12 Oct 2021 01:46:18 -0600

golang-1.17 (1.17.2-1) unstable; urgency=medium

  * Team upload.

  [ Anthony Fok ]
  * Fix Lintian warning: tab-in-license-text
    debian/copyright (starting at line 366)

  [ Shengjing Zhu ]
  * Ensure GOROOT_BOOTSTRAP is valid
  * Set GOPATH in d/rules.
    Seems the go command needs GOPATH env
  * New upstream version 1.17.2
    + CVE-2021-38297: When invoking functions from WASM modules, built using
      GOARCH=wasm GOOS=js, passing very large arguments can cause portions of
      the module to be overwritten with data from the arguments

 -- Shengjing Zhu <zhsj@debian.org>  Sat, 09 Oct 2021 01:23:05 +0800

golang-1.17 (1.17.1-1~bpo11+1) bullseye-backports; urgency=medium

  * New upstream version 1.17.1
    + CVE-2021-39293: security fix to the archive/zip package
  * Rebuild for bullseye-backports.

 -- Anthony Fok <foka@debian.org>  Fri, 10 Sep 2021 22:23:57 -0600

golang-1.17 (1.17.1-1) unstable; urgency=high

  * New upstream version 1.17.1
    + CVE-2021-39293: security fix to the archive/zip package
      The fix for CVE-2021-33196 can be bypassed by crafted inputs.
      As a result, the NewReader and OpenReader functions in archive/zip
      can still cause a panic or an unrecoverable fatal error when reading
      an archive that claims to contain a large number of files,
      regardless of its actual size.
      Thanks to the OSS-Fuzz project for discovering this issue
      and to Emmanuel Odeke for reporting it.
    + bug fixes to the archive/zip, go/internal/gccgoimporter,
      html/template, net/http, and runtime/pprof packages
  * Re-add "Multi-Arch: foreign" hint
  * Rename Maintainer from "Go Compiler Team" to "Debian Go Compiler Team"
  * Bump Standards-Version to 4.6.0 (no change)

 -- Anthony Fok <foka@debian.org>  Fri, 10 Sep 2021 18:01:21 -0600

golang-1.17 (1.17-3~bpo11+1) bullseye-backports; urgency=medium

  * Rebuild for bullseye-backports.

 -- Anthony Fok <foka@debian.org>  Tue, 07 Sep 2021 07:26:37 -0600

golang-1.17 (1.17-3) unstable; urgency=medium

  * Team upload.
  * Add missing generated buildcfg file (Closes: #993450)

 -- Shengjing Zhu <zhsj@debian.org>  Thu, 02 Sep 2021 00:08:21 +0800

golang-1.17 (1.17-2) unstable; urgency=medium

  * Team upload.
  * Fix extracting go version for gccgo

 -- Shengjing Zhu <zhsj@debian.org>  Sun, 29 Aug 2021 01:16:12 +0800

golang-1.17 (1.17-1) unstable; urgency=medium

  * Team upload.
  * New upstream version 1.17
  * Refresh patches, dropping
    0003-cmd-go-cmd-cgo-pass-mfp32-and-mhard-soft-float-to-MI.patch which was
    merged upstream.
  * Do not include the now-deleted favicon.ico in golang-1.17-doc.
  * Add one more arch-independent-package-contains-binary-or-object lintian
    suppression.

 -- Michael Hudson-Doyle <mwhudson@debian.org>  Tue, 17 Aug 2021 13:03:28 +1200

golang-1.16 (1.16.7-1) unstable; urgency=medium

  * Team upload.
  * New upstream version 1.16.7
    + CVE-2021-36221: net/http: panic due to racy read of persistConn after
      handler panic

 -- Shengjing Zhu <zhsj@debian.org>  Fri, 06 Aug 2021 02:38:44 +0800

golang-1.16 (1.16.6-1) unstable; urgency=medium

  * Team upload.
  * New upstream version 1.16.6
    + CVE-2021-34558: crypto/tls: clients can panic when provided a certificate
      of the wrong type for the negotiated parameters

 -- Shengjing Zhu <zhsj@debian.org>  Tue, 13 Jul 2021 13:11:46 +0800

golang-1.16 (1.16.5-1) unstable; urgency=medium

  * Team upload.
  * New upstream version 1.16.5
    + CVE-2021-33195: net: Lookup functions may return invalid host names
    + CVE-2021-33196: archive/zip: malformed archive may cause panic or memory
      exhaustion (Closes: #989492)
    + CVE-2021-33197: net/http/httputil: ReverseProxy forwards Connection
      headers if first one is empty
    + CVE-2021-33198: math/big: (*Rat).SetString with "1.770p02041010010011001001"
      crashes with "makeslice: len out of range"

 -- Shengjing Zhu <zhsj@debian.org>  Sat, 05 Jun 2021 19:03:59 +0800

golang-1.16 (1.16.4-1) unstable; urgency=medium

  * Team upload.
  * New upstream version 1.16.4
    Fix CVE-2021-31525 net/http: ReadRequest can stack overflow due to
    recursion with very large headers

 -- Shengjing Zhu <zhsj@debian.org>  Sat, 08 May 2021 02:27:38 +0800

golang-1.16 (1.16.3-4) unstable; urgency=medium

  * Team upload.
  * Remove bootstrap dir after build. Otherwise tests fail

 -- Shengjing Zhu <zhsj@debian.org>  Tue, 20 Apr 2021 02:05:56 +0800

golang-1.16 (1.16.3-3) unstable; urgency=medium

  * Team upload.
  * Drop mtime hack in postinst and d/rules
    https://github.com/golang/go/issues/3506#issuecomment-341310161
    > Essentially everything involved in this report has been rewritten.
    > The go command no longer cares about mtimes.
  * No need to remove src dir in golang-$(GOVER)-go package.
    It's not installed by golang-X.Y-go.dirs now
  * Update description and recommended way to use specified version (Closes: #985542)
  * Rebuild with go1.16.
    To build with GO386=softfloat, https://github.com/golang/go/issues/44500
  * Add Multi-Arch hint
  * Only build in -arch target again.
    Move generated source files to golang-1.16-go package
  * Not force gencontrol in dh_clean.
    Not needed after the new branch is created. And we need to add some
    Breaks/Replaces to d/control which should not be in next version
  * Remove GOCACHE before dh_install.
    So it is executed when build with nocheck as well

 -- Shengjing Zhu <zhsj@debian.org>  Tue, 20 Apr 2021 00:46:07 +0800

golang-1.16 (1.16.3-2) unstable; urgency=medium

  * Team upload.
  * Also build package in indep target (Closes: #987126)
    As the -src package moved to arch all,
  * Build with empty GO386 env on i386 for now.
    It's no possible to build go1.16 with go1.15 with either
    GO386=softfloat or GO386=387.
    We can rebuild go1.16 with go1.16 and GO386=softfloat later.

 -- Shengjing Zhu <zhsj@debian.org>  Sun, 18 Apr 2021 17:27:43 +0800

golang-1.16 (1.16.3-1) unstable; urgency=medium

  * Team upload.
  * New upstream version 1.16.3
    Fix CVE-2021-27918 CVE-2021-27919
  * Move golang-X.Y-src to arch all.
    The package doesn't contain arch specific source now.
  * Update golang-X.Y-doc package description.
    Most contents are removed by upstream in 1.16, which is moved to
    x/website repository. And the godoc binary is also shipped in
    golang-golang-x-tools now. So no longer recommend users to read doc
    with godoc. These html files can also be read in plain browsers.
  * Replace dpkg-parsechangelog with dpkg pkg-info.mk
  * Try to enable tests on armel and ppc64.
    No comments say why it doesn't work
  * Remove nocheck detection as debhelper respects it since compat 13
  * Remove override_dh_missing as fail-missing is default in compat 13

 -- Shengjing Zhu <zhsj@debian.org>  Sun, 18 Apr 2021 03:56:41 +0800

golang-1.16 (1.16-1) unstable; urgency=medium

  * New upstream version 1.16
  * debian/control{.in,}: Change Section from devel to golang
  * Add myself to Uploaders

 -- Anthony Fok <foka@debian.org>  Thu, 18 Feb 2021 00:02:53 -0700

golang-1.16 (1.16~rc1-1) unstable; urgency=medium

  * Team upload.
  * New upstream major version.
    - Drop 0004-cmd-dist-fix-build-failure-of-misc-cgo-test-on-arm64.patch
      which was replaced by https://go-review.googlesource.com/c/go/+/262357/
      and cherry-picked as b3f7f60 for go1.16 upstream
    - Refresh remaining patches
  * Update Standards-Version to 4.5.1, no changes needed

 -- Anthony Fok <foka@debian.org>  Mon, 08 Feb 2021 17:43:41 -0700

golang-1.15 (1.15.8-1) unstable; urgency=medium

  * Team upload.
  * New upstream version 1.15.8
  * Skip userns tests in schroot.
    When schroot is using overlayfs, it fails to detect it as chroot.

 -- Shengjing Zhu <zhsj@debian.org>  Fri, 05 Feb 2021 20:51:44 +0800

golang-1.15 (1.15.7-1) unstable; urgency=medium

  * Team upload.
  * New upstream version 1.15.7
    + crypto/elliptic: incorrect operations on the P-224 curve
      CVE-2021-3114

 -- Shengjing Zhu <zhsj@debian.org>  Sat, 23 Jan 2021 01:59:14 +0800

golang-1.15 (1.15.6-1) unstable; urgency=medium

  * Team upload.

  [ Balint Reczey ]
  * cmd/dist: increase default timeout scale for arm (LP: #1893640)

  [ Shengjing Zhu ]
  * New upstream version 1.15.6
  * Drop CGO_LDFLAGS patch, fixed in go1.15.6

 -- Shengjing Zhu <zhsj@debian.org>  Sun, 13 Dec 2020 18:27:59 +0800

golang-1.15 (1.15.5-2) unstable; urgency=medium

  * Team upload.
  * Backport patch to fix usability regression in go1.15.5
    cmd/go: allow flags in CGO_LDFLAGS environment variable not in security allowlist
    https://github.com/golang/go/issues/42567

 -- Shengjing Zhu <zhsj@debian.org>  Wed, 18 Nov 2020 00:46:08 +0800

golang-1.15 (1.15.5-1) unstable; urgency=medium

  * New upstream version 1.15.5.

 -- Michael Hudson-Doyle <mwhudson@debian.org>  Fri, 13 Nov 2020 09:40:16 +1300

golang-1.15 (1.15.4-1) unstable; urgency=medium

  * New upstream version 1.15.4.

 -- Michael Hudson-Doyle <mwhudson@debian.org>  Tue, 10 Nov 2020 10:48:51 +1300

golang-1.15 (1.15.2-1) unstable; urgency=medium

  * New upstream version 1.15.2.

 -- Michael Hudson-Doyle <michael.hudson@ubuntu.com>  Tue, 15 Sep 2020 09:51:42 +1200

golang-1.15 (1.15-2) unstable; urgency=medium

  * Team upload.
  * Backport fix for arm64 cgo test
    https://go-review.googlesource.com/c/go/+/237858

 -- Shengjing Zhu <zhsj@debian.org>  Thu, 27 Aug 2020 13:44:43 +0800

golang-1.15 (1.15-1) unstable; urgency=medium

  * New upstream version 1.15

 -- Dr. Tobias Quathamer <toddy@debian.org>  Tue, 25 Aug 2020 19:59:24 +0200

golang-1.15 (1.15~rc2-1) unstable; urgency=medium

  * New upstream version 1.15~rc2
    - encoding/binary: ReadUvarint and ReadVarint can read an unlimited
      number of bytes from invalid inputs. CVE-2020-16845

 -- Dr. Tobias Quathamer <toddy@debian.org>  Sun, 09 Aug 2020 16:12:45 +0200

golang-1.15 (1.15~rc1-1) unstable; urgency=medium

  [ Shengjing Zhu ]
  * Backport patches to fix the FPU ABI problems for mips32
    https://go-review.googlesource.com/c/go/+/237058/

  [ Dr. Tobias Quathamer ]
  * New upstream version 1.15~rc1
    - Refresh patches
    - net/http: Expect 100-continue panics in httputil.ReverseProxy.
      See https://github.com/golang/go/issues/34902, fixes CVE-2020-15586

 -- Dr. Tobias Quathamer <toddy@debian.org>  Mon, 03 Aug 2020 21:22:44 +0200

golang-1.15 (1.15~beta1-2) unstable; urgency=medium

  * Source-only upload.

 -- Dr. Tobias Quathamer <toddy@debian.org>  Wed, 17 Jun 2020 17:17:08 +0200

golang-1.15 (1.15~beta1-1) unstable; urgency=medium

  * New upstream major version.
    - Drop patch to fix FTBFS on $HOME managed with git, has been
      applied upstream.
    - Refresh remaining patches

 -- Dr. Tobias Quathamer <toddy@debian.org>  Mon, 15 Jun 2020 21:40:49 +0200

golang-1.14 (1.14.4-1) unstable; urgency=medium

  * New upstream version 1.14.4
    - Refresh patches

 -- Dr. Tobias Quathamer <toddy@debian.org>  Mon, 15 Jun 2020 21:19:41 +0200

golang-1.14 (1.14.3-2) unstable; urgency=medium

  * Increase the test timeout that made some builds succeed
    there on slow hardware (such as emulated riscv64).
    Thanks to Gianfranco Costamagna (Closes: #960759)

 -- Dr. Tobias Quathamer <toddy@debian.org>  Sat, 16 May 2020 14:32:28 +0200

golang-1.14 (1.14.3-1) unstable; urgency=medium

  * New upstream version 1.14.3
  * Use debhelper v13

 -- Dr. Tobias Quathamer <toddy@debian.org>  Fri, 15 May 2020 15:24:43 +0200

golang-1.14 (1.14.2-1) unstable; urgency=medium

  * New upstream version 1.14.2

 -- Dr. Tobias Quathamer <toddy@debian.org>  Fri, 10 Apr 2020 14:34:21 +0200

golang-1.14 (1.14.1-1) unstable; urgency=medium

  * New upstream version 1.14.1
    - Add new patch to fix FTBFS on $HOME managed with git.
      Thanks to Guillem Jover <gjover@sipwise.com> (Closes: #953276)

 -- Dr. Tobias Quathamer <toddy@debian.org>  Sat, 21 Mar 2020 14:01:31 +0100

golang-1.14 (1.14-2) unstable; urgency=medium

  * Fix FTBFS if built twice in a row.
    Some paths of autogenerated files have been changed upstream,
    so that the removal of those files after the build did no
    longer succeed.
    Thanks to Guillem Jover (Closes: #953277)
  * Update Standards-Version to 4.5.0, no changes needed

 -- Dr. Tobias Quathamer <toddy@debian.org>  Mon, 09 Mar 2020 14:00:39 +0100

golang-1.14 (1.14-1) unstable; urgency=medium

  * New upstream version 1.14

 -- Dr. Tobias Quathamer <toddy@debian.org>  Tue, 25 Feb 2020 21:33:50 +0100

golang-1.14 (1.14~rc1-1) unstable; urgency=medium

  * New upstream version 1.14~rc1
    - Fixes CVE-2020-7919
  * Add Breaks: dh-golang (<< 1.43~) to golang-go.
    Thanks to Pirate Praveen <praveen@onenetbeyond.org>
  * Update upstream's signing key
  * Add support for riscv64.
    Thanks to Aurelien Jarno <aurel32@debian.org> (Closes: #950517)

 -- Dr. Tobias Quathamer <toddy@debian.org>  Wed, 05 Feb 2020 23:54:28 +0100

golang-1.14 (1.14~beta1-2) unstable; urgency=medium

  * Source-only upload.
  * Add two more lintian overrides for testdata

 -- Dr. Tobias Quathamer <toddy@debian.org>  Thu, 26 Dec 2019 20:11:44 +0100

golang-1.14 (1.14~beta1-1) unstable; urgency=medium

  * New upstream major version.

 -- Dr. Tobias Quathamer <toddy@debian.org>  Wed, 25 Dec 2019 21:27:46 +0100

golang-1.13 (1.13.5-1) unstable; urgency=medium

  * New upstream version 1.13.5

 -- Dr. Tobias Quathamer <toddy@debian.org>  Thu, 05 Dec 2019 12:27:21 +0100

golang-1.13 (1.13.4-1) unstable; urgency=medium

  * New upstream version 1.13.4
    - Refresh patches

 -- Dr. Tobias Quathamer <toddy@debian.org>  Fri, 01 Nov 2019 21:07:16 +0100

golang-1.13 (1.13.3-1) unstable; urgency=medium

  * New upstream version 1.13.3
    - Refresh patch
    - crypto/dsa: invalid public key causes panic in dsa.Verify.
      Fixes CVE-2019-17596. Closes: #942628
  * Update Standards-Version to 4.4.1, no changes needed

 -- Dr. Tobias Quathamer <toddy@debian.org>  Sat, 19 Oct 2019 13:30:36 +0200

golang-1.13 (1.13.1-1) unstable; urgency=medium

  * New upstream version 1.13.1
    - net/textproto: don't normalize headers with spaces before the colon.
      Fixes CVE-2019-16276. See https://github.com/golang/go/issues/34541
      and Debian bug #941173

 -- Dr. Tobias Quathamer <toddy@debian.org>  Thu, 26 Sep 2019 11:32:14 +0200

golang-1.13 (1.13-1) unstable; urgency=medium

  * New upstream version 1.13
    - Refresh patch
  * Set pristine-tar for gbp to False

 -- Dr. Tobias Quathamer <toddy@debian.org>  Wed, 04 Sep 2019 11:28:07 +0200

golang-1.13 (1.13~rc2-1) unstable; urgency=medium

  * New upstream version 1.13~rc2
    - Remove patch for CVE-2019-9512 and CVE-2019-9514,
      has been applied upstream

 -- Dr. Tobias Quathamer <toddy@debian.org>  Fri, 30 Aug 2019 13:29:21 +0200

golang-1.13 (1.13~rc1-2) unstable; urgency=medium

  * Exclude testdata from dh_makeshlibs.
    Otherwise, the build fails at least on armel and armhf.
  * Apply changes from cme fix dpkg
  * Set Rules-Requires-Root: no

 -- Dr. Tobias Quathamer <toddy@debian.org>  Thu, 22 Aug 2019 15:21:10 +0200

golang-1.13 (1.13~rc1-1) unstable; urgency=medium

  * New upstream version 1.13~rc1
    - Remove patch for CVE-2019-14809, has been applied upstream
  * Use dh_missing instead of deprecated dh_install --fail-missing
  * Do not run dh_dwz, there is no debugging information
  * Use debhelper-compat (= 12)

 -- Dr. Tobias Quathamer <toddy@debian.org>  Thu, 22 Aug 2019 12:48:15 +0200

golang-1.13 (1.13~beta1-3) unstable; urgency=high

  * Fix Denial of Service vulnerabilities in the HTTP/2 implementation.
    https://github.com/golang/go/issues/33631
    CVE-2019-9512, CVE-2019-9514. Closes: #934955
  * Fix multiple Parsing Issues in URL.Parse
    https://github.com/golang/go/issues/29098
    CVE-2019-14809. Closes: #934954

 -- Dr. Tobias Quathamer <toddy@debian.org>  Sat, 17 Aug 2019 23:47:53 +0200

golang-1.13 (1.13~beta1-2) unstable; urgency=medium

  * Set GOCACHE to fix a FTBFS. (See bug #933958)

 -- Dr. Tobias Quathamer <toddy@debian.org>  Fri, 09 Aug 2019 16:40:13 +0200

golang-1.13 (1.13~beta1-1) unstable; urgency=medium

  * New upstream major version.
    - Remove Reproducible-BUILD_PATH_PREFIX_MAP.patch.
      This patch is finally no longer needed with Go 1.13.
      Upstream has implemented a new flag "-trimpath" for the
      command "go build" which either strips the path or
      replaces it in the resulting binaries.
      References:
      https://github.com/golang/go/issues/16860
      https://go-review.googlesource.com/c/go/+/173345/
      https://go-review.googlesource.com/c/go/+/173344/
    - Remove arm64-arm64asm-recognise-new-ssbb-pssbb-mnemonics-fr.patch.
      This patch has been cherry-picked from upstream and is now included.
    - Refresh remaining patches
    - Fix lintian warning: make scripts executable
  * Switch to debhelper-compat, but stay at v11 for now

 -- Dr. Tobias Quathamer <toddy@debian.org>  Thu, 01 Aug 2019 14:21:51 +0200

golang-1.12 (1.12.7-1) unstable; urgency=medium

  * New upstream version 1.12.7
    - Refresh patches
  * Update Standards-Version to 4.4.0, no changes needed

 -- Dr. Tobias Quathamer <toddy@debian.org>  Tue, 09 Jul 2019 14:19:07 +0200

golang-1.12 (1.12.5-1) unstable; urgency=medium

  * New upstream version 1.12.5

 -- Dr. Tobias Quathamer <toddy@debian.org>  Thu, 09 May 2019 22:34:40 +0200

golang-1.12 (1.12.4-1) unstable; urgency=medium

  [ Anthony Fok ]
  * Add /usr/lib/go-X.Y/{api,misc} symlinks.
    For example, programs such as https://github.com/vugu/vugu and
    documentation such as https://github.com/golang/go/wiki/WebAssembly
    expect to find wasm_exec.js at "$(go env GOROOT)/misc/wasm/wasm_exec.js".

  [ Dr. Tobias Quathamer ]
  * New upstream version 1.12.4
  * Add five lintian overrides for false positives

 -- Dr. Tobias Quathamer <toddy@debian.org>  Sat, 13 Apr 2019 14:09:40 +0200

golang-1.12 (1.12.1-1) unstable; urgency=medium

  * New upstream version 1.12.1
  * Use upstream signing key for tarball verification

 -- Dr. Tobias Quathamer <toddy@debian.org>  Sun, 17 Mar 2019 21:56:32 +0100

golang-1.12 (1.12-1) unstable; urgency=medium

  * New upstream version 1.12
    - Remove patch 0005-Fix-CVE-2019-6486, applied upstream

 -- Dr. Tobias Quathamer <toddy@debian.org>  Tue, 26 Feb 2019 21:31:48 +0100

golang-1.12 (1.12~beta2-2) unstable; urgency=medium

  * Refresh patch Reproducible BUILD_PATH_PREFIX_MAP.
    Thanks to Michael Stapelberg!
  * Add patch to fix CVE-2019-6486. (Closes: #920548)

 -- Dr. Tobias Quathamer <toddy@debian.org>  Sun, 27 Jan 2019 20:05:59 +0100

golang-1.12 (1.12~beta2-1) unstable; urgency=medium

  * New upstream version 1.12~beta2
    - Remove two patches, applied upstream. Refresh remaining patch.

 -- Dr. Tobias Quathamer <toddy@debian.org>  Fri, 11 Jan 2019 17:14:43 +0100

golang-1.12 (1.12~beta1-4) unstable; urgency=medium

  * Switch watch file to version 4
  * Update d/copyright

 -- Dr. Tobias Quathamer <toddy@debian.org>  Mon, 07 Jan 2019 23:06:22 +0100

golang-1.12 (1.12~beta1-3) unstable; urgency=medium

  [ Anthony Fok ]
  * Add patch "unix: fix Fstatat by using fillStat_t on linux/mips64x"
    This fixes the "Fstatat: returned stat does not match Stat/Lstat"
    errors detected by TestFstatat.
    See https://go-review.googlesource.com/c/sys/+/155747

  [ Dr. Tobias Quathamer ]
  * Add another lintian override

 -- Dr. Tobias Quathamer <toddy@debian.org>  Fri, 28 Dec 2018 23:06:20 +0100

golang-1.12 (1.12~beta1-2) unstable; urgency=medium

  [ Anthony Fok ]
  * Add patch "cmd/compile: fix MIPS SGTconst-with-shift rules"
    by Cherry Zhang.  This fixes the root problem behind the
    "slice bounds out of range" build error seen in 1.11.4
    on mips and mipsel architectures.
    See https://go-review.googlesource.com/c/go/+/155798
  * Bump Standards-Version to 4.3.0 (no change)

  [ Dr. Tobias Quathamer ]
  * Do not compress favicon.ico.
    Thanks to Dato Simó <dato@debian.org> (Closes: #917132)

 -- Dr. Tobias Quathamer <toddy@debian.org>  Wed, 26 Dec 2018 23:20:03 +0100

golang-1.12 (1.12~beta1-1) unstable; urgency=medium

  * New upstream major version.
    - Refresh patches
    - Add new patch to disable test for UserHomeDir
  * Switch team address to tracker.d.o
  * Add another lintian override for a false positive

 -- Dr. Tobias Quathamer <toddy@debian.org>  Thu, 20 Dec 2018 12:51:49 +0100

golang-1.11 (1.11.4-1) unstable; urgency=medium

  * New upstream version 1.11.4
  * Make lintian override agnostic of golang version

 -- Dr. Tobias Quathamer <toddy@debian.org>  Sun, 16 Dec 2018 13:48:52 +0100

golang-1.11 (1.11.3-1) unstable; urgency=medium

  * New upstream version 1.11.3
    - Refresh patches
  * Update gbp.conf to new style syntax
  * Suggest brz as alternative to bzr; it provides the same command-line API.
  * Add myself to Uploaders

 -- Dr. Tobias Quathamer <toddy@debian.org>  Thu, 13 Dec 2018 23:23:40 +0100

golang-1.11 (1.11.2-2) unstable; urgency=medium

  * d/patches/arm64-arm64asm-recognise-new-ssbb-pssbb-mnemonics-fr.patch:
    backport workaround for objdump's support of newer mnemonics on arm64.

 -- Michael Hudson-Doyle <mwhudson@debian.org>  Mon, 26 Nov 2018 13:24:37 +1300

golang-1.11 (1.11.2-1) unstable; urgency=medium

  * Team upload.

  [ Michael Hudson-Doyle ]
  * New upstream major version.
  * Update debhelper compat level to 11.
  * Remove GOCACHE files after running tests.
  * Stop dh_strip_nondeterminism from looking at testdata directories.

  [ Dr. Tobias Quathamer ]
  * Build-Depend on debhelper v11
  * Override two false positive Lintian errors (missing depends
    on sensible-utils)
  * Add Lintian overrides for testdata
  * Include /usr/share/dpkg/architecture.mk for DEB_HOST_ARCH
  * Refresh patch for new upstream version
  * Fix Lintian warnings about wrong interpreter path
  * Make two scripts executable which have been missed by upstream
  * Remove three unneeded lintian overrides
  * Use HTTPS URL for d/watch
  * Update to Standards-Version 4.2.1
    - Use HTTPS for d/copyright
  * Update d/copyright

 -- Dr. Tobias Quathamer <toddy@debian.org>  Tue, 20 Nov 2018 22:51:44 +0100

golang-1.10 (1.10.3-1) unstable; urgency=medium

  * New upstream version 1.10.3
  * Restore changelog entry for 1.10.1-3, and fix that for 1.10.2-1, oops.

 -- Michael Hudson-Doyle <mwhudson@debian.org>  Thu, 14 Jun 2018 14:55:58 +1200

golang-1.10 (1.10.2-1) unstable; urgency=medium

  * New upstream version 1.10.2.
    - d/patches/0003-Backport_nopie_fix.patch: removed, now included upstream.
    - d/patches/0004-Backport_mips_octeon3_fp_fix.patch: removed, also included
      upstream.

 -- Michael Hudson-Doyle <mwhudson@debian.org>  Wed, 23 May 2018 15:24:03 +1200

golang-1.10 (1.10.1-3) unstable; urgency=high

  * Team upload.

  [ Michael Hudson-Doyle ]
  * Install the 'misc' and 'api' directories as part of the golang-1.10-src
    package as some tools (vgo, go tool trace) expect them to be there.
    (Closes: 894992¸ LP: #1743598)

  [ Martín Ferrari ]
  * Backport fix for FP bug in mips/Octeon III. Closes: #892088. Raising
    severity.

 -- Martín Ferrari <tincho@debian.org>  Sun, 22 Apr 2018 21:21:05 +0000

golang-1.10 (1.10.1-2) unstable; urgency=medium

  * Team upload.
  * Backport patch that fixes FTBFS in arm64.
  * debian/copyright: Update attribution.
  * debian/source: Update lintian-overrides.

 -- Martín Ferrari <tincho@debian.org>  Wed, 18 Apr 2018 15:38:49 +0000

golang-1.10 (1.10.1-1) unstable; urgency=medium

  * New upstream version 1.10.1.
  * d/patches/0002-reproducible-BUILD_PATH_PREFIX_MAP.patch: update patch tags
    to reference upstream discussion of this topic.
  * d/control, d/control.in: Update Vcs-* to point to salsa.

 -- Michael Hudson-Doyle <mwhudson@debian.org>  Tue, 03 Apr 2018 15:34:12 +1200

golang-1.10 (1.10-1) unstable; urgency=medium

  * New upstream version 1.10

 -- Michael Stapelberg <stapelberg@debian.org>  Sat, 17 Feb 2018 12:57:14 +0100

golang-1.10 (1.10~rc2-1) unstable; urgency=medium

  * New upstream version, fixing CVE-2018-6574.
  * d/patches/0001-os-signal-skip-TestTerminalSignal-if-posix_openpt-fa.patch,
    d/patches/0003-cmd-vendor-github.com-google-pprof-cherry-pick-fix-t.patch,
    d/patches/0004-cmd-link-internal-loadelf-fix-logic-for-computing-EL.patch:
    removed, now included upstream.

 -- Michael Hudson-Doyle <mwhudson@debian.org>  Thu, 08 Feb 2018 10:46:52 +1300

golang-1.10 (1.10~rc1-2) unstable; urgency=medium

  * d/patches/0004-cmd-link-internal-loadelf-fix-logic-for-computing-EL.patch:
    Backport from upstream to fix build issues on armhf (causes ftbfs on
    Ubuntu but not Debian for some reason, but could produce broken binaries
    on Debian too).

 -- Michael Hudson-Doyle <mwhudson@debian.org>  Wed, 07 Feb 2018 22:10:22 +1300

golang-1.10 (1.10~rc1-1) unstable; urgency=medium

  * New upstream version 1.10~rc1.
  * d/patches/0004-cmd-dist-use-buildmode-pie-for-pie-testing.patch,
    d/patches/0006-misc-cgo-testcarchive-use-no-pie-where-needed.patch,
    d/patches/0003-Do-not-use-SP-as-index-reg.patch: removed, included upstream.
  * d/patches/0002-reproducible-BUILD_PATH_PREFIX_MAP.patch: refreshed.
  * d/patches/0001-os-signal-skip-TestTerminalSignal-if-posix_openpt-fa.patch:
    Add to fix test failure in chroot.
  * d/patches/0003-cmd-vendor-github.com-google-pprof-cherry-pick-fix-t.patch:
    Add to fix test failure when $HOME is not writable.
  * d/rules: Set GOCACHE to "off" during build to avoid shipping cache files.

 -- Michael Hudson-Doyle <mwhudson@debian.org>  Wed, 31 Jan 2018 14:46:12 +1300

golang-1.9 (1.9.2-4) unstable; urgency=medium

  * Enable building on mips, mipsel and mips64. (Closes: 879764)

 -- Michael Hudson-Doyle <mwhudson@debian.org>  Fri, 08 Dec 2017 14:09:24 +1300

golang-1.9 (1.9.2-3) unstable; urgency=medium

  * Remove workaround for now fixed debhelper bug #879762
  * Backport three patches from upstream to fix ftbfs on ppc64el with new kernel.

 -- Michael Hudson-Doyle <mwhudson@debian.org>  Tue, 31 Oct 2017 12:16:17 +1300

golang-1.9 (1.9.2-2) unstable; urgency=medium

  [ Martín Ferrari ]
  * Add debian/patches/0003-Do-not-use-SP-as-index-reg.patch (Closes: #877541)

 -- Michael Stapelberg <stapelberg@debian.org>  Fri, 27 Oct 2017 08:55:32 +0200

golang-1.9 (1.9.2-1) unstable; urgency=medium

  * New upstream version 1.9.2
  * Work around debhelper bug #879762

 -- Michael Hudson-Doyle <mwhudson@debian.org>  Thu, 26 Oct 2017 13:46:40 +1300

golang-1.9 (1.9.1-2) unstable; urgency=medium

  * Update debian/copyright (Closes: #873740)

 -- Michael Stapelberg <stapelberg@debian.org>  Mon, 09 Oct 2017 18:03:49 +0200

golang-1.9 (1.9.1-1) unstable; urgency=medium

  * New upstream release.
  * Use my @debian.org address in Uploaders.

 -- Michael Hudson-Doyle <mwhudson@debian.org>  Fri, 06 Oct 2017 13:04:46 +1300

golang-1.9 (1.9-1) unstable; urgency=medium

  [ Michael Hudson-Doyle ]
  * New upstream release.
  * Suppress some new lintian errors in golang-1.9-src.

  [ Michael Stapelberg ]
  * Add debian/patches/0002-reproducible-BUILD_PATH_PREFIX_MAP.patch

 -- Michael Hudson-Doyle <mwhudson@debian.org>  Wed, 30 Aug 2017 16:31:09 +1200

golang-1.8 (1.8.3-1) unstable; urgency=medium

  * New upstream release. (Closes: 863292, 863307)

 -- Michael Hudson-Doyle <michael.hudson@ubuntu.com>  Thu, 01 Jun 2017 21:06:00 +1200

golang-1.8 (1.8.1-1) unstable; urgency=medium

  * New upstream release.

 -- Michael Hudson-Doyle <michael.hudson@ubuntu.com>  Mon, 10 Apr 2017 13:29:28 +1200

golang-1.8 (1.8-1) unstable; urgency=medium

  * New upstream release.

 -- Michael Hudson-Doyle <michael.hudson@ubuntu.com>  Thu, 02 Mar 2017 10:11:55 +1300

golang-1.8 (1.8~rc3-1) unstable; urgency=medium

  * New upstream release.

 -- Michael Hudson-Doyle <michael.hudson@ubuntu.com>  Fri, 27 Jan 2017 10:23:56 +1300

golang-1.8 (1.8~rc2-1) unstable; urgency=medium

  * New upstream release.

 -- Michael Hudson-Doyle <michael.hudson@ubuntu.com>  Fri, 20 Jan 2017 12:15:27 +1300

golang-1.8 (1.8~rc1-1) unstable; urgency=medium

  * New upstream release.

 -- Michael Hudson-Doyle <michael.hudson@ubuntu.com>  Mon, 16 Jan 2017 15:51:54 +1300

golang-1.8 (1.8~beta2-1) unstable; urgency=medium

  * New upstream release.

 -- Michael Hudson-Doyle <michael.hudson@ubuntu.com>  Tue, 20 Dec 2016 14:19:55 +1300

golang-1.8 (1.8~beta1-1) unstable; urgency=medium

  * New upstream release.
  * Remove d/patches/cl-29995--tzdata-2016g.patch, included upstream.

 -- Michael Hudson-Doyle <michael.hudson@ubuntu.com>  Wed, 07 Dec 2016 17:38:57 -0800

golang-1.7 (1.7.4-1) unstable; urgency=medium

  * Update to 1.7.4 upstream release (Closes: #846545)
    - https://groups.google.com/d/topic/golang-announce/2lP5z9i9ySY/discussion
    - https://golang.org/issue/17965 (potential DoS vector in net/http)
    - https://github.com/golang/go/compare/go1.7.3...go1.7.4

 -- Tianon Gravi <tianon@debian.org>  Fri, 02 Dec 2016 13:30:36 -0800

golang-1.7 (1.7.3-1) unstable; urgency=medium

  * New upstream release.
  * Delete d/patches/cl-28850.patch, applied upstream.

 -- Michael Hudson-Doyle <michael.hudson@ubuntu.com>  Thu, 20 Oct 2016 09:10:47 +1300

golang-1.7 (1.7.1-3) unstable; urgency=medium

  * Backport CL 29995 for tzdata 2016g changes (Closes: #839317)

 -- Tianon Gravi <tianon@debian.org>  Mon, 03 Oct 2016 15:12:28 -0700

golang-1.7 (1.7.1-2) unstable; urgency=medium

  * Add upstream patch for s390x FTBFS

 -- Tianon Gravi <tianon@debian.org>  Mon, 12 Sep 2016 09:32:10 -0700

golang-1.7 (1.7.1-1) unstable; urgency=medium

  * New upstream release.
  * Re-enable tests on s390x now that gcc-6 has been fixed in unstable.

 -- Michael Hudson-Doyle <michael.hudson@ubuntu.com>  Thu, 08 Sep 2016 13:04:33 +1200

golang-1.7 (1.7-3) unstable; urgency=medium

  * Add "s390x" to Architectures

 -- Tianon Gravi <tianon@debian.org>  Tue, 23 Aug 2016 07:35:16 -0700

golang-1.7 (1.7-2) unstable; urgency=medium

  * Disable tests on armel.

 -- Michael Hudson-Doyle <michael.hudson@ubuntu.com>  Tue, 16 Aug 2016 15:18:07 +1200

golang-1.7 (1.7-1) unstable; urgency=medium

  * New upstream release.

 -- Michael Hudson-Doyle <michael.hudson@ubuntu.com>  Tue, 16 Aug 2016 11:37:34 +1200

golang-1.7 (1.7~rc4-1) unstable; urgency=medium

  * New upstream release.

 -- Michael Hudson-Doyle <michael.hudson@ubuntu.com>  Tue, 02 Aug 2016 15:10:22 +1200

golang-1.7 (1.7~rc3-1) unstable; urgency=medium

  [ Tianon Gravi ]
  * Remove outdated README files (README.source and README.Debian)

  [ Michael Hudson-Doyle ]
  * New upstream release.
  * Suppress inaccurate source-is-missing lintian warnings.
  * Update Standards-Version to 3.9.8 (no changes required).

 -- Tianon Gravi <tianon@debian.org>  Mon, 11 Jul 2016 18:31:57 -0700

golang-1.7 (1.7~rc2-1) unstable; urgency=medium

  * Update to 1.7rc2 upstream release.

 -- Michael Hudson-Doyle <michael.hudson@ubuntu.com>  Tue, 19 Jul 2016 14:40:14 +1200

golang-1.7 (1.7~rc1-1) unstable; urgency=medium

  [ Paul Tagliamonte ]
  * Use a secure transport for the Vcs-Git and Vcs-Browser URL

  [ Tianon Gravi ]
  * Update to 1.7rc1 upstream release (new packages, not used by default; see
    also src:golang-defaults)
  * Update Vcs-Git to reference a particular branch

 -- Tianon Gravi <tianon@debian.org>  Mon, 11 Jul 2016 16:10:12 -0700

golang-1.6 (1.6.2-2) unstable; urgency=medium

  * Update "golang-any" in "Build-Depends" to fallback to "golang-go | gccgo"
    (will help with backporting)

 -- Tianon Gravi <tianon@debian.org>  Thu, 23 Jun 2016 20:01:00 -0700

golang-1.6 (1.6.2-1) unstable; urgency=medium

  * Update to 1.6.2 upstream release (Closes: #825696)
  * Build-Depend on golang-any instead of golang-go (Closes: #824421)

 -- Michael Hudson-Doyle <michael.hudson@ubuntu.com>  Fri, 03 Jun 2016 07:50:44 -0700

golang-1.6 (1.6.1-1) unstable; urgency=medium

  * Build golang version-specific packages (Closes: #818415)
  * Things that (conceptually at least) move to new golang version independent
    golang-defaults source package:
    - Man pages.
    - Suggesting golang-golang-x-tools.
    - Breaks/Replace-ing of old golang-go-$GOOS-$GOARCH packages.
  * Stop using alternatives to manage /usr/bin/go.
  * sed trickery in debian/rules to support easy changes to new golang versions.

 -- Michael Hudson-Doyle <michael.hudson@ubuntu.com>  Wed, 01 Jun 2016 10:04:53 -0700

golang (2:1.6.1-2) unstable; urgency=medium

  * Don't strip testdata files, causes build failures on some platforms.

 -- Michael Hudson-Doyle <michael.hudson@ubuntu.com>  Wed, 13 Apr 2016 15:47:46 -0700

golang (2:1.6.1-1) unstable; urgency=medium

  [ Michael Hudson-Doyle ]
  * Breaks/Replaces: older golang-golang-x-tools, not Conflicts, to ensure
    smooth upgrades.
  * Strip the binaries as it has worked for the last five years or so and
    upstream sees no reason to disable it.

  [ Tianon Gravi ]
  * Update to 1.6.1 upstream release (Closes: #820369)
    - Fix CVE-2016-3959: infinite loop in several big integer routines

 -- Tianon Gravi <tianon@debian.org>  Tue, 12 Apr 2016 23:06:43 -0700

golang (2:1.6-1) unstable; urgency=medium

  * Update to 1.6 upstream release (thanks Hilko!)
    - change "ar" arguments to quiet spurious warnings while using gccgo
      (Closes: #807138)
    - skip multicast listen test (Closes: #814849)
    - skip userns tests when chrooted (Closes: #807303)
    - use correct ELF header for armhf binaries (Closes: #734357)
    - Update debian/rules clean for new location of generated file.

  [ Michael Hudson-Doyle ]
  * Respect "nocheck" in DEB_BUILD_OPTIONS while building to skip tests
    (Closes: #807290)
  * Trim Build-Depends (Closes: #807299)
  * Fix several minor debian/copyright issues (Closes: #807304)
  * Remove inconsistently included race-built packages (Closes: #807294)

  [ Tianon Gravi ]
  * Add "-k" to "run.bash" invocation so that we do a full test run every time

 -- Tianon Gravi <tianon@debian.org>  Mon, 29 Feb 2016 16:10:32 -0800

golang (2:1.5.3-1) unstable; urgency=high

  * Update to 1.5.3 upstream release
    - Fix CVE-2015-8618: Carry propagation in Int.Exp Montgomery code in
      math/big library (Closes: #809168)
  * Add "Breaks" to properly complement our "Replaces" (Closes: #810595)

 -- Tianon Gravi <tianon@debian.org>  Thu, 14 Jan 2016 07:41:44 -0800

golang (2:1.5.2-1) unstable; urgency=medium

  * Update to 1.5.2 upstream release (Closes: #807136)

 -- Tianon Gravi <tianon@debian.org>  Tue, 05 Jan 2016 19:59:22 -0800

golang (2:1.5.1-4) unstable; urgency=medium

  * Add Conflicts to force newer golang-go.tools too (Closes: #803559)

 -- Tianon Gravi <tianon@debian.org>  Tue, 03 Nov 2015 21:57:54 -0800

golang (2:1.5.1-3) unstable; urgency=medium

  * Remove architecture qualification on golang-go Build-Depend now that
    golang-go is available for more architectures.

 -- Tianon Gravi <tianon@debian.org>  Thu, 29 Oct 2015 07:40:38 -0700

golang (2:1.5.1-2) unstable; urgency=medium

  * Add Conflicts to force newer golang-golang-x-tools (Closes: #802945).

 -- Tianon Gravi <tianon@debian.org>  Tue, 27 Oct 2015 13:28:56 -0700

golang (2:1.5.1-1) unstable; urgency=medium

  * Upload to unstable.
  * Update to 1.5.1 upstream release (see notes from experimental uploads for
    what's changed).
  * Skip tests on architectures where the tests fail.

 -- Tianon Gravi <tianon@debian.org>  Sat, 24 Oct 2015 10:22:02 -0700

golang (2:1.4.3-3) unstable; urgency=medium

  * Fix FTBFS for non-amd64 architectures due to handling of "-race".

 -- Tianon Gravi <tianon@debian.org>  Mon, 05 Oct 2015 02:04:07 -0700

golang (2:1.5.1-1~exp2) experimental; urgency=medium

  * Upload to experimental.
  * Add arch-qualifiers to "golang-go" build-depends to unblock the buildds
    (Closes: #800479); thanks Tim!

 -- Tianon Gravi <tianon@debian.org>  Wed, 30 Sep 2015 11:19:26 -0700

golang (2:1.4.3-2) unstable; urgency=medium

  * Update Recommends/Suggests, especially to add gcc, etc.
  * Refactor "debian/rules" to utilize debhelper more effectively, especially
    for arch vs indep building (mostly backported from the 1.5+ changes), which
    fixes the "arch:all" FTBFS.

 -- Tianon Gravi <tianon@debian.org>  Sun, 27 Sep 2015 22:06:07 -0700

golang (2:1.5.1-1~exp1) experimental; urgency=low

  * Upload to experimental.
  * Update to 1.5.1 upstream release (Closes: #796150).
    - Compiler and runtime written entirely in Go.
    - Concurrent garbage collector.
    - GOMAXPROCS=runtime.NumCPU() by default.
    - "internal" packages for all, not just core.
    - Experimental "vendoring" support.
    - Cross-compilation no longer requires a complete rebuild of the stdlib in
      GOROOT, and thus the golang-go-GOHOST-GOARCH packages are removed.
  * Sync debian/copyright with the Ubuntu delta. (thanks doko!)
  * Remove patches that no longer apply.
  * Add more supported arches to "debian/rules" code for detecting
    appropriate GOARCH/GOHOSTARCH values; thanks mwhudson and tpot!
    (Closes: #799907)
  * Refactor "debian/rules" to utilize debhelper more effectively, especially
    for arch vs indep building.
  * Move "dpkg-architecture" to "GOOS"/"GOARCH" code into a simple shell script
    for easier maintenance.

 -- Tianon Gravi <tianon@debian.org>  Fri, 25 Sep 2015 14:36:53 -0700

golang (2:1.4.3-1) unstable; urgency=medium

  * New upstream version (https://golang.org/doc/devel/release.html#go1.4.minor)
    - includes previous CVE and non-CVE security fixes, especially
      TEMP-0000000-1C4729

 -- Tianon Gravi <tianon@debian.org>  Fri, 25 Sep 2015 00:02:31 -0700

golang (2:1.4.2-4) unstable; urgency=high

  * Apply backported CVE fixes (Closes: #795106).
    - CVE-2015-5739: Invalid headers are parsed as valid headers
    - CVE-2015-5740: RFC 7230 3.3.3 4 violation
    - CVE-2015-5741: other discoveries of security-relevant RFC 7230 violations

 -- Tianon Gravi <tianon@debian.org>  Mon, 14 Sep 2015 12:27:57 -0700

golang (2:1.4.2-3) unstable; urgency=medium

  * Add missing "prerm" for our new alternatives (thanks piuparts).

 -- Tianon Gravi <admwiggin@gmail.com>  Tue, 05 May 2015 17:38:37 -0600

golang (2:1.4.2-2) unstable; urgency=medium

  * Move "go" and "gofmt" into "/usr/lib/go" and use alternatives to provide
    appropriate symlinks (Closes: #779503, #782301).
  * Relax "golang-go.tools" relationship to Suggests (from Recommends).
  * Add "go get" VCS options to Suggests for golang-go (bzr, git, mercurial,
    subversion).

 -- Tianon Gravi <admwiggin@gmail.com>  Tue, 05 May 2015 00:37:53 -0600

golang (2:1.4.2-1) unstable; urgency=medium

  * New upstream version
    (https://golang.org/doc/devel/release.html#go1.4.minor)

 -- Tianon Gravi <admwiggin@gmail.com>  Sat, 02 May 2015 10:06:34 -0600

golang (2:1.4.1-1~exp1) experimental; urgency=low

  * New upstream version (https://golang.org/doc/go1.4)
    - all editor support files have been removed from misc/ upstream upstream,
      so golang-mode, kate-syntax-go, and vim-syntax-go can no longer be
      provided; see https://github.com/golang/go/wiki/IDEsAndTextEditorPlugins
      for an upstream-maintained list of potential replacements

 -- Tianon Gravi <admwiggin@gmail.com>  Fri, 16 Jan 2015 00:52:10 -0500

golang (2:1.3.3-1) unstable; urgency=medium

  * New upstream version (https://code.google.com/p/go/source/list?name=go1.3.3)
    - time: removed from tests now obsolete assumption about Australian tz
      abbreviations
    - net: temporarily skip TestAcceptIgnoreSomeErrors
    - runtime: hide cgocallback_gofunc calling cgocallbackg from linker
    - runtime: fix GOTRACEBACK reading on Windows, Plan 9
    - nacltest.bash: unset GOROOT
    - cmd/5l, cmd/6l, cmd/8l: fix nacl binary corruption bug
  * Add Paul and myself as uploaders. Many, many thanks to Michael for his work
    so far on this package (and hopefully more to come).

 -- Tianon Gravi <admwiggin@gmail.com>  Fri, 12 Dec 2014 16:11:02 -0500

golang (2:1.3.2-1) unstable; urgency=medium

  * New upstream version

 -- Michael Stapelberg <stapelberg@debian.org>  Fri, 26 Sep 2014 23:21:45 +0200

golang (2:1.3.1-1) unstable; urgency=medium

  * New upstream version

 -- Michael Stapelberg <stapelberg@debian.org>  Wed, 13 Aug 2014 09:15:58 +0200

golang (2:1.3-4) unstable; urgency=medium

  [ Tianon Gravi ]
  * update debian/watch for upstream's latest move (Closes: #756415)
  * backport archive/tar patch to fix PAX headers (Closes: #756416)

 -- Michael Stapelberg <stapelberg@debian.org>  Sat, 02 Aug 2014 21:02:24 +0200

golang (2:1.3-3) unstable; urgency=medium

  * don’t depend on emacs23, depend on emacs instead (Closes: #754013)
  * install include/ in golang-src, VERSION in golang-go (Closes: #693186)

 -- Michael Stapelberg <stapelberg@debian.org>  Mon, 07 Jul 2014 08:30:50 +0200

golang (2:1.3-2) unstable; urgency=medium

  * Add /usr/lib/go/test symlink
  * Build with GO386=387 to favor the 387 floating point unit over sse2
    instructions (Closes: #753160)
  * Add debian/patches/0001-backport-delete-whole-line.patch to fix a
    deprecation warning about flet in the emacs part of golang-mode
    (Closes: #753607)
  * Migrate to emacsen >2 (Closes: #753607)
  * Backport two patches to improve archive/tar performance (for docker):
    debian/patches/0002-archive-tar-reuse-temporary-buffer-in-writeHeader.patch
    debian/patches/0003-archive-tar-reuse-temporary-buffer-in-readHeader.patch

 -- Michael Stapelberg <stapelberg@debian.org>  Thu, 03 Jul 2014 23:33:46 +0200

golang (2:1.3-1) unstable; urgency=medium

  * New upstream version.
  * Drop patches merged upstream:
    - debian/patches/add-tar-xattr-support.patch
    - debian/patches/add-tar-xattr-support.patch
  * Fix debian/watch (Thanks Tianon) (Closes: #748290)
  * Remove dangling symlink /usr/lib/go/lib/godoc (Closes: #747968)

 -- Michael Stapelberg <stapelberg@debian.org>  Thu, 19 Jun 2014 09:23:36 +0200

golang (2:1.2.1-2) unstable; urgency=low

  * Re-apply debian/patches/add-tar-xattr-support.patch which got lost when
    uploading 1.2.1-1; sorry about that.

 -- Michael Stapelberg <stapelberg@debian.org>  Sat, 08 Mar 2014 20:01:12 +0100

golang (2:1.2.1-1) unstable; urgency=low

  * New upstream release.

 -- Michael Stapelberg <stapelberg@debian.org>  Mon, 03 Mar 2014 17:40:57 +0100

golang (2:1.2-3) unstable; urgency=low

  * add debian/patches/add-tar-xattr-support.patch to have xattr support in
    tar (cherry-picked from upstream) (Thanks proppy) (Closes: #739586)

 -- Michael Stapelberg <stapelberg@debian.org>  Mon, 24 Feb 2014 19:34:16 +0100

golang (2:1.2-2) unstable; urgency=low

  * add patches/add-src-pkg-debug-elf-testdata-hello.patch to provide source
    for the testdata/ ELF binaries (Closes: #716853)

 -- Michael Stapelberg <stapelberg@debian.org>  Tue, 31 Dec 2013 18:28:29 +0100

golang (2:1.2-1) unstable; urgency=low

  * New upstream release.
  * drop patches/archive-tar-fix-links-and-pax.patch, it is merged upstream
  * godoc(1) is now in the Debian package golang-go.tools, it was moved into a
    separate repository by upstream.
  * move patches/godoc-symlinks.diff to golang-go.tools

 -- Michael Stapelberg <stapelberg@debian.org>  Mon, 02 Dec 2013 23:57:24 +0100

golang (2:1.1.2-3) unstable; urgency=low

  * cherry-pick upstream commit: archive-tar-fix-links-and-pax.patch
    (Closes: #730566)

 -- Michael Stapelberg <stapelberg@debian.org>  Tue, 26 Nov 2013 18:59:27 +0100

golang (2:1.1.2-2) unstable; urgency=low

  * Build golang-go-linux-* for each architecture (Thanks James Page)
    (Closes: #719611)
  * Update lintian-overrides to override statically-linked-binary and
    unstripped-binary-or-object for all of golang-go

 -- Michael Stapelberg <stapelberg@debian.org>  Tue, 20 Aug 2013 08:13:40 +0200

golang (2:1.1.2-1) unstable; urgency=low

  * New upstream release.
  * Relicense debian/ under the Go license to match upstream. All copyright
    holders agreed to this. (Closes: #716907)
  * golang-mode: don’t install for a number of emacs versions which are not
    supported upstream (Thanks Kevin Ryde) (Closes: #702511, #717521)

 -- Michael Stapelberg <stapelberg@debian.org>  Tue, 13 Aug 2013 13:47:58 +0200

golang (2:1.1.1-4) unstable; urgency=low

  * Disable stripping, it breaks go binaries on some architectures. This drops
    the golang-dbg package which would be empty now. (Thanks Robie Basak)
    (Closes: #717172)

 -- Michael Stapelberg <stapelberg@debian.org>  Wed, 17 Jul 2013 19:15:18 +0200

golang (2:1.1.1-3) unstable; urgency=low

  * Ship */runtime/cgo.a in golang-go to ensure it is present. It can only be
    used on the native architecture anyway (cannot be used when
    cross-compiling), so having it in golang-go-$GOOS-$GOARCH is not
    necessary. Even worse, since these packages are arch: all, they will be
    built precisely once, and only the runtime/cgo.a for the buildd’s native
    arch will be present. (Closes: #715025)

 -- Michael Stapelberg <stapelberg@debian.org>  Thu, 11 Jul 2013 20:25:52 +0200

golang (2:1.1.1-2) unstable; urgency=low

  [ James Page ]
  * Ensure smooth upgrade path from << 2:1.1-2 (Closes: #714838)

 -- Michael Stapelberg <stapelberg@debian.org>  Wed, 03 Jul 2013 18:05:58 +0200

golang (2:1.1.1-1) unstable; urgency=low

  * Imported Upstream version 1.1.1

 -- Ingo Oeser <nightlyone@googlemail.com>  Fri, 14 Jun 2013 23:25:44 +0200

golang (2:1.1-2) unstable; urgency=low

  [ Ondřej Surý ]
  * Promote Michael to Maintainer

  [ Michael Stapelberg ]
  * Build golang-go-$GOOS-$GOARCH packages for cross-compiling (Closes: #710090)
  * Build race detector on linux/amd64 (only supported arch) (Closes: #710691)
  * Switch compression to xz (50% smaller binaries)

 -- Michael Stapelberg <stapelberg@debian.org>  Fri, 07 Jun 2013 23:18:09 +0200

golang (2:1.1-1) unstable; urgency=low

  * New upstream release: Go 1.1!
  * Remove the long obsolete goinstall debconf question and config file.
    goinstall does not exist anymore since a long time.
    This also obsoletes the need for any translations
    (Closes: #685923, #692478)
  * Emacs go-mode auto-mode-alist entry was fixed upstream (Closes: #670371)

 -- Michael Stapelberg <stapelberg@debian.org>  Tue, 14 May 2013 19:36:04 +0200

golang (2:1.1~hg20130405-1) experimental; urgency=low

  * Provide a new hg tip snapshot. This includes what was recently released as
    Go 1.1 beta.

 -- Michael Stapelberg <stapelberg@debian.org>  Fri, 05 Apr 2013 18:24:36 +0200

golang (2:1.1~hg20130323-1) experimental; urgency=low

  * Provide a new hg tip snapshot.
  * Add debian/watch (Closes: #699698)

 -- Michael Stapelberg <stapelberg@debian.org>  Sat, 23 Mar 2013 11:31:26 +0100

golang (2:1.1~hg20130304-2) experimental; urgency=low

  * Fix FTBFS of binary-arch only builds (as performed by buildds)
    caused by 'rm' not finding jquery.js in golang-doc
    (Thanks Peter Green)

 -- Michael Stapelberg <stapelberg@debian.org>  Tue, 05 Mar 2013 00:49:27 +0100

golang (2:1.1~hg20130304-1) experimental; urgency=low

  * Provide a hg tip snapshot (2013-03-04) in Debian experimental.
    Current hg tip is a good approximation to Go 1.1 and should get
    some testing within Debian in order to package Go 1.1 well when
    it is released. Thanks to Andrew Gerrand.

 -- Michael Stapelberg <stapelberg@debian.org>  Mon, 04 Mar 2013 21:28:58 +0100

golang (2:1.0.2-2) unstable; urgency=low

  * Add myself to uploaders, as discussed in #683421.
  * cherry-pick r820ffde8c396 (net/http: non-keepalive connections close
    successfully) (Closes: #683421)

 -- Michael Stapelberg <stapelberg@debian.org>  Thu, 02 Aug 2012 14:25:58 +0200

golang (2:1.0.2-1.1) unstable; urgency=low

  * Non-maintainer upload. (as discussed with Ondřej in #679692)
  * Fix godoc-symlinks.diff (godoc didn’t find docs) (Closes: #679692)

 -- Michael Stapelberg <stapelberg@debian.org>  Fri, 20 Jul 2012 17:59:38 +0200

golang (2:1.0.2-1) unstable; urgency=low

  [ Ondřej Surý ]
  * Imported Upstream version 1.0.2
  * Update Vcs fields to reflect new git repository location
  * Kill get-orig-source, since 1.0.0, the tarballs can be downloaded from
    webpage

  [ Michael Stapelberg ]
  * golang-mode: use debian-pkg-add-load-path-item (Closes: #664802)
  * add manpages (Closes: #632964)
  * Use updated pt.po from Pedro Ribeiro (Closes: #674958)

 -- Ondřej Surý <ondrej@sury.org>  Thu, 28 Jun 2012 12:14:15 +0200

golang (2:1.0.1-1) unstable; urgency=low

  * Imported Upstream version 1.0.1
  * Apply godoc patch to display package list correctly (Closes: #669354)

 -- Ondřej Surý <ondrej@debian.org>  Wed, 02 May 2012 15:44:59 +0200

golang (2:1-6) unstable; urgency=low

  * Merge upstream patch to fix homedir issue
    (http://code.google.com/p/go/source/detail?r=709120aecee0)
  * Disable GNU/KFreeBSD build (Closes: #668794)

 -- Ondřej Surý <ondrej@debian.org>  Wed, 18 Apr 2012 09:53:30 +0200

golang (2:1-5) unstable; urgency=low

  * Rewrite test conditions to make them more readable
    (and fix the debian/rules to really not check on armel+kfreebsd)
  * Patch upstream test to not fail on missing home directory

 -- Ondřej Surý <ondrej@debian.org>  Sun, 15 Apr 2012 12:35:53 +0200

golang (2:1-4) unstable; urgency=low

  * Disable tests on Debian GNU/KFreeBSD, they just hang now (Closes: #668794)
  * Disable tests on armel, but the invalid instruction needs fixing in
    upstream
  * Create fake home directory to pass the os/user test

 -- Ondřej Surý <ondrej@debian.org>  Sun, 15 Apr 2012 10:49:09 +0200

golang (2:1-3) unstable; urgency=high

  * Use VERSION provided by upstream for packaging purposes
  * Run tests as a part of a build process
  * Install full src tree (except pkg/debug) because go command depend
    on sources available
  * Install sources without testdata and *_test.go
  * Remove circular dependency golang-go->golang-doc->golang-go
  * Make sure that timestamp on installed binaries and libraries is same
    because go build/install recompiles everything if the go binary has
    more recent timestamp than libraries (Closes: #668235)
    + Need to update timestamps at postinst time because already created
      directories can have time in the past
  * Fix couple of lintian errors and warnings

 -- Ondřej Surý <ondrej@debian.org>  Wed, 11 Apr 2012 23:21:47 +0200

golang (2:1-2) unstable; urgency=low

  * Remove preserving of old -tools settings, there are too many options
    now anyway (Closes: #666007)

 -- Ondřej Surý <ondrej@debian.org>  Fri, 06 Apr 2012 16:52:13 +0200

golang (2:1-1) unstable; urgency=low

  * New major upstream release Go 1 (Closes: #666942)
  * Bumb epoch to 2, since 1 < 60 < 2011 (I wonder if next version will be 0 :)
  * Debconf templates and debian/control reviewed by the debian-l10n-
    english team as part of the Smith review project. (Closes: #663181)
  * [Debconf translation updates]
    + Pick existing translations from golang-weekly and do appropriate
      sed magic to fit golang templates. (Closes: #666884, #666880, #666881)
    + Dutch; (Jeroen Schot).  (Closes: #664598)
    + Czech (Michal Simunek).  (Closes: #665385)
    + Spanish; (Camaleón).  (Closes: #666177)
    + Danish (Joe Hansen).  (Closes: #666526)

 -- Ondřej Surý <ondrej@debian.org>  Fri, 06 Apr 2012 16:04:17 +0200

golang (1:60.3-2) unstable; urgency=low

  * debconf-gettextize package templates

 -- Ondřej Surý <ondrej@debian.org>  Mon, 20 Feb 2012 22:01:10 +0100

golang (1:60.3-1) unstable; urgency=low

  * Imported Upstream version 60.3

 -- Ondřej Surý <ondrej@debian.org>  Mon, 28 Nov 2011 08:46:18 +0100

golang (1:60.2-1) unstable; urgency=low

  * Imported Upstream version 60.2

 -- Ondřej Surý <ondrej@debian.org>  Thu, 06 Oct 2011 08:57:00 +0200

golang (1:60.1-1) unstable; urgency=low

  * Imported Upstream version 60.1

 -- Ondřej Surý <ondrej@debian.org>  Mon, 19 Sep 2011 10:18:12 +0200

golang (1:60-1) unstable; urgency=low

  * Imported Upstream version 60
  * Save upstream VERSION to the archive
  * Use GOVERSION as generated by src/version.bash on hg archive time
  * Add support for goinstall dashboard debconf question in the Debian
    packaging
  * Read goinstall dashboard option from debian configuration file
  * Remove 005-goinstall_dont_call_home_by_default.patch; replaced by
    configuration option
  * Fix directory name for upstream archive checkout

 -- Ondřej Surý <ondrej@debian.org>  Tue, 13 Sep 2011 13:13:59 +0200

golang (1:59-1) unstable; urgency=low

  * Imported Upstream version 59
  * Refresh patches to a new release
  * Fix FTBFS on ARM (Closes: #634270)
  * Update version.bash to work with Debian packaging and not hg
    repository

 -- Ondřej Surý <ondrej@debian.org>  Wed, 03 Aug 2011 17:04:59 +0200

golang (1:58.1-2) unstable; urgency=low

  * Install golang-doc package by default (Recommends from golang-tools,
    Depends from golang)

 -- Ondřej Surý <ondrej@debian.org>  Mon, 18 Jul 2011 09:13:43 +0200

golang (1:58.1-1) unstable; urgency=low

  * Imported Upstream version 58.1

 -- Ondřej Surý <ondrej@debian.org>  Wed, 13 Jul 2011 08:39:04 +0200

golang (1:58-1) unstable; urgency=low

  * Imported Upstream version 58
    + Add NEWS file with upstream API changes
  * Remove patch to not update standard package, fixed in upstream

 -- Ondřej Surý <ondrej@debian.org>  Thu, 30 Jun 2011 15:36:35 +0200

golang (1:57.2-1) unstable; urgency=low

  * Imported Upstream version 57.2
  * More spelling fixes (Closes: #630660)

 -- Ondřej Surý <ondrej@debian.org>  Thu, 16 Jun 2011 11:10:58 +0200

golang (1:57.1-4) unstable; urgency=low

  * Description update to have proper articles and capitalization
    (Closes: #630189)
  * Add extended description about Go being experimental and that the
    languager can change between releases

 -- Ondřej Surý <ondrej@debian.org>  Tue, 14 Jun 2011 21:38:11 +0200

golang (1:57.1-3) unstable; urgency=low

  * Fix "the Google's Go implementation" in extended description
    (Closes: #627814)
  * Update Vcs-* links
  * Install vim ftplugin files into correct directory (Closes: #629844)

 -- Ondřej Surý <ondrej@debian.org>  Thu, 09 Jun 2011 10:10:41 +0200

golang (1:57.1-2) unstable; urgency=low

  * Bump standards version to 3.9.2
  * Capitalize Kate (Closes: #627036)
  * Import slightly modified patch to be more clear about $GOPATH
    installs for non-root users
  * Remove don't install deps patch from goinstall; deprecated by
    $GOPATH installs

 -- Ondřej Surý <ondrej@debian.org>  Mon, 23 May 2011 11:07:11 +0200

golang (1:57.1-1) unstable; urgency=low

  * Add support for dot-minor releases
  * Imported Upstream version 57.1

 -- Ondřej Surý <ondrej@debian.org>  Mon, 16 May 2011 11:45:53 +0200

golang (1:57-3) unstable; urgency=low

  [ Florian Weimer ]
  * golang-tools: install gofix binary

  [ Ondřej Surý ]
  * Add lintian-overrides for gofix binary

 -- Ondřej Surý <ondrej@debian.org>  Sat, 07 May 2011 20:41:58 +0200

golang (1:57-2) unstable; urgency=low

  * Remove weekly code from debian/rules
  * Add golang meta-package
  * Don't create tool chain symlinks twice
  * Make debian/rules more generic for simpler sync between weekly
    and release branches

 -- Ondřej Surý <ondrej@debian.org>  Wed, 04 May 2011 16:48:24 +0200

golang (1:57-1) unstable; urgency=low

  * Imported Upstream version r57
  * Bumped epoch version to 1, to convert from date based versions
    to release number based version
  * Allow release to migrate to testing (Closes: #624408)
  * Add kate and vim syntax highlighting (Closes: #624544)
  * Add -dbg package with debugging symbols

 -- Ondřej Surý <ondrej@debian.org>  Wed, 04 May 2011 01:20:07 +0200

golang (2011.04.27-2) unstable; urgency=low

  * Fix yet another build failure on kfreebsd (use linux userspace)

 -- Ondřej Surý <ondrej@debian.org>  Fri, 29 Apr 2011 16:22:47 +0200

golang (2011.04.27-1) unstable; urgency=low

  * Imported Upstream version 2011.04.27
  * Update debian/rules to allow pulling weekly upstream releases
  * Don't remove RUNPATH from binaries; fixed upstream (golang#1527)
  * Set GOHOSTOS and GOHOSTARCH to match dpkg-architecture variables
  * Add support for kfreebsd-i386, kfreebsd-amd64, armel and armhf
    architectures
    + 006-fix_kfreebsd_build.patch:
      - Add GNU/KFreeBSD support by replacing all uname calls by $(GOOS)
    + 007-use_native_dynamic_linker_on_kfreebsd.patch:
      - Use native kfreebsd dynamic linker (/lib/ld-*.so.1)
  * Add information about available architectures (Closes: #623877)
  * Don't strip gotest
  * Add Depends: golang-go to golang-tools
  * Add better support for armhf

 -- Ondřej Surý <ondrej@debian.org>  Thu, 28 Apr 2011 16:14:39 +0200

golang (2011.04.13-1) unstable; urgency=low

  [ Florian Weimer ]
  * Delete bin directory in clean target
  * Enable parallel build
  * golang-src: install source files directly
  * Use proper symlink targets for architecture-independent toolchain
    names
  * Emacs mode: indent keys in struct literals properly

  [ Ondřej Surý ]
  * Imported Upstream weekly version 2011.04.13
  * Update patches to new weekly release
  * Add lintian-override for gotest binary

 -- Ondřej Surý <ondrej@debian.org>  Tue, 26 Apr 2011 09:59:28 +0200

golang (2011.03.07.1-1) unstable; urgency=low

  * Imported Upstream version 2011.03.07.1
  * Install to /usr/lib/go
  * Remove xkcd strip to get rid of CC-NC-BY
  * Update golang-src.install to new upstream
  * Remove 002-use_GOROOT_FINAL_in_generated_binaries.patch; merged
    upstream
  * Make all .go files no-executable
  * Update lintian-overrides to include both types of syntax

 -- Ondřej Surý <ondrej@debian.org>  Wed, 20 Apr 2011 17:36:48 +0200

golang (2011.02.15-2) unstable; urgency=low

  [ Ondřej Surý ]
  * Add ${misc:Depends} to golang-mode to shutup lintian
  * Rehaul build system and add golang-src package with .go source files
  * goinstall: do not automatically install prerequisities
  * goinstall: don't report to dashboard by default
  * Add a README.Debian about local modifications to goinstall
  * Add warning about local modifications also directly to goinstall command

  [ Florian Weimer ]
  * Fix syntax error in 004-
    dont_reinstall_dependencies_in_goinstall.patch

 -- Ondřej Surý <ondrej@debian.org>  Fri, 18 Feb 2011 16:02:09 +0100

golang (2011.02.15-1) unstable; urgency=low

  [ Obey Arthur Liu ]
  * Added pkg-google git repo to control file

  [ Florian Weimer ]
  * Build golang-mode package

  [ Ondřej Surý ]
  * Imported Upstream version 2011.02.15
  * Don't compress godoc documentation
  * Correctly use $GOROOT_FINAL in the build chain
  * Remove RPATH/RUNPATH from go binaries

 -- Ondřej Surý <ondrej@debian.org>  Fri, 18 Feb 2011 11:39:10 +0100

golang (2011.02.01.1-1) unstable; urgency=low

  [ Ivan Wong ]
  * Initial release (Closes: #574371)

  [ Jonathan Nieder ]
  * Fill out copyright file
  * Rewrite debian/rules using dh driver
  * debian: fix get-orig-source rule
  * debian: do not install extra files on repeated build
  * debian: fix reversed ‘if’
  * debian: do not leave around stale debian/env.sh+ file
  * debian: Build-Depends on awk instead of gawk
  * debian: add run-time dependency on perl
  * debian: add build-time dependency on perl
  * debian: fix setting of GOARM on arm
  * debian: do not compress files in web page
  * debian: install favicon

  [ Ondřej Surý ]
  * Make myself a maintainer
  * Add patch to allow IPv4 on IPv6 sockets (Courtesy of Florian Weimer)
  * Use GOROOT_FINAL and change GOBIN to /usr/bin
  * Get rid of env.sh and wrappers
  * Add support for building in i386 pbuilder on amd64 architecture
  * Rename source package to golang to match upstream repository name
  * Add golang-doc package
  * Split package into compiler, docs and tools
  * Don't install quietgcc and hgpatch
  * Don't generate fake gomake
  * Update golang-doc package
  * Export GOHOSTARCH and GOHOSTOS
  * Disable build time checks
  * Fail on missed installed files
  * Revert s{tmp{golang-go{ change in DESTDIR
  * Relicence debian/ files from versionless GPL to GPL-3
  * Move golang-doc to doc section
  * Add more lintian overrides for Go binaries
  * Install all 6,8,5 variants of commands
  * Install golang-* symlinks for 6,8,5* commands
  * Don't strip govet as well
  * Remove ${shlibs:Depends} where it doesn't belong
  * Move more html files to golang-doc package
  * Remove codereview directory - some python code to deal with mercurial

 -- Ondřej Surý <ondrej@debian.org>  Mon, 14 Feb 2011 17:42:39 +0100<|MERGE_RESOLUTION|>--- conflicted
+++ resolved
@@ -1,10 +1,3 @@
-<<<<<<< HEAD
-golang-1.17 (1.17.6-1~bpo11+1) bullseye-backports; urgency=medium
-
-  * Rebuild for bullseye-backports.
-
- -- Anthony Fok <foka@debian.org>  Tue, 11 Jan 2022 14:53:40 -0700
-=======
 golang-1.17 (1.17.7-1) unstable; urgency=medium
 
   * Team upload.
@@ -16,7 +9,12 @@
     + CVE-2022-23773: cmd/go: prevent branches from materializing into versions
 
  -- Shengjing Zhu <zhsj@debian.org>  Fri, 11 Feb 2022 23:02:48 +0800
->>>>>>> 4085ba80
+
+golang-1.17 (1.17.6-1~bpo11+1) bullseye-backports; urgency=medium
+
+  * Rebuild for bullseye-backports.
+
+ -- Anthony Fok <foka@debian.org>  Tue, 11 Jan 2022 14:53:40 -0700
 
 golang-1.17 (1.17.6-1) unstable; urgency=medium
 
