<<<<<<< HEAD
golang-1.16 (1.16.7-1~bpo11+1) bullseye-backports; urgency=medium

  * Rebuild for bullseye-backports.
  * Fix Lintian warning tab-in-license-text in debian/copyright

 -- Anthony Fok <foka@debian.org>  Sun, 05 Sep 2021 18:08:26 -0600
=======
golang-1.16 (1.16.8-1) unstable; urgency=high

  * New upstream version 1.16.8
    + CVE-2021-39293: security fix to the archive/zip package
      The fix for CVE-2021-33196 can be bypassed by crafted inputs.
      As a result, the NewReader and OpenReader functions in archive/zip
      can still cause a panic or an unrecoverable fatal error when reading
      an archive that claims to contain a large number of files,
      regardless of its actual size.
      Thanks to the OSS-Fuzz project for discovering this issue
      and to Emmanuel Odeke for reporting it.
    + bug fixes to the archive/zip, go/internal/gccgoimporter,
      html/template, net/http, and runtime/pprof packages
  * Fix Lintian warning: tab-in-license-text in debian/copyright
  * Sync recent d/control changes back to d/control.in
  * Rename Maintainer from "Go Compiler Team" to "Debian Go Compiler Team"
  * Bump Standards-Version to 4.6.0 (no change)

 -- Anthony Fok <foka@debian.org>  Fri, 10 Sep 2021 17:07:36 -0600
>>>>>>> a821cd99

golang-1.16 (1.16.7-1) unstable; urgency=medium

  * Team upload.
  * New upstream version 1.16.7
    + CVE-2021-36221: net/http: panic due to racy read of persistConn after
      handler panic

 -- Shengjing Zhu <zhsj@debian.org>  Fri, 06 Aug 2021 02:38:44 +0800

golang-1.16 (1.16.6-1) unstable; urgency=medium

  * Team upload.
  * New upstream version 1.16.6
    + CVE-2021-34558: crypto/tls: clients can panic when provided a certificate
      of the wrong type for the negotiated parameters

 -- Shengjing Zhu <zhsj@debian.org>  Tue, 13 Jul 2021 13:11:46 +0800

golang-1.16 (1.16.5-1) unstable; urgency=medium

  * Team upload.
  * New upstream version 1.16.5
    + CVE-2021-33195: net: Lookup functions may return invalid host names
    + CVE-2021-33196: archive/zip: malformed archive may cause panic or memory
      exhaustion (Closes: #989492)
    + CVE-2021-33197: net/http/httputil: ReverseProxy forwards Connection
      headers if first one is empty
    + CVE-2021-33198: math/big: (*Rat).SetString with "1.770p02041010010011001001"
      crashes with "makeslice: len out of range"

 -- Shengjing Zhu <zhsj@debian.org>  Sat, 05 Jun 2021 19:03:59 +0800

golang-1.16 (1.16.4-1) unstable; urgency=medium

  * Team upload.
  * New upstream version 1.16.4
    Fix CVE-2021-31525 net/http: ReadRequest can stack overflow due to
    recursion with very large headers

 -- Shengjing Zhu <zhsj@debian.org>  Sat, 08 May 2021 02:27:38 +0800

golang-1.16 (1.16.3-4) unstable; urgency=medium

  * Team upload.
  * Remove bootstrap dir after build. Otherwise tests fail

 -- Shengjing Zhu <zhsj@debian.org>  Tue, 20 Apr 2021 02:05:56 +0800

golang-1.16 (1.16.3-3) unstable; urgency=medium

  * Team upload.
  * Drop mtime hack in postinst and d/rules
    https://github.com/golang/go/issues/3506#issuecomment-341310161
    > Essentially everything involved in this report has been rewritten.
    > The go command no longer cares about mtimes.
  * No need to remove src dir in golang-$(GOVER)-go package.
    It's not installed by golang-X.Y-go.dirs now
  * Update description and recommended way to use specified version (Closes: #985542)
  * Rebuild with go1.16.
    To build with GO386=softfloat, https://github.com/golang/go/issues/44500
  * Add Multi-Arch hint
  * Only build in -arch target again.
    Move generated source files to golang-1.16-go package
  * Not force gencontrol in dh_clean.
    Not needed after the new branch is created. And we need to add some
    Breaks/Replaces to d/control which should not be in next version
  * Remove GOCACHE before dh_install.
    So it is executed when build with nocheck as well

 -- Shengjing Zhu <zhsj@debian.org>  Tue, 20 Apr 2021 00:46:07 +0800

golang-1.16 (1.16.3-2) unstable; urgency=medium

  * Team upload.
  * Also build package in indep target (Closes: #987126)
    As the -src package moved to arch all,
  * Build with empty GO386 env on i386 for now.
    It's no possible to build go1.16 with go1.15 with either
    GO386=softfloat or GO386=387.
    We can rebuild go1.16 with go1.16 and GO386=softfloat later.

 -- Shengjing Zhu <zhsj@debian.org>  Sun, 18 Apr 2021 17:27:43 +0800

golang-1.16 (1.16.3-1) unstable; urgency=medium

  * Team upload.
  * New upstream version 1.16.3
    Fix CVE-2021-27918 CVE-2021-27919
  * Move golang-X.Y-src to arch all.
    The package doesn't contain arch specific source now.
  * Update golang-X.Y-doc package description.
    Most contents are removed by upstream in 1.16, which is moved to
    x/website repository. And the godoc binary is also shipped in
    golang-golang-x-tools now. So no longer recommend users to read doc
    with godoc. These html files can also be read in plain browsers.
  * Replace dpkg-parsechangelog with dpkg pkg-info.mk
  * Try to enable tests on armel and ppc64.
    No comments say why it doesn't work
  * Remove nocheck detection as debhelper respects it since compat 13
  * Remove override_dh_missing as fail-missing is default in compat 13

 -- Shengjing Zhu <zhsj@debian.org>  Sun, 18 Apr 2021 03:56:41 +0800

golang-1.16 (1.16-1) unstable; urgency=medium

  * New upstream version 1.16
  * debian/control{.in,}: Change Section from devel to golang
  * Add myself to Uploaders

 -- Anthony Fok <foka@debian.org>  Thu, 18 Feb 2021 00:02:53 -0700

golang-1.16 (1.16~rc1-1) unstable; urgency=medium

  * Team upload.
  * New upstream major version.
    - Drop 0004-cmd-dist-fix-build-failure-of-misc-cgo-test-on-arm64.patch
      which was replaced by https://go-review.googlesource.com/c/go/+/262357/
      and cherry-picked as b3f7f60 for go1.16 upstream
    - Refresh remaining patches
  * Update Standards-Version to 4.5.1, no changes needed

 -- Anthony Fok <foka@debian.org>  Mon, 08 Feb 2021 17:43:41 -0700

golang-1.15 (1.15.8-1) unstable; urgency=medium

  * Team upload.
  * New upstream version 1.15.8
  * Skip userns tests in schroot.
    When schroot is using overlayfs, it fails to detect it as chroot.

 -- Shengjing Zhu <zhsj@debian.org>  Fri, 05 Feb 2021 20:51:44 +0800

golang-1.15 (1.15.7-1) unstable; urgency=medium

  * Team upload.
  * New upstream version 1.15.7
    + crypto/elliptic: incorrect operations on the P-224 curve
      CVE-2021-3114

 -- Shengjing Zhu <zhsj@debian.org>  Sat, 23 Jan 2021 01:59:14 +0800

golang-1.15 (1.15.6-1) unstable; urgency=medium

  * Team upload.

  [ Balint Reczey ]
  * cmd/dist: increase default timeout scale for arm (LP: #1893640)

  [ Shengjing Zhu ]
  * New upstream version 1.15.6
  * Drop CGO_LDFLAGS patch, fixed in go1.15.6

 -- Shengjing Zhu <zhsj@debian.org>  Sun, 13 Dec 2020 18:27:59 +0800

golang-1.15 (1.15.5-2) unstable; urgency=medium

  * Team upload.
  * Backport patch to fix usability regression in go1.15.5
    cmd/go: allow flags in CGO_LDFLAGS environment variable not in security allowlist
    https://github.com/golang/go/issues/42567

 -- Shengjing Zhu <zhsj@debian.org>  Wed, 18 Nov 2020 00:46:08 +0800

golang-1.15 (1.15.5-1) unstable; urgency=medium

  * New upstream version 1.15.5.

 -- Michael Hudson-Doyle <mwhudson@debian.org>  Fri, 13 Nov 2020 09:40:16 +1300

golang-1.15 (1.15.4-1) unstable; urgency=medium

  * New upstream version 1.15.4.

 -- Michael Hudson-Doyle <mwhudson@debian.org>  Tue, 10 Nov 2020 10:48:51 +1300

golang-1.15 (1.15.2-1) unstable; urgency=medium

  * New upstream version 1.15.2.

 -- Michael Hudson-Doyle <michael.hudson@ubuntu.com>  Tue, 15 Sep 2020 09:51:42 +1200

golang-1.15 (1.15-2) unstable; urgency=medium

  * Team upload.
  * Backport fix for arm64 cgo test
    https://go-review.googlesource.com/c/go/+/237858

 -- Shengjing Zhu <zhsj@debian.org>  Thu, 27 Aug 2020 13:44:43 +0800

golang-1.15 (1.15-1) unstable; urgency=medium

  * New upstream version 1.15

 -- Dr. Tobias Quathamer <toddy@debian.org>  Tue, 25 Aug 2020 19:59:24 +0200

golang-1.15 (1.15~rc2-1) unstable; urgency=medium

  * New upstream version 1.15~rc2
    - encoding/binary: ReadUvarint and ReadVarint can read an unlimited
      number of bytes from invalid inputs. CVE-2020-16845

 -- Dr. Tobias Quathamer <toddy@debian.org>  Sun, 09 Aug 2020 16:12:45 +0200

golang-1.15 (1.15~rc1-1) unstable; urgency=medium

  [ Shengjing Zhu ]
  * Backport patches to fix the FPU ABI problems for mips32
    https://go-review.googlesource.com/c/go/+/237058/

  [ Dr. Tobias Quathamer ]
  * New upstream version 1.15~rc1
    - Refresh patches
    - net/http: Expect 100-continue panics in httputil.ReverseProxy.
      See https://github.com/golang/go/issues/34902, fixes CVE-2020-15586

 -- Dr. Tobias Quathamer <toddy@debian.org>  Mon, 03 Aug 2020 21:22:44 +0200

golang-1.15 (1.15~beta1-2) unstable; urgency=medium

  * Source-only upload.

 -- Dr. Tobias Quathamer <toddy@debian.org>  Wed, 17 Jun 2020 17:17:08 +0200

golang-1.15 (1.15~beta1-1) unstable; urgency=medium

  * New upstream major version.
    - Drop patch to fix FTBFS on $HOME managed with git, has been
      applied upstream.
    - Refresh remaining patches

 -- Dr. Tobias Quathamer <toddy@debian.org>  Mon, 15 Jun 2020 21:40:49 +0200

golang-1.14 (1.14.4-1) unstable; urgency=medium

  * New upstream version 1.14.4
    - Refresh patches

 -- Dr. Tobias Quathamer <toddy@debian.org>  Mon, 15 Jun 2020 21:19:41 +0200

golang-1.14 (1.14.3-2) unstable; urgency=medium

  * Increase the test timeout that made some builds succeed
    there on slow hardware (such as emulated riscv64).
    Thanks to Gianfranco Costamagna (Closes: #960759)

 -- Dr. Tobias Quathamer <toddy@debian.org>  Sat, 16 May 2020 14:32:28 +0200

golang-1.14 (1.14.3-1) unstable; urgency=medium

  * New upstream version 1.14.3
  * Use debhelper v13

 -- Dr. Tobias Quathamer <toddy@debian.org>  Fri, 15 May 2020 15:24:43 +0200

golang-1.14 (1.14.2-1) unstable; urgency=medium

  * New upstream version 1.14.2

 -- Dr. Tobias Quathamer <toddy@debian.org>  Fri, 10 Apr 2020 14:34:21 +0200

golang-1.14 (1.14.1-1) unstable; urgency=medium

  * New upstream version 1.14.1
    - Add new patch to fix FTBFS on $HOME managed with git.
      Thanks to Guillem Jover <gjover@sipwise.com> (Closes: #953276)

 -- Dr. Tobias Quathamer <toddy@debian.org>  Sat, 21 Mar 2020 14:01:31 +0100

golang-1.14 (1.14-2) unstable; urgency=medium

  * Fix FTBFS if built twice in a row.
    Some paths of autogenerated files have been changed upstream,
    so that the removal of those files after the build did no
    longer succeed.
    Thanks to Guillem Jover (Closes: #953277)
  * Update Standards-Version to 4.5.0, no changes needed

 -- Dr. Tobias Quathamer <toddy@debian.org>  Mon, 09 Mar 2020 14:00:39 +0100

golang-1.14 (1.14-1) unstable; urgency=medium

  * New upstream version 1.14

 -- Dr. Tobias Quathamer <toddy@debian.org>  Tue, 25 Feb 2020 21:33:50 +0100

golang-1.14 (1.14~rc1-1) unstable; urgency=medium

  * New upstream version 1.14~rc1
    - Fixes CVE-2020-7919
  * Add Breaks: dh-golang (<< 1.43~) to golang-go.
    Thanks to Pirate Praveen <praveen@onenetbeyond.org>
  * Update upstream's signing key
  * Add support for riscv64.
    Thanks to Aurelien Jarno <aurel32@debian.org> (Closes: #950517)

 -- Dr. Tobias Quathamer <toddy@debian.org>  Wed, 05 Feb 2020 23:54:28 +0100

golang-1.14 (1.14~beta1-2) unstable; urgency=medium

  * Source-only upload.
  * Add two more lintian overrides for testdata

 -- Dr. Tobias Quathamer <toddy@debian.org>  Thu, 26 Dec 2019 20:11:44 +0100

golang-1.14 (1.14~beta1-1) unstable; urgency=medium

  * New upstream major version.

 -- Dr. Tobias Quathamer <toddy@debian.org>  Wed, 25 Dec 2019 21:27:46 +0100

golang-1.13 (1.13.5-1) unstable; urgency=medium

  * New upstream version 1.13.5

 -- Dr. Tobias Quathamer <toddy@debian.org>  Thu, 05 Dec 2019 12:27:21 +0100

golang-1.13 (1.13.4-1) unstable; urgency=medium

  * New upstream version 1.13.4
    - Refresh patches

 -- Dr. Tobias Quathamer <toddy@debian.org>  Fri, 01 Nov 2019 21:07:16 +0100

golang-1.13 (1.13.3-1) unstable; urgency=medium

  * New upstream version 1.13.3
    - Refresh patch
    - crypto/dsa: invalid public key causes panic in dsa.Verify.
      Fixes CVE-2019-17596. Closes: #942628
  * Update Standards-Version to 4.4.1, no changes needed

 -- Dr. Tobias Quathamer <toddy@debian.org>  Sat, 19 Oct 2019 13:30:36 +0200

golang-1.13 (1.13.1-1) unstable; urgency=medium

  * New upstream version 1.13.1
    - net/textproto: don't normalize headers with spaces before the colon.
      Fixes CVE-2019-16276. See https://github.com/golang/go/issues/34541
      and Debian bug #941173

 -- Dr. Tobias Quathamer <toddy@debian.org>  Thu, 26 Sep 2019 11:32:14 +0200

golang-1.13 (1.13-1) unstable; urgency=medium

  * New upstream version 1.13
    - Refresh patch
  * Set pristine-tar for gbp to False

 -- Dr. Tobias Quathamer <toddy@debian.org>  Wed, 04 Sep 2019 11:28:07 +0200

golang-1.13 (1.13~rc2-1) unstable; urgency=medium

  * New upstream version 1.13~rc2
    - Remove patch for CVE-2019-9512 and CVE-2019-9514,
      has been applied upstream

 -- Dr. Tobias Quathamer <toddy@debian.org>  Fri, 30 Aug 2019 13:29:21 +0200

golang-1.13 (1.13~rc1-2) unstable; urgency=medium

  * Exclude testdata from dh_makeshlibs.
    Otherwise, the build fails at least on armel and armhf.
  * Apply changes from cme fix dpkg
  * Set Rules-Requires-Root: no

 -- Dr. Tobias Quathamer <toddy@debian.org>  Thu, 22 Aug 2019 15:21:10 +0200

golang-1.13 (1.13~rc1-1) unstable; urgency=medium

  * New upstream version 1.13~rc1
    - Remove patch for CVE-2019-14809, has been applied upstream
  * Use dh_missing instead of deprecated dh_install --fail-missing
  * Do not run dh_dwz, there is no debugging information
  * Use debhelper-compat (= 12)

 -- Dr. Tobias Quathamer <toddy@debian.org>  Thu, 22 Aug 2019 12:48:15 +0200

golang-1.13 (1.13~beta1-3) unstable; urgency=high

  * Fix Denial of Service vulnerabilities in the HTTP/2 implementation.
    https://github.com/golang/go/issues/33631
    CVE-2019-9512, CVE-2019-9514. Closes: #934955
  * Fix multiple Parsing Issues in URL.Parse
    https://github.com/golang/go/issues/29098
    CVE-2019-14809. Closes: #934954

 -- Dr. Tobias Quathamer <toddy@debian.org>  Sat, 17 Aug 2019 23:47:53 +0200

golang-1.13 (1.13~beta1-2) unstable; urgency=medium

  * Set GOCACHE to fix a FTBFS. (See bug #933958)

 -- Dr. Tobias Quathamer <toddy@debian.org>  Fri, 09 Aug 2019 16:40:13 +0200

golang-1.13 (1.13~beta1-1) unstable; urgency=medium

  * New upstream major version.
    - Remove Reproducible-BUILD_PATH_PREFIX_MAP.patch.
      This patch is finally no longer needed with Go 1.13.
      Upstream has implemented a new flag "-trimpath" for the
      command "go build" which either strips the path or
      replaces it in the resulting binaries.
      References:
      https://github.com/golang/go/issues/16860
      https://go-review.googlesource.com/c/go/+/173345/
      https://go-review.googlesource.com/c/go/+/173344/
    - Remove arm64-arm64asm-recognise-new-ssbb-pssbb-mnemonics-fr.patch.
      This patch has been cherry-picked from upstream and is now included.
    - Refresh remaining patches
    - Fix lintian warning: make scripts executable
  * Switch to debhelper-compat, but stay at v11 for now

 -- Dr. Tobias Quathamer <toddy@debian.org>  Thu, 01 Aug 2019 14:21:51 +0200

golang-1.12 (1.12.7-1) unstable; urgency=medium

  * New upstream version 1.12.7
    - Refresh patches
  * Update Standards-Version to 4.4.0, no changes needed

 -- Dr. Tobias Quathamer <toddy@debian.org>  Tue, 09 Jul 2019 14:19:07 +0200

golang-1.12 (1.12.5-1) unstable; urgency=medium

  * New upstream version 1.12.5

 -- Dr. Tobias Quathamer <toddy@debian.org>  Thu, 09 May 2019 22:34:40 +0200

golang-1.12 (1.12.4-1) unstable; urgency=medium

  [ Anthony Fok ]
  * Add /usr/lib/go-X.Y/{api,misc} symlinks.
    For example, programs such as https://github.com/vugu/vugu and
    documentation such as https://github.com/golang/go/wiki/WebAssembly
    expect to find wasm_exec.js at "$(go env GOROOT)/misc/wasm/wasm_exec.js".

  [ Dr. Tobias Quathamer ]
  * New upstream version 1.12.4
  * Add five lintian overrides for false positives

 -- Dr. Tobias Quathamer <toddy@debian.org>  Sat, 13 Apr 2019 14:09:40 +0200

golang-1.12 (1.12.1-1) unstable; urgency=medium

  * New upstream version 1.12.1
  * Use upstream signing key for tarball verification

 -- Dr. Tobias Quathamer <toddy@debian.org>  Sun, 17 Mar 2019 21:56:32 +0100

golang-1.12 (1.12-1) unstable; urgency=medium

  * New upstream version 1.12
    - Remove patch 0005-Fix-CVE-2019-6486, applied upstream

 -- Dr. Tobias Quathamer <toddy@debian.org>  Tue, 26 Feb 2019 21:31:48 +0100

golang-1.12 (1.12~beta2-2) unstable; urgency=medium

  * Refresh patch Reproducible BUILD_PATH_PREFIX_MAP.
    Thanks to Michael Stapelberg!
  * Add patch to fix CVE-2019-6486. (Closes: #920548)

 -- Dr. Tobias Quathamer <toddy@debian.org>  Sun, 27 Jan 2019 20:05:59 +0100

golang-1.12 (1.12~beta2-1) unstable; urgency=medium

  * New upstream version 1.12~beta2
    - Remove two patches, applied upstream. Refresh remaining patch.

 -- Dr. Tobias Quathamer <toddy@debian.org>  Fri, 11 Jan 2019 17:14:43 +0100

golang-1.12 (1.12~beta1-4) unstable; urgency=medium

  * Switch watch file to version 4
  * Update d/copyright

 -- Dr. Tobias Quathamer <toddy@debian.org>  Mon, 07 Jan 2019 23:06:22 +0100

golang-1.12 (1.12~beta1-3) unstable; urgency=medium

  [ Anthony Fok ]
  * Add patch "unix: fix Fstatat by using fillStat_t on linux/mips64x"
    This fixes the "Fstatat: returned stat does not match Stat/Lstat"
    errors detected by TestFstatat.
    See https://go-review.googlesource.com/c/sys/+/155747

  [ Dr. Tobias Quathamer ]
  * Add another lintian override

 -- Dr. Tobias Quathamer <toddy@debian.org>  Fri, 28 Dec 2018 23:06:20 +0100

golang-1.12 (1.12~beta1-2) unstable; urgency=medium

  [ Anthony Fok ]
  * Add patch "cmd/compile: fix MIPS SGTconst-with-shift rules"
    by Cherry Zhang.  This fixes the root problem behind the
    "slice bounds out of range" build error seen in 1.11.4
    on mips and mipsel architectures.
    See https://go-review.googlesource.com/c/go/+/155798
  * Bump Standards-Version to 4.3.0 (no change)

  [ Dr. Tobias Quathamer ]
  * Do not compress favicon.ico.
    Thanks to Dato Simó <dato@debian.org> (Closes: #917132)

 -- Dr. Tobias Quathamer <toddy@debian.org>  Wed, 26 Dec 2018 23:20:03 +0100

golang-1.12 (1.12~beta1-1) unstable; urgency=medium

  * New upstream major version.
    - Refresh patches
    - Add new patch to disable test for UserHomeDir
  * Switch team address to tracker.d.o
  * Add another lintian override for a false positive

 -- Dr. Tobias Quathamer <toddy@debian.org>  Thu, 20 Dec 2018 12:51:49 +0100

golang-1.11 (1.11.4-1) unstable; urgency=medium

  * New upstream version 1.11.4
  * Make lintian override agnostic of golang version

 -- Dr. Tobias Quathamer <toddy@debian.org>  Sun, 16 Dec 2018 13:48:52 +0100

golang-1.11 (1.11.3-1) unstable; urgency=medium

  * New upstream version 1.11.3
    - Refresh patches
  * Update gbp.conf to new style syntax
  * Suggest brz as alternative to bzr; it provides the same command-line API.
  * Add myself to Uploaders

 -- Dr. Tobias Quathamer <toddy@debian.org>  Thu, 13 Dec 2018 23:23:40 +0100

golang-1.11 (1.11.2-2) unstable; urgency=medium

  * d/patches/arm64-arm64asm-recognise-new-ssbb-pssbb-mnemonics-fr.patch:
    backport workaround for objdump's support of newer mnemonics on arm64.

 -- Michael Hudson-Doyle <mwhudson@debian.org>  Mon, 26 Nov 2018 13:24:37 +1300

golang-1.11 (1.11.2-1) unstable; urgency=medium

  * Team upload.

  [ Michael Hudson-Doyle ]
  * New upstream major version.
  * Update debhelper compat level to 11.
  * Remove GOCACHE files after running tests.
  * Stop dh_strip_nondeterminism from looking at testdata directories.

  [ Dr. Tobias Quathamer ]
  * Build-Depend on debhelper v11
  * Override two false positive Lintian errors (missing depends
    on sensible-utils)
  * Add Lintian overrides for testdata
  * Include /usr/share/dpkg/architecture.mk for DEB_HOST_ARCH
  * Refresh patch for new upstream version
  * Fix Lintian warnings about wrong interpreter path
  * Make two scripts executable which have been missed by upstream
  * Remove three unneeded lintian overrides
  * Use HTTPS URL for d/watch
  * Update to Standards-Version 4.2.1
    - Use HTTPS for d/copyright
  * Update d/copyright

 -- Dr. Tobias Quathamer <toddy@debian.org>  Tue, 20 Nov 2018 22:51:44 +0100

golang-1.10 (1.10.3-1) unstable; urgency=medium

  * New upstream version 1.10.3
  * Restore changelog entry for 1.10.1-3, and fix that for 1.10.2-1, oops.

 -- Michael Hudson-Doyle <mwhudson@debian.org>  Thu, 14 Jun 2018 14:55:58 +1200

golang-1.10 (1.10.2-1) unstable; urgency=medium

  * New upstream version 1.10.2.
    - d/patches/0003-Backport_nopie_fix.patch: removed, now included upstream.
    - d/patches/0004-Backport_mips_octeon3_fp_fix.patch: removed, also included
      upstream.

 -- Michael Hudson-Doyle <mwhudson@debian.org>  Wed, 23 May 2018 15:24:03 +1200

golang-1.10 (1.10.1-3) unstable; urgency=high

  * Team upload.

  [ Michael Hudson-Doyle ]
  * Install the 'misc' and 'api' directories as part of the golang-1.10-src
    package as some tools (vgo, go tool trace) expect them to be there.
    (Closes: 894992¸ LP: #1743598)

  [ Martín Ferrari ]
  * Backport fix for FP bug in mips/Octeon III. Closes: #892088. Raising
    severity.

 -- Martín Ferrari <tincho@debian.org>  Sun, 22 Apr 2018 21:21:05 +0000

golang-1.10 (1.10.1-2) unstable; urgency=medium

  * Team upload.
  * Backport patch that fixes FTBFS in arm64.
  * debian/copyright: Update attribution.
  * debian/source: Update lintian-overrides.

 -- Martín Ferrari <tincho@debian.org>  Wed, 18 Apr 2018 15:38:49 +0000

golang-1.10 (1.10.1-1) unstable; urgency=medium

  * New upstream version 1.10.1.
  * d/patches/0002-reproducible-BUILD_PATH_PREFIX_MAP.patch: update patch tags
    to reference upstream discussion of this topic.
  * d/control, d/control.in: Update Vcs-* to point to salsa.

 -- Michael Hudson-Doyle <mwhudson@debian.org>  Tue, 03 Apr 2018 15:34:12 +1200

golang-1.10 (1.10-1) unstable; urgency=medium

  * New upstream version 1.10

 -- Michael Stapelberg <stapelberg@debian.org>  Sat, 17 Feb 2018 12:57:14 +0100

golang-1.10 (1.10~rc2-1) unstable; urgency=medium

  * New upstream version, fixing CVE-2018-6574.
  * d/patches/0001-os-signal-skip-TestTerminalSignal-if-posix_openpt-fa.patch,
    d/patches/0003-cmd-vendor-github.com-google-pprof-cherry-pick-fix-t.patch,
    d/patches/0004-cmd-link-internal-loadelf-fix-logic-for-computing-EL.patch:
    removed, now included upstream.

 -- Michael Hudson-Doyle <mwhudson@debian.org>  Thu, 08 Feb 2018 10:46:52 +1300

golang-1.10 (1.10~rc1-2) unstable; urgency=medium

  * d/patches/0004-cmd-link-internal-loadelf-fix-logic-for-computing-EL.patch:
    Backport from upstream to fix build issues on armhf (causes ftbfs on
    Ubuntu but not Debian for some reason, but could produce broken binaries
    on Debian too).

 -- Michael Hudson-Doyle <mwhudson@debian.org>  Wed, 07 Feb 2018 22:10:22 +1300

golang-1.10 (1.10~rc1-1) unstable; urgency=medium

  * New upstream version 1.10~rc1.
  * d/patches/0004-cmd-dist-use-buildmode-pie-for-pie-testing.patch,
    d/patches/0006-misc-cgo-testcarchive-use-no-pie-where-needed.patch,
    d/patches/0003-Do-not-use-SP-as-index-reg.patch: removed, included upstream.
  * d/patches/0002-reproducible-BUILD_PATH_PREFIX_MAP.patch: refreshed.
  * d/patches/0001-os-signal-skip-TestTerminalSignal-if-posix_openpt-fa.patch:
    Add to fix test failure in chroot.
  * d/patches/0003-cmd-vendor-github.com-google-pprof-cherry-pick-fix-t.patch:
    Add to fix test failure when $HOME is not writable.
  * d/rules: Set GOCACHE to "off" during build to avoid shipping cache files.

 -- Michael Hudson-Doyle <mwhudson@debian.org>  Wed, 31 Jan 2018 14:46:12 +1300

golang-1.9 (1.9.2-4) unstable; urgency=medium

  * Enable building on mips, mipsel and mips64. (Closes: 879764)

 -- Michael Hudson-Doyle <mwhudson@debian.org>  Fri, 08 Dec 2017 14:09:24 +1300

golang-1.9 (1.9.2-3) unstable; urgency=medium

  * Remove workaround for now fixed debhelper bug #879762
  * Backport three patches from upstream to fix ftbfs on ppc64el with new kernel.

 -- Michael Hudson-Doyle <mwhudson@debian.org>  Tue, 31 Oct 2017 12:16:17 +1300

golang-1.9 (1.9.2-2) unstable; urgency=medium

  [ Martín Ferrari ]
  * Add debian/patches/0003-Do-not-use-SP-as-index-reg.patch (Closes: #877541)

 -- Michael Stapelberg <stapelberg@debian.org>  Fri, 27 Oct 2017 08:55:32 +0200

golang-1.9 (1.9.2-1) unstable; urgency=medium

  * New upstream version 1.9.2
  * Work around debhelper bug #879762

 -- Michael Hudson-Doyle <mwhudson@debian.org>  Thu, 26 Oct 2017 13:46:40 +1300

golang-1.9 (1.9.1-2) unstable; urgency=medium

  * Update debian/copyright (Closes: #873740)

 -- Michael Stapelberg <stapelberg@debian.org>  Mon, 09 Oct 2017 18:03:49 +0200

golang-1.9 (1.9.1-1) unstable; urgency=medium

  * New upstream release.
  * Use my @debian.org address in Uploaders.

 -- Michael Hudson-Doyle <mwhudson@debian.org>  Fri, 06 Oct 2017 13:04:46 +1300

golang-1.9 (1.9-1) unstable; urgency=medium

  [ Michael Hudson-Doyle ]
  * New upstream release.
  * Suppress some new lintian errors in golang-1.9-src.

  [ Michael Stapelberg ]
  * Add debian/patches/0002-reproducible-BUILD_PATH_PREFIX_MAP.patch

 -- Michael Hudson-Doyle <mwhudson@debian.org>  Wed, 30 Aug 2017 16:31:09 +1200

golang-1.8 (1.8.3-1) unstable; urgency=medium

  * New upstream release. (Closes: 863292, 863307)

 -- Michael Hudson-Doyle <michael.hudson@ubuntu.com>  Thu, 01 Jun 2017 21:06:00 +1200

golang-1.8 (1.8.1-1) unstable; urgency=medium

  * New upstream release.

 -- Michael Hudson-Doyle <michael.hudson@ubuntu.com>  Mon, 10 Apr 2017 13:29:28 +1200

golang-1.8 (1.8-1) unstable; urgency=medium

  * New upstream release.

 -- Michael Hudson-Doyle <michael.hudson@ubuntu.com>  Thu, 02 Mar 2017 10:11:55 +1300

golang-1.8 (1.8~rc3-1) unstable; urgency=medium

  * New upstream release.

 -- Michael Hudson-Doyle <michael.hudson@ubuntu.com>  Fri, 27 Jan 2017 10:23:56 +1300

golang-1.8 (1.8~rc2-1) unstable; urgency=medium

  * New upstream release.

 -- Michael Hudson-Doyle <michael.hudson@ubuntu.com>  Fri, 20 Jan 2017 12:15:27 +1300

golang-1.8 (1.8~rc1-1) unstable; urgency=medium

  * New upstream release.

 -- Michael Hudson-Doyle <michael.hudson@ubuntu.com>  Mon, 16 Jan 2017 15:51:54 +1300

golang-1.8 (1.8~beta2-1) unstable; urgency=medium

  * New upstream release.

 -- Michael Hudson-Doyle <michael.hudson@ubuntu.com>  Tue, 20 Dec 2016 14:19:55 +1300

golang-1.8 (1.8~beta1-1) unstable; urgency=medium

  * New upstream release.
  * Remove d/patches/cl-29995--tzdata-2016g.patch, included upstream.

 -- Michael Hudson-Doyle <michael.hudson@ubuntu.com>  Wed, 07 Dec 2016 17:38:57 -0800

golang-1.7 (1.7.4-1) unstable; urgency=medium

  * Update to 1.7.4 upstream release (Closes: #846545)
    - https://groups.google.com/d/topic/golang-announce/2lP5z9i9ySY/discussion
    - https://golang.org/issue/17965 (potential DoS vector in net/http)
    - https://github.com/golang/go/compare/go1.7.3...go1.7.4

 -- Tianon Gravi <tianon@debian.org>  Fri, 02 Dec 2016 13:30:36 -0800

golang-1.7 (1.7.3-1) unstable; urgency=medium

  * New upstream release.
  * Delete d/patches/cl-28850.patch, applied upstream.

 -- Michael Hudson-Doyle <michael.hudson@ubuntu.com>  Thu, 20 Oct 2016 09:10:47 +1300

golang-1.7 (1.7.1-3) unstable; urgency=medium

  * Backport CL 29995 for tzdata 2016g changes (Closes: #839317)

 -- Tianon Gravi <tianon@debian.org>  Mon, 03 Oct 2016 15:12:28 -0700

golang-1.7 (1.7.1-2) unstable; urgency=medium

  * Add upstream patch for s390x FTBFS

 -- Tianon Gravi <tianon@debian.org>  Mon, 12 Sep 2016 09:32:10 -0700

golang-1.7 (1.7.1-1) unstable; urgency=medium

  * New upstream release.
  * Re-enable tests on s390x now that gcc-6 has been fixed in unstable.

 -- Michael Hudson-Doyle <michael.hudson@ubuntu.com>  Thu, 08 Sep 2016 13:04:33 +1200

golang-1.7 (1.7-3) unstable; urgency=medium

  * Add "s390x" to Architectures

 -- Tianon Gravi <tianon@debian.org>  Tue, 23 Aug 2016 07:35:16 -0700

golang-1.7 (1.7-2) unstable; urgency=medium

  * Disable tests on armel.

 -- Michael Hudson-Doyle <michael.hudson@ubuntu.com>  Tue, 16 Aug 2016 15:18:07 +1200

golang-1.7 (1.7-1) unstable; urgency=medium

  * New upstream release.

 -- Michael Hudson-Doyle <michael.hudson@ubuntu.com>  Tue, 16 Aug 2016 11:37:34 +1200

golang-1.7 (1.7~rc4-1) unstable; urgency=medium

  * New upstream release.

 -- Michael Hudson-Doyle <michael.hudson@ubuntu.com>  Tue, 02 Aug 2016 15:10:22 +1200

golang-1.7 (1.7~rc3-1) unstable; urgency=medium

  [ Tianon Gravi ]
  * Remove outdated README files (README.source and README.Debian)

  [ Michael Hudson-Doyle ]
  * New upstream release.
  * Suppress inaccurate source-is-missing lintian warnings.
  * Update Standards-Version to 3.9.8 (no changes required).

 -- Tianon Gravi <tianon@debian.org>  Mon, 11 Jul 2016 18:31:57 -0700

golang-1.7 (1.7~rc2-1) unstable; urgency=medium

  * Update to 1.7rc2 upstream release.

 -- Michael Hudson-Doyle <michael.hudson@ubuntu.com>  Tue, 19 Jul 2016 14:40:14 +1200

golang-1.7 (1.7~rc1-1) unstable; urgency=medium

  [ Paul Tagliamonte ]
  * Use a secure transport for the Vcs-Git and Vcs-Browser URL

  [ Tianon Gravi ]
  * Update to 1.7rc1 upstream release (new packages, not used by default; see
    also src:golang-defaults)
  * Update Vcs-Git to reference a particular branch

 -- Tianon Gravi <tianon@debian.org>  Mon, 11 Jul 2016 16:10:12 -0700

golang-1.6 (1.6.2-2) unstable; urgency=medium

  * Update "golang-any" in "Build-Depends" to fallback to "golang-go | gccgo"
    (will help with backporting)

 -- Tianon Gravi <tianon@debian.org>  Thu, 23 Jun 2016 20:01:00 -0700

golang-1.6 (1.6.2-1) unstable; urgency=medium

  * Update to 1.6.2 upstream release (Closes: #825696)
  * Build-Depend on golang-any instead of golang-go (Closes: #824421)

 -- Michael Hudson-Doyle <michael.hudson@ubuntu.com>  Fri, 03 Jun 2016 07:50:44 -0700

golang-1.6 (1.6.1-1) unstable; urgency=medium

  * Build golang version-specific packages (Closes: #818415)
  * Things that (conceptually at least) move to new golang version independent
    golang-defaults source package:
    - Man pages.
    - Suggesting golang-golang-x-tools.
    - Breaks/Replace-ing of old golang-go-$GOOS-$GOARCH packages.
  * Stop using alternatives to manage /usr/bin/go.
  * sed trickery in debian/rules to support easy changes to new golang versions.

 -- Michael Hudson-Doyle <michael.hudson@ubuntu.com>  Wed, 01 Jun 2016 10:04:53 -0700

golang (2:1.6.1-2) unstable; urgency=medium

  * Don't strip testdata files, causes build failures on some platforms.

 -- Michael Hudson-Doyle <michael.hudson@ubuntu.com>  Wed, 13 Apr 2016 15:47:46 -0700

golang (2:1.6.1-1) unstable; urgency=medium

  [ Michael Hudson-Doyle ]
  * Breaks/Replaces: older golang-golang-x-tools, not Conflicts, to ensure
    smooth upgrades.
  * Strip the binaries as it has worked for the last five years or so and
    upstream sees no reason to disable it.

  [ Tianon Gravi ]
  * Update to 1.6.1 upstream release (Closes: #820369)
    - Fix CVE-2016-3959: infinite loop in several big integer routines

 -- Tianon Gravi <tianon@debian.org>  Tue, 12 Apr 2016 23:06:43 -0700

golang (2:1.6-1) unstable; urgency=medium

  * Update to 1.6 upstream release (thanks Hilko!)
    - change "ar" arguments to quiet spurious warnings while using gccgo
      (Closes: #807138)
    - skip multicast listen test (Closes: #814849)
    - skip userns tests when chrooted (Closes: #807303)
    - use correct ELF header for armhf binaries (Closes: #734357)
    - Update debian/rules clean for new location of generated file.

  [ Michael Hudson-Doyle ]
  * Respect "nocheck" in DEB_BUILD_OPTIONS while building to skip tests
    (Closes: #807290)
  * Trim Build-Depends (Closes: #807299)
  * Fix several minor debian/copyright issues (Closes: #807304)
  * Remove inconsistently included race-built packages (Closes: #807294)

  [ Tianon Gravi ]
  * Add "-k" to "run.bash" invocation so that we do a full test run every time

 -- Tianon Gravi <tianon@debian.org>  Mon, 29 Feb 2016 16:10:32 -0800

golang (2:1.5.3-1) unstable; urgency=high

  * Update to 1.5.3 upstream release
    - Fix CVE-2015-8618: Carry propagation in Int.Exp Montgomery code in
      math/big library (Closes: #809168)
  * Add "Breaks" to properly complement our "Replaces" (Closes: #810595)

 -- Tianon Gravi <tianon@debian.org>  Thu, 14 Jan 2016 07:41:44 -0800

golang (2:1.5.2-1) unstable; urgency=medium

  * Update to 1.5.2 upstream release (Closes: #807136)

 -- Tianon Gravi <tianon@debian.org>  Tue, 05 Jan 2016 19:59:22 -0800

golang (2:1.5.1-4) unstable; urgency=medium

  * Add Conflicts to force newer golang-go.tools too (Closes: #803559)

 -- Tianon Gravi <tianon@debian.org>  Tue, 03 Nov 2015 21:57:54 -0800

golang (2:1.5.1-3) unstable; urgency=medium

  * Remove architecture qualification on golang-go Build-Depend now that
    golang-go is available for more architectures.

 -- Tianon Gravi <tianon@debian.org>  Thu, 29 Oct 2015 07:40:38 -0700

golang (2:1.5.1-2) unstable; urgency=medium

  * Add Conflicts to force newer golang-golang-x-tools (Closes: #802945).

 -- Tianon Gravi <tianon@debian.org>  Tue, 27 Oct 2015 13:28:56 -0700

golang (2:1.5.1-1) unstable; urgency=medium

  * Upload to unstable.
  * Update to 1.5.1 upstream release (see notes from experimental uploads for
    what's changed).
  * Skip tests on architectures where the tests fail.

 -- Tianon Gravi <tianon@debian.org>  Sat, 24 Oct 2015 10:22:02 -0700

golang (2:1.4.3-3) unstable; urgency=medium

  * Fix FTBFS for non-amd64 architectures due to handling of "-race".

 -- Tianon Gravi <tianon@debian.org>  Mon, 05 Oct 2015 02:04:07 -0700

golang (2:1.5.1-1~exp2) experimental; urgency=medium

  * Upload to experimental.
  * Add arch-qualifiers to "golang-go" build-depends to unblock the buildds
    (Closes: #800479); thanks Tim!

 -- Tianon Gravi <tianon@debian.org>  Wed, 30 Sep 2015 11:19:26 -0700

golang (2:1.4.3-2) unstable; urgency=medium

  * Update Recommends/Suggests, especially to add gcc, etc.
  * Refactor "debian/rules" to utilize debhelper more effectively, especially
    for arch vs indep building (mostly backported from the 1.5+ changes), which
    fixes the "arch:all" FTBFS.

 -- Tianon Gravi <tianon@debian.org>  Sun, 27 Sep 2015 22:06:07 -0700

golang (2:1.5.1-1~exp1) experimental; urgency=low

  * Upload to experimental.
  * Update to 1.5.1 upstream release (Closes: #796150).
    - Compiler and runtime written entirely in Go.
    - Concurrent garbage collector.
    - GOMAXPROCS=runtime.NumCPU() by default.
    - "internal" packages for all, not just core.
    - Experimental "vendoring" support.
    - Cross-compilation no longer requires a complete rebuild of the stdlib in
      GOROOT, and thus the golang-go-GOHOST-GOARCH packages are removed.
  * Sync debian/copyright with the Ubuntu delta. (thanks doko!)
  * Remove patches that no longer apply.
  * Add more supported arches to "debian/rules" code for detecting
    appropriate GOARCH/GOHOSTARCH values; thanks mwhudson and tpot!
    (Closes: #799907)
  * Refactor "debian/rules" to utilize debhelper more effectively, especially
    for arch vs indep building.
  * Move "dpkg-architecture" to "GOOS"/"GOARCH" code into a simple shell script
    for easier maintenance.

 -- Tianon Gravi <tianon@debian.org>  Fri, 25 Sep 2015 14:36:53 -0700

golang (2:1.4.3-1) unstable; urgency=medium

  * New upstream version (https://golang.org/doc/devel/release.html#go1.4.minor)
    - includes previous CVE and non-CVE security fixes, especially
      TEMP-0000000-1C4729

 -- Tianon Gravi <tianon@debian.org>  Fri, 25 Sep 2015 00:02:31 -0700

golang (2:1.4.2-4) unstable; urgency=high

  * Apply backported CVE fixes (Closes: #795106).
    - CVE-2015-5739: Invalid headers are parsed as valid headers
    - CVE-2015-5740: RFC 7230 3.3.3 4 violation
    - CVE-2015-5741: other discoveries of security-relevant RFC 7230 violations

 -- Tianon Gravi <tianon@debian.org>  Mon, 14 Sep 2015 12:27:57 -0700

golang (2:1.4.2-3) unstable; urgency=medium

  * Add missing "prerm" for our new alternatives (thanks piuparts).

 -- Tianon Gravi <admwiggin@gmail.com>  Tue, 05 May 2015 17:38:37 -0600

golang (2:1.4.2-2) unstable; urgency=medium

  * Move "go" and "gofmt" into "/usr/lib/go" and use alternatives to provide
    appropriate symlinks (Closes: #779503, #782301).
  * Relax "golang-go.tools" relationship to Suggests (from Recommends).
  * Add "go get" VCS options to Suggests for golang-go (bzr, git, mercurial,
    subversion).

 -- Tianon Gravi <admwiggin@gmail.com>  Tue, 05 May 2015 00:37:53 -0600

golang (2:1.4.2-1) unstable; urgency=medium

  * New upstream version
    (https://golang.org/doc/devel/release.html#go1.4.minor)

 -- Tianon Gravi <admwiggin@gmail.com>  Sat, 02 May 2015 10:06:34 -0600

golang (2:1.4.1-1~exp1) experimental; urgency=low

  * New upstream version (https://golang.org/doc/go1.4)
    - all editor support files have been removed from misc/ upstream upstream,
      so golang-mode, kate-syntax-go, and vim-syntax-go can no longer be
      provided; see https://github.com/golang/go/wiki/IDEsAndTextEditorPlugins
      for an upstream-maintained list of potential replacements

 -- Tianon Gravi <admwiggin@gmail.com>  Fri, 16 Jan 2015 00:52:10 -0500

golang (2:1.3.3-1) unstable; urgency=medium

  * New upstream version (https://code.google.com/p/go/source/list?name=go1.3.3)
    - time: removed from tests now obsolete assumption about Australian tz
      abbreviations
    - net: temporarily skip TestAcceptIgnoreSomeErrors
    - runtime: hide cgocallback_gofunc calling cgocallbackg from linker
    - runtime: fix GOTRACEBACK reading on Windows, Plan 9
    - nacltest.bash: unset GOROOT
    - cmd/5l, cmd/6l, cmd/8l: fix nacl binary corruption bug
  * Add Paul and myself as uploaders. Many, many thanks to Michael for his work
    so far on this package (and hopefully more to come).

 -- Tianon Gravi <admwiggin@gmail.com>  Fri, 12 Dec 2014 16:11:02 -0500

golang (2:1.3.2-1) unstable; urgency=medium

  * New upstream version

 -- Michael Stapelberg <stapelberg@debian.org>  Fri, 26 Sep 2014 23:21:45 +0200

golang (2:1.3.1-1) unstable; urgency=medium

  * New upstream version

 -- Michael Stapelberg <stapelberg@debian.org>  Wed, 13 Aug 2014 09:15:58 +0200

golang (2:1.3-4) unstable; urgency=medium

  [ Tianon Gravi ]
  * update debian/watch for upstream's latest move (Closes: #756415)
  * backport archive/tar patch to fix PAX headers (Closes: #756416)

 -- Michael Stapelberg <stapelberg@debian.org>  Sat, 02 Aug 2014 21:02:24 +0200

golang (2:1.3-3) unstable; urgency=medium

  * don’t depend on emacs23, depend on emacs instead (Closes: #754013)
  * install include/ in golang-src, VERSION in golang-go (Closes: #693186)

 -- Michael Stapelberg <stapelberg@debian.org>  Mon, 07 Jul 2014 08:30:50 +0200

golang (2:1.3-2) unstable; urgency=medium

  * Add /usr/lib/go/test symlink
  * Build with GO386=387 to favor the 387 floating point unit over sse2
    instructions (Closes: #753160)
  * Add debian/patches/0001-backport-delete-whole-line.patch to fix a
    deprecation warning about flet in the emacs part of golang-mode
    (Closes: #753607)
  * Migrate to emacsen >2 (Closes: #753607)
  * Backport two patches to improve archive/tar performance (for docker):
    debian/patches/0002-archive-tar-reuse-temporary-buffer-in-writeHeader.patch
    debian/patches/0003-archive-tar-reuse-temporary-buffer-in-readHeader.patch

 -- Michael Stapelberg <stapelberg@debian.org>  Thu, 03 Jul 2014 23:33:46 +0200

golang (2:1.3-1) unstable; urgency=medium

  * New upstream version.
  * Drop patches merged upstream:
    - debian/patches/add-tar-xattr-support.patch
    - debian/patches/add-tar-xattr-support.patch
  * Fix debian/watch (Thanks Tianon) (Closes: #748290)
  * Remove dangling symlink /usr/lib/go/lib/godoc (Closes: #747968)

 -- Michael Stapelberg <stapelberg@debian.org>  Thu, 19 Jun 2014 09:23:36 +0200

golang (2:1.2.1-2) unstable; urgency=low

  * Re-apply debian/patches/add-tar-xattr-support.patch which got lost when
    uploading 1.2.1-1; sorry about that.

 -- Michael Stapelberg <stapelberg@debian.org>  Sat, 08 Mar 2014 20:01:12 +0100

golang (2:1.2.1-1) unstable; urgency=low

  * New upstream release.

 -- Michael Stapelberg <stapelberg@debian.org>  Mon, 03 Mar 2014 17:40:57 +0100

golang (2:1.2-3) unstable; urgency=low

  * add debian/patches/add-tar-xattr-support.patch to have xattr support in
    tar (cherry-picked from upstream) (Thanks proppy) (Closes: #739586)

 -- Michael Stapelberg <stapelberg@debian.org>  Mon, 24 Feb 2014 19:34:16 +0100

golang (2:1.2-2) unstable; urgency=low

  * add patches/add-src-pkg-debug-elf-testdata-hello.patch to provide source
    for the testdata/ ELF binaries (Closes: #716853)

 -- Michael Stapelberg <stapelberg@debian.org>  Tue, 31 Dec 2013 18:28:29 +0100

golang (2:1.2-1) unstable; urgency=low

  * New upstream release.
  * drop patches/archive-tar-fix-links-and-pax.patch, it is merged upstream
  * godoc(1) is now in the Debian package golang-go.tools, it was moved into a
    separate repository by upstream.
  * move patches/godoc-symlinks.diff to golang-go.tools

 -- Michael Stapelberg <stapelberg@debian.org>  Mon, 02 Dec 2013 23:57:24 +0100

golang (2:1.1.2-3) unstable; urgency=low

  * cherry-pick upstream commit: archive-tar-fix-links-and-pax.patch
    (Closes: #730566)

 -- Michael Stapelberg <stapelberg@debian.org>  Tue, 26 Nov 2013 18:59:27 +0100

golang (2:1.1.2-2) unstable; urgency=low

  * Build golang-go-linux-* for each architecture (Thanks James Page)
    (Closes: #719611)
  * Update lintian-overrides to override statically-linked-binary and
    unstripped-binary-or-object for all of golang-go

 -- Michael Stapelberg <stapelberg@debian.org>  Tue, 20 Aug 2013 08:13:40 +0200

golang (2:1.1.2-1) unstable; urgency=low

  * New upstream release.
  * Relicense debian/ under the Go license to match upstream. All copyright
    holders agreed to this. (Closes: #716907)
  * golang-mode: don’t install for a number of emacs versions which are not
    supported upstream (Thanks Kevin Ryde) (Closes: #702511, #717521)

 -- Michael Stapelberg <stapelberg@debian.org>  Tue, 13 Aug 2013 13:47:58 +0200

golang (2:1.1.1-4) unstable; urgency=low

  * Disable stripping, it breaks go binaries on some architectures. This drops
    the golang-dbg package which would be empty now. (Thanks Robie Basak)
    (Closes: #717172)

 -- Michael Stapelberg <stapelberg@debian.org>  Wed, 17 Jul 2013 19:15:18 +0200

golang (2:1.1.1-3) unstable; urgency=low

  * Ship */runtime/cgo.a in golang-go to ensure it is present. It can only be
    used on the native architecture anyway (cannot be used when
    cross-compiling), so having it in golang-go-$GOOS-$GOARCH is not
    necessary. Even worse, since these packages are arch: all, they will be
    built precisely once, and only the runtime/cgo.a for the buildd’s native
    arch will be present. (Closes: #715025)

 -- Michael Stapelberg <stapelberg@debian.org>  Thu, 11 Jul 2013 20:25:52 +0200

golang (2:1.1.1-2) unstable; urgency=low

  [ James Page ]
  * Ensure smooth upgrade path from << 2:1.1-2 (Closes: #714838)

 -- Michael Stapelberg <stapelberg@debian.org>  Wed, 03 Jul 2013 18:05:58 +0200

golang (2:1.1.1-1) unstable; urgency=low

  * Imported Upstream version 1.1.1

 -- Ingo Oeser <nightlyone@googlemail.com>  Fri, 14 Jun 2013 23:25:44 +0200

golang (2:1.1-2) unstable; urgency=low

  [ Ondřej Surý ]
  * Promote Michael to Maintainer

  [ Michael Stapelberg ]
  * Build golang-go-$GOOS-$GOARCH packages for cross-compiling (Closes: #710090)
  * Build race detector on linux/amd64 (only supported arch) (Closes: #710691)
  * Switch compression to xz (50% smaller binaries)

 -- Michael Stapelberg <stapelberg@debian.org>  Fri, 07 Jun 2013 23:18:09 +0200

golang (2:1.1-1) unstable; urgency=low

  * New upstream release: Go 1.1!
  * Remove the long obsolete goinstall debconf question and config file.
    goinstall does not exist anymore since a long time.
    This also obsoletes the need for any translations
    (Closes: #685923, #692478)
  * Emacs go-mode auto-mode-alist entry was fixed upstream (Closes: #670371)

 -- Michael Stapelberg <stapelberg@debian.org>  Tue, 14 May 2013 19:36:04 +0200

golang (2:1.1~hg20130405-1) experimental; urgency=low

  * Provide a new hg tip snapshot. This includes what was recently released as
    Go 1.1 beta.

 -- Michael Stapelberg <stapelberg@debian.org>  Fri, 05 Apr 2013 18:24:36 +0200

golang (2:1.1~hg20130323-1) experimental; urgency=low

  * Provide a new hg tip snapshot.
  * Add debian/watch (Closes: #699698)

 -- Michael Stapelberg <stapelberg@debian.org>  Sat, 23 Mar 2013 11:31:26 +0100

golang (2:1.1~hg20130304-2) experimental; urgency=low

  * Fix FTBFS of binary-arch only builds (as performed by buildds)
    caused by 'rm' not finding jquery.js in golang-doc
    (Thanks Peter Green)

 -- Michael Stapelberg <stapelberg@debian.org>  Tue, 05 Mar 2013 00:49:27 +0100

golang (2:1.1~hg20130304-1) experimental; urgency=low

  * Provide a hg tip snapshot (2013-03-04) in Debian experimental.
    Current hg tip is a good approximation to Go 1.1 and should get
    some testing within Debian in order to package Go 1.1 well when
    it is released. Thanks to Andrew Gerrand.

 -- Michael Stapelberg <stapelberg@debian.org>  Mon, 04 Mar 2013 21:28:58 +0100

golang (2:1.0.2-2) unstable; urgency=low

  * Add myself to uploaders, as discussed in #683421.
  * cherry-pick r820ffde8c396 (net/http: non-keepalive connections close
    successfully) (Closes: #683421)

 -- Michael Stapelberg <stapelberg@debian.org>  Thu, 02 Aug 2012 14:25:58 +0200

golang (2:1.0.2-1.1) unstable; urgency=low

  * Non-maintainer upload. (as discussed with Ondřej in #679692)
  * Fix godoc-symlinks.diff (godoc didn’t find docs) (Closes: #679692)

 -- Michael Stapelberg <stapelberg@debian.org>  Fri, 20 Jul 2012 17:59:38 +0200

golang (2:1.0.2-1) unstable; urgency=low

  [ Ondřej Surý ]
  * Imported Upstream version 1.0.2
  * Update Vcs fields to reflect new git repository location
  * Kill get-orig-source, since 1.0.0, the tarballs can be downloaded from
    webpage

  [ Michael Stapelberg ]
  * golang-mode: use debian-pkg-add-load-path-item (Closes: #664802)
  * add manpages (Closes: #632964)
  * Use updated pt.po from Pedro Ribeiro (Closes: #674958)

 -- Ondřej Surý <ondrej@sury.org>  Thu, 28 Jun 2012 12:14:15 +0200

golang (2:1.0.1-1) unstable; urgency=low

  * Imported Upstream version 1.0.1
  * Apply godoc patch to display package list correctly (Closes: #669354)

 -- Ondřej Surý <ondrej@debian.org>  Wed, 02 May 2012 15:44:59 +0200

golang (2:1-6) unstable; urgency=low

  * Merge upstream patch to fix homedir issue
    (http://code.google.com/p/go/source/detail?r=709120aecee0)
  * Disable GNU/KFreeBSD build (Closes: #668794)

 -- Ondřej Surý <ondrej@debian.org>  Wed, 18 Apr 2012 09:53:30 +0200

golang (2:1-5) unstable; urgency=low

  * Rewrite test conditions to make them more readable
    (and fix the debian/rules to really not check on armel+kfreebsd)
  * Patch upstream test to not fail on missing home directory

 -- Ondřej Surý <ondrej@debian.org>  Sun, 15 Apr 2012 12:35:53 +0200

golang (2:1-4) unstable; urgency=low

  * Disable tests on Debian GNU/KFreeBSD, they just hang now (Closes: #668794)
  * Disable tests on armel, but the invalid instruction needs fixing in
    upstream
  * Create fake home directory to pass the os/user test

 -- Ondřej Surý <ondrej@debian.org>  Sun, 15 Apr 2012 10:49:09 +0200

golang (2:1-3) unstable; urgency=high

  * Use VERSION provided by upstream for packaging purposes
  * Run tests as a part of a build process
  * Install full src tree (except pkg/debug) because go command depend
    on sources available
  * Install sources without testdata and *_test.go
  * Remove circular dependency golang-go->golang-doc->golang-go
  * Make sure that timestamp on installed binaries and libraries is same
    because go build/install recompiles everything if the go binary has
    more recent timestamp than libraries (Closes: #668235)
    + Need to update timestamps at postinst time because already created
      directories can have time in the past
  * Fix couple of lintian errors and warnings

 -- Ondřej Surý <ondrej@debian.org>  Wed, 11 Apr 2012 23:21:47 +0200

golang (2:1-2) unstable; urgency=low

  * Remove preserving of old -tools settings, there are too many options
    now anyway (Closes: #666007)

 -- Ondřej Surý <ondrej@debian.org>  Fri, 06 Apr 2012 16:52:13 +0200

golang (2:1-1) unstable; urgency=low

  * New major upstream release Go 1 (Closes: #666942)
  * Bumb epoch to 2, since 1 < 60 < 2011 (I wonder if next version will be 0 :)
  * Debconf templates and debian/control reviewed by the debian-l10n-
    english team as part of the Smith review project. (Closes: #663181)
  * [Debconf translation updates]
    + Pick existing translations from golang-weekly and do appropriate
      sed magic to fit golang templates. (Closes: #666884, #666880, #666881)
    + Dutch; (Jeroen Schot).  (Closes: #664598)
    + Czech (Michal Simunek).  (Closes: #665385)
    + Spanish; (Camaleón).  (Closes: #666177)
    + Danish (Joe Hansen).  (Closes: #666526)

 -- Ondřej Surý <ondrej@debian.org>  Fri, 06 Apr 2012 16:04:17 +0200

golang (1:60.3-2) unstable; urgency=low

  * debconf-gettextize package templates

 -- Ondřej Surý <ondrej@debian.org>  Mon, 20 Feb 2012 22:01:10 +0100

golang (1:60.3-1) unstable; urgency=low

  * Imported Upstream version 60.3

 -- Ondřej Surý <ondrej@debian.org>  Mon, 28 Nov 2011 08:46:18 +0100

golang (1:60.2-1) unstable; urgency=low

  * Imported Upstream version 60.2

 -- Ondřej Surý <ondrej@debian.org>  Thu, 06 Oct 2011 08:57:00 +0200

golang (1:60.1-1) unstable; urgency=low

  * Imported Upstream version 60.1

 -- Ondřej Surý <ondrej@debian.org>  Mon, 19 Sep 2011 10:18:12 +0200

golang (1:60-1) unstable; urgency=low

  * Imported Upstream version 60
  * Save upstream VERSION to the archive
  * Use GOVERSION as generated by src/version.bash on hg archive time
  * Add support for goinstall dashboard debconf question in the Debian
    packaging
  * Read goinstall dashboard option from debian configuration file
  * Remove 005-goinstall_dont_call_home_by_default.patch; replaced by
    configuration option
  * Fix directory name for upstream archive checkout

 -- Ondřej Surý <ondrej@debian.org>  Tue, 13 Sep 2011 13:13:59 +0200

golang (1:59-1) unstable; urgency=low

  * Imported Upstream version 59
  * Refresh patches to a new release
  * Fix FTBFS on ARM (Closes: #634270)
  * Update version.bash to work with Debian packaging and not hg
    repository

 -- Ondřej Surý <ondrej@debian.org>  Wed, 03 Aug 2011 17:04:59 +0200

golang (1:58.1-2) unstable; urgency=low

  * Install golang-doc package by default (Recommends from golang-tools,
    Depends from golang)

 -- Ondřej Surý <ondrej@debian.org>  Mon, 18 Jul 2011 09:13:43 +0200

golang (1:58.1-1) unstable; urgency=low

  * Imported Upstream version 58.1

 -- Ondřej Surý <ondrej@debian.org>  Wed, 13 Jul 2011 08:39:04 +0200

golang (1:58-1) unstable; urgency=low

  * Imported Upstream version 58
    + Add NEWS file with upstream API changes
  * Remove patch to not update standard package, fixed in upstream

 -- Ondřej Surý <ondrej@debian.org>  Thu, 30 Jun 2011 15:36:35 +0200

golang (1:57.2-1) unstable; urgency=low

  * Imported Upstream version 57.2
  * More spelling fixes (Closes: #630660)

 -- Ondřej Surý <ondrej@debian.org>  Thu, 16 Jun 2011 11:10:58 +0200

golang (1:57.1-4) unstable; urgency=low

  * Description update to have proper articles and capitalization
    (Closes: #630189)
  * Add extended description about Go being experimental and that the
    languager can change between releases

 -- Ondřej Surý <ondrej@debian.org>  Tue, 14 Jun 2011 21:38:11 +0200

golang (1:57.1-3) unstable; urgency=low

  * Fix "the Google's Go implementation" in extended description
    (Closes: #627814)
  * Update Vcs-* links
  * Install vim ftplugin files into correct directory (Closes: #629844)

 -- Ondřej Surý <ondrej@debian.org>  Thu, 09 Jun 2011 10:10:41 +0200

golang (1:57.1-2) unstable; urgency=low

  * Bump standards version to 3.9.2
  * Capitalize Kate (Closes: #627036)
  * Import slightly modified patch to be more clear about $GOPATH
    installs for non-root users
  * Remove don't install deps patch from goinstall; deprecated by
    $GOPATH installs

 -- Ondřej Surý <ondrej@debian.org>  Mon, 23 May 2011 11:07:11 +0200

golang (1:57.1-1) unstable; urgency=low

  * Add support for dot-minor releases
  * Imported Upstream version 57.1

 -- Ondřej Surý <ondrej@debian.org>  Mon, 16 May 2011 11:45:53 +0200

golang (1:57-3) unstable; urgency=low

  [ Florian Weimer ]
  * golang-tools: install gofix binary

  [ Ondřej Surý ]
  * Add lintian-overrides for gofix binary

 -- Ondřej Surý <ondrej@debian.org>  Sat, 07 May 2011 20:41:58 +0200

golang (1:57-2) unstable; urgency=low

  * Remove weekly code from debian/rules
  * Add golang meta-package
  * Don't create tool chain symlinks twice
  * Make debian/rules more generic for simpler sync between weekly
    and release branches

 -- Ondřej Surý <ondrej@debian.org>  Wed, 04 May 2011 16:48:24 +0200

golang (1:57-1) unstable; urgency=low

  * Imported Upstream version r57
  * Bumped epoch version to 1, to convert from date based versions
    to release number based version
  * Allow release to migrate to testing (Closes: #624408)
  * Add kate and vim syntax highlighting (Closes: #624544)
  * Add -dbg package with debugging symbols

 -- Ondřej Surý <ondrej@debian.org>  Wed, 04 May 2011 01:20:07 +0200

golang (2011.04.27-2) unstable; urgency=low

  * Fix yet another build failure on kfreebsd (use linux userspace)

 -- Ondřej Surý <ondrej@debian.org>  Fri, 29 Apr 2011 16:22:47 +0200

golang (2011.04.27-1) unstable; urgency=low

  * Imported Upstream version 2011.04.27
  * Update debian/rules to allow pulling weekly upstream releases
  * Don't remove RUNPATH from binaries; fixed upstream (golang#1527)
  * Set GOHOSTOS and GOHOSTARCH to match dpkg-architecture variables
  * Add support for kfreebsd-i386, kfreebsd-amd64, armel and armhf
    architectures
    + 006-fix_kfreebsd_build.patch:
      - Add GNU/KFreeBSD support by replacing all uname calls by $(GOOS)
    + 007-use_native_dynamic_linker_on_kfreebsd.patch:
      - Use native kfreebsd dynamic linker (/lib/ld-*.so.1)
  * Add information about available architectures (Closes: #623877)
  * Don't strip gotest
  * Add Depends: golang-go to golang-tools
  * Add better support for armhf

 -- Ondřej Surý <ondrej@debian.org>  Thu, 28 Apr 2011 16:14:39 +0200

golang (2011.04.13-1) unstable; urgency=low

  [ Florian Weimer ]
  * Delete bin directory in clean target
  * Enable parallel build
  * golang-src: install source files directly
  * Use proper symlink targets for architecture-independent toolchain
    names
  * Emacs mode: indent keys in struct literals properly

  [ Ondřej Surý ]
  * Imported Upstream weekly version 2011.04.13
  * Update patches to new weekly release
  * Add lintian-override for gotest binary

 -- Ondřej Surý <ondrej@debian.org>  Tue, 26 Apr 2011 09:59:28 +0200

golang (2011.03.07.1-1) unstable; urgency=low

  * Imported Upstream version 2011.03.07.1
  * Install to /usr/lib/go
  * Remove xkcd strip to get rid of CC-NC-BY
  * Update golang-src.install to new upstream
  * Remove 002-use_GOROOT_FINAL_in_generated_binaries.patch; merged
    upstream
  * Make all .go files no-executable
  * Update lintian-overrides to include both types of syntax

 -- Ondřej Surý <ondrej@debian.org>  Wed, 20 Apr 2011 17:36:48 +0200

golang (2011.02.15-2) unstable; urgency=low

  [ Ondřej Surý ]
  * Add ${misc:Depends} to golang-mode to shutup lintian
  * Rehaul build system and add golang-src package with .go source files
  * goinstall: do not automatically install prerequisities
  * goinstall: don't report to dashboard by default
  * Add a README.Debian about local modifications to goinstall
  * Add warning about local modifications also directly to goinstall command

  [ Florian Weimer ]
  * Fix syntax error in 004-
    dont_reinstall_dependencies_in_goinstall.patch

 -- Ondřej Surý <ondrej@debian.org>  Fri, 18 Feb 2011 16:02:09 +0100

golang (2011.02.15-1) unstable; urgency=low

  [ Obey Arthur Liu ]
  * Added pkg-google git repo to control file

  [ Florian Weimer ]
  * Build golang-mode package

  [ Ondřej Surý ]
  * Imported Upstream version 2011.02.15
  * Don't compress godoc documentation
  * Correctly use $GOROOT_FINAL in the build chain
  * Remove RPATH/RUNPATH from go binaries

 -- Ondřej Surý <ondrej@debian.org>  Fri, 18 Feb 2011 11:39:10 +0100

golang (2011.02.01.1-1) unstable; urgency=low

  [ Ivan Wong ]
  * Initial release (Closes: #574371)

  [ Jonathan Nieder ]
  * Fill out copyright file
  * Rewrite debian/rules using dh driver
  * debian: fix get-orig-source rule
  * debian: do not install extra files on repeated build
  * debian: fix reversed ‘if’
  * debian: do not leave around stale debian/env.sh+ file
  * debian: Build-Depends on awk instead of gawk
  * debian: add run-time dependency on perl
  * debian: add build-time dependency on perl
  * debian: fix setting of GOARM on arm
  * debian: do not compress files in web page
  * debian: install favicon

  [ Ondřej Surý ]
  * Make myself a maintainer
  * Add patch to allow IPv4 on IPv6 sockets (Courtesy of Florian Weimer)
  * Use GOROOT_FINAL and change GOBIN to /usr/bin
  * Get rid of env.sh and wrappers
  * Add support for building in i386 pbuilder on amd64 architecture
  * Rename source package to golang to match upstream repository name
  * Add golang-doc package
  * Split package into compiler, docs and tools
  * Don't install quietgcc and hgpatch
  * Don't generate fake gomake
  * Update golang-doc package
  * Export GOHOSTARCH and GOHOSTOS
  * Disable build time checks
  * Fail on missed installed files
  * Revert s{tmp{golang-go{ change in DESTDIR
  * Relicence debian/ files from versionless GPL to GPL-3
  * Move golang-doc to doc section
  * Add more lintian overrides for Go binaries
  * Install all 6,8,5 variants of commands
  * Install golang-* symlinks for 6,8,5* commands
  * Don't strip govet as well
  * Remove ${shlibs:Depends} where it doesn't belong
  * Move more html files to golang-doc package
  * Remove codereview directory - some python code to deal with mercurial

 -- Ondřej Surý <ondrej@debian.org>  Mon, 14 Feb 2011 17:42:39 +0100<|MERGE_RESOLUTION|>--- conflicted
+++ resolved
@@ -1,11 +1,3 @@
-<<<<<<< HEAD
-golang-1.16 (1.16.7-1~bpo11+1) bullseye-backports; urgency=medium
-
-  * Rebuild for bullseye-backports.
-  * Fix Lintian warning tab-in-license-text in debian/copyright
-
- -- Anthony Fok <foka@debian.org>  Sun, 05 Sep 2021 18:08:26 -0600
-=======
 golang-1.16 (1.16.8-1) unstable; urgency=high
 
   * New upstream version 1.16.8
@@ -25,7 +17,13 @@
   * Bump Standards-Version to 4.6.0 (no change)
 
  -- Anthony Fok <foka@debian.org>  Fri, 10 Sep 2021 17:07:36 -0600
->>>>>>> a821cd99
+
+golang-1.16 (1.16.7-1~bpo11+1) bullseye-backports; urgency=medium
+
+  * Rebuild for bullseye-backports.
+  * Fix Lintian warning tab-in-license-text in debian/copyright
+
+ -- Anthony Fok <foka@debian.org>  Sun, 05 Sep 2021 18:08:26 -0600
 
 golang-1.16 (1.16.7-1) unstable; urgency=medium
 
