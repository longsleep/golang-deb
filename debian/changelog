--- conflicted
+++ resolved
@@ -1,10 +1,3 @@
-<<<<<<< HEAD
-golang-1.18 (1.18.4-1~bpo11+1) bullseye-backports; urgency=medium
-
-  * Rebuild for bullseye-backports.
-
- -- Anthony Fok <foka@debian.org>  Thu, 14 Jul 2022 11:01:43 -0600
-=======
 golang-1.18 (1.18.5-1) unstable; urgency=medium
 
   * New upstream version 1.18.5
@@ -24,7 +17,12 @@
     Backport patch from https://go.dev/cl/417615 (Closes: #1015088)
 
  -- Shengjing Zhu <zhsj@debian.org>  Tue, 26 Jul 2022 10:58:55 +0800
->>>>>>> 591f9413
+
+golang-1.18 (1.18.4-1~bpo11+1) bullseye-backports; urgency=medium
+
+  * Rebuild for bullseye-backports.
+
+ -- Anthony Fok <foka@debian.org>  Thu, 14 Jul 2022 11:01:43 -0600
 
 golang-1.18 (1.18.4-1) unstable; urgency=medium
 
