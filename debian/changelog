--- conflicted
+++ resolved
@@ -1,10 +1,3 @@
-<<<<<<< HEAD
-golang-1.19 (1.19.4-1~bpo11+1) bullseye-backports; urgency=medium
-
-  * Rebuild for bullseye-backports.
-
- -- Anthony Fok <foka@debian.org>  Tue, 17 Jan 2023 14:25:50 -0700
-=======
 golang-1.19 (1.19.5-1) unstable; urgency=medium
 
   * Team upload
@@ -14,7 +7,12 @@
   * New upstream version 1.19.5
 
  -- Shengjing Zhu <zhsj@debian.org>  Wed, 11 Jan 2023 15:35:00 +0800
->>>>>>> 006122ee
+
+golang-1.19 (1.19.4-1~bpo11+1) bullseye-backports; urgency=medium
+
+  * Rebuild for bullseye-backports.
+
+ -- Anthony Fok <foka@debian.org>  Tue, 17 Jan 2023 14:25:50 -0700
 
 golang-1.19 (1.19.4-1) unstable; urgency=medium
 
