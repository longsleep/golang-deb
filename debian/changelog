<<<<<<< HEAD
golang-1.19 (1.19.3-1~bpo11+1) bullseye-backports; urgency=medium

  * Rebuild for bullseye-backports.

 -- Anthony Fok <foka@debian.org>  Thu, 17 Nov 2022 13:21:10 -0700
=======
golang-1.19 (1.19.4-1) unstable; urgency=medium

  * New upstream version 1.19.4
    + CVE-2022-41720: os, net/http: avoid escapes from os.DirFS and http.Dir
      on Windows
    + CVE-2022-41717: net/http: limit canonical header cache by bytes, not
      entries

 -- William 'jawn-smith' Wilson <jawn-smith@ubuntu.com>  Tue, 06 Dec 2022 16:10:54 -0600
>>>>>>> 2736ae8b

golang-1.19 (1.19.3-1) unstable; urgency=medium

  * New upstream version 1.19.3
    + CVE-2022-41716: syscall, os/exec: unsanitized NUL in environment variables
      On Windows, syscall.StartProcess and os/exec.Cmd did not properly check
      for invalid environment variable values. A malicious environment variable
      value could exploit this behavior to set a value for a different
      environment variable.

 -- William 'jawn-smith' Wilson <jawn-smith@ubuntu.com>  Thu, 03 Nov 2022 08:39:47 -0500

golang-1.19 (1.19.2-1) unstable; urgency=medium

  * New upstream version 1.19.2
    + CVE-2022-2879: archive/tar: unbounded memory consumption when reading
      headers
    + CVE-2022-2880: net/http/httputil: ReverseProxy should not forward
      unparseable query parameters
    + CVE-2022-41715: regexp/syntax: limit memory used by parsing regexps

 -- William 'jawn-smith' Wilson <jawn-smith@ubuntu.com>  Tue, 04 Oct 2022 15:23:25 -0500

golang-1.19 (1.19.1-1~bpo11+1) bullseye-backports; urgency=medium

  * Rebuild for bullseye-backports.

 -- Anthony Fok <foka@debian.org>  Mon, 19 Sep 2022 16:24:06 -0600

golang-1.19 (1.19.1-1) unstable; urgency=medium

  * New upstream version 1.19.1

 -- William 'jawn-smith' Wilson <jawn-smith@ubuntu.com>  Tue, 06 Sep 2022 14:58:49 -0500

golang-1.19 (1.19-1~bpo11+1) bullseye-backports; urgency=medium

  * Rebuild for bullseye-backports.

 -- Anthony Fok <foka@debian.org>  Sat, 06 Aug 2022 13:16:49 -0600

golang-1.19 (1.19-1) unstable; urgency=medium

  * New upstream version 1.19
  * Update d/docs to reflect upstream removal of AUTHORS and CONTRIBUTORS

 -- William 'jawn-smith' Wilson <jawn-smith@ubuntu.com>  Tue, 02 Aug 2022 15:35:20 -0500

golang-1.19 (1.19~rc2-1) unstable; urgency=medium

  * New upstream version 1.19 rc2

 -- William 'jawn-smith' Wilson <jawn-smith@ubuntu.com>  Tue, 12 Jul 2022 18:32:28 -0500

golang-1.19 (1.19~rc1-1~bpo11+1) bullseye-backports; urgency=medium

  * Rebuild for bullseye-backports.

 -- Anthony Fok <foka@debian.org>  Wed, 13 Jul 2022 14:33:05 -0600

golang-1.19 (1.19~rc1-1) unstable; urgency=medium

  * Team upload.
  * Update upstream signing key.
    Download from https://dl.google.com/dl/linux/linux_signing_key.pub
  * New upstream version 1.19~rc1
    + Fix boostrap with gccgo (Closes: #1014238)
  * Update Standards-Version to 4.6.1 (no changes)

 -- Shengjing Zhu <zhsj@debian.org>  Thu, 07 Jul 2022 23:42:03 +0800

golang-1.19 (1.19~beta1-2) unstable; urgency=medium

  * Team upload.
  * Source-only upload for migration to testing

 -- Shengjing Zhu <zhsj@debian.org>  Sat, 02 Jul 2022 03:11:52 +0800

golang-1.19 (1.19~beta1-1) unstable; urgency=medium

  * New upstream version 1.19 beta1

 -- William 'jawn-smith' Wilson <jawn-smith@ubuntu.com>  Fri, 10 Jun 2022 13:52:13 -0500

golang-1.18 (1.18.3-1) unstable; urgency=medium

  * New upstream version 1.18.3

 -- William 'jawn-smith' Wilson <jawn-smith@ubuntu.com>  Wed, 01 Jun 2022 17:23:29 -0500

golang-1.18 (1.18.2-2) unstable; urgency=medium

  * d/p/0007-cmd-link-use-TOC-relative-trampolines-on-PPC64-when-.patch:
    Remove patch.  It's causing the build on ppc64el to FTBFS during link
    time.

 -- Sergio Durigan Junior <sergiodj@debian.org>  Sat, 14 May 2022 15:22:04 -0400

golang-1.18 (1.18.2-1) unstable; urgency=medium

  * New upstream version 1.18.2
  * d/p/0007-cmd-link-use-TOC-relative-trampolines-on-PPC64-when-.patch:
    Use TOC-relative trampolines on ppc64el when needed.  Fix link error
    when building PIE binaries. (Closes: #1010942)

 -- Sergio Durigan Junior <sergiodj@debian.org>  Fri, 13 May 2022 14:07:03 -0400

golang-1.18 (1.18.1-1) unstable; urgency=medium

  * New upstream version 1.18.1
    + CVE-2022-24675: encoding/pem: fix stack overflow in Decode
    + CVE-2022-28327: crypto/elliptic: tolerate all oversized scalars
      in generic P-256
    + CVE-2022-27536: crypto/x509: non-compliant certificates can
      cause a panic in Verify on macOS in Go 1.18

 -- William 'jawn-smith' Wilson <jawn-smith@ubuntu.com>  Wed, 13 Apr 2022 12:54:36 -0500

golang-1.18 (1.18-1) unstable; urgency=medium

  * New upstream version 1.18

 -- William 'jawn-smith' Wilson <jawn-smith@ubuntu.com>  Tue, 15 Mar 2022 14:59:19 -0500

golang-1.18 (1.18~rc1-1) unstable; urgency=medium

  * Team upload.
  * New upstream version 1.18~rc1

 -- Shengjing Zhu <zhsj@debian.org>  Fri, 18 Feb 2022 01:31:48 +0800

golang-1.18 (1.18~beta2-1) unstable; urgency=medium

  * New upstream version 1.18 beta2

 -- William 'jawn-smith' Wilson <jawn-smith@ubuntu.com>  Mon, 31 Jan 2022 16:53:48 -0600

golang-1.18 (1.18~beta1-2) unstable; urgency=medium

  * Source-only upload for migration to testing

 -- Anthony Fok <foka@debian.org>  Thu, 13 Jan 2022 14:01:05 -0700

golang-1.18 (1.18~beta1-1) unstable; urgency=medium

  * New upstream version 1.18 beta1

 -- William 'jawn-smith' Wilson <jawn-smith@ubuntu.com>  Wed, 15 Dec 2021 16:07:48 -0600

golang-1.17 (1.17.5-1) unstable; urgency=medium

  * Team upload.
  * New upstream version 1.17.5
    + CVE-2021-44716: net/http: limit growth of header canonicalization cache
    + CVE-2021-44717: syscall: don’t close fd 0 on ForkExec error

 -- Shengjing Zhu <zhsj@debian.org>  Thu, 09 Dec 2021 23:22:36 +0800

golang-1.17 (1.17.4-1) unstable; urgency=medium

  * Team upload.
  * New upstream version 1.17.4

 -- Shengjing Zhu <zhsj@debian.org>  Sat, 04 Dec 2021 01:32:29 +0800

golang-1.17 (1.17.3-1) unstable; urgency=medium

  * Team upload.
  * New upstream version 1.17.3
    + CVE-2021-41771: debug/macho: invalid dynamic symbol table command
      can cause panic
    + CVE-2021-41772: archive/zip: Reader.Open panics on empty string

 -- Shengjing Zhu <zhsj@debian.org>  Sun, 07 Nov 2021 22:33:32 +0800

golang-1.17 (1.17.2-1) unstable; urgency=medium

  * Team upload.

  [ Anthony Fok ]
  * Fix Lintian warning: tab-in-license-text
    debian/copyright (starting at line 366)

  [ Shengjing Zhu ]
  * Ensure GOROOT_BOOTSTRAP is valid
  * Set GOPATH in d/rules.
    Seems the go command needs GOPATH env
  * New upstream version 1.17.2
    + CVE-2021-38297: When invoking functions from WASM modules, built using
      GOARCH=wasm GOOS=js, passing very large arguments can cause portions of
      the module to be overwritten with data from the arguments

 -- Shengjing Zhu <zhsj@debian.org>  Sat, 09 Oct 2021 01:23:05 +0800

golang-1.17 (1.17.1-1) unstable; urgency=high

  * New upstream version 1.17.1
    + CVE-2021-39293: security fix to the archive/zip package
      The fix for CVE-2021-33196 can be bypassed by crafted inputs.
      As a result, the NewReader and OpenReader functions in archive/zip
      can still cause a panic or an unrecoverable fatal error when reading
      an archive that claims to contain a large number of files,
      regardless of its actual size.
      Thanks to the OSS-Fuzz project for discovering this issue
      and to Emmanuel Odeke for reporting it.
    + bug fixes to the archive/zip, go/internal/gccgoimporter,
      html/template, net/http, and runtime/pprof packages
  * Re-add "Multi-Arch: foreign" hint
  * Rename Maintainer from "Go Compiler Team" to "Debian Go Compiler Team"
  * Bump Standards-Version to 4.6.0 (no change)

 -- Anthony Fok <foka@debian.org>  Fri, 10 Sep 2021 18:01:21 -0600

golang-1.17 (1.17-3) unstable; urgency=medium

  * Team upload.
  * Add missing generated buildcfg file (Closes: #993450)

 -- Shengjing Zhu <zhsj@debian.org>  Thu, 02 Sep 2021 00:08:21 +0800

golang-1.17 (1.17-2) unstable; urgency=medium

  * Team upload.
  * Fix extracting go version for gccgo

 -- Shengjing Zhu <zhsj@debian.org>  Sun, 29 Aug 2021 01:16:12 +0800

golang-1.17 (1.17-1) unstable; urgency=medium

  * Team upload.
  * New upstream version 1.17
  * Refresh patches, dropping
    0003-cmd-go-cmd-cgo-pass-mfp32-and-mhard-soft-float-to-MI.patch which was
    merged upstream.
  * Do not include the now-deleted favicon.ico in golang-1.17-doc.
  * Add one more arch-independent-package-contains-binary-or-object lintian
    suppression.

 -- Michael Hudson-Doyle <mwhudson@debian.org>  Tue, 17 Aug 2021 13:03:28 +1200

golang-1.16 (1.16.7-1) unstable; urgency=medium

  * Team upload.
  * New upstream version 1.16.7
    + CVE-2021-36221: net/http: panic due to racy read of persistConn after
      handler panic

 -- Shengjing Zhu <zhsj@debian.org>  Fri, 06 Aug 2021 02:38:44 +0800

golang-1.16 (1.16.6-1) unstable; urgency=medium

  * Team upload.
  * New upstream version 1.16.6
    + CVE-2021-34558: crypto/tls: clients can panic when provided a certificate
      of the wrong type for the negotiated parameters

 -- Shengjing Zhu <zhsj@debian.org>  Tue, 13 Jul 2021 13:11:46 +0800

golang-1.16 (1.16.5-1) unstable; urgency=medium

  * Team upload.
  * New upstream version 1.16.5
    + CVE-2021-33195: net: Lookup functions may return invalid host names
    + CVE-2021-33196: archive/zip: malformed archive may cause panic or memory
      exhaustion (Closes: #989492)
    + CVE-2021-33197: net/http/httputil: ReverseProxy forwards Connection
      headers if first one is empty
    + CVE-2021-33198: math/big: (*Rat).SetString with "1.770p02041010010011001001"
      crashes with "makeslice: len out of range"

 -- Shengjing Zhu <zhsj@debian.org>  Sat, 05 Jun 2021 19:03:59 +0800

golang-1.16 (1.16.4-1) unstable; urgency=medium

  * Team upload.
  * New upstream version 1.16.4
    Fix CVE-2021-31525 net/http: ReadRequest can stack overflow due to
    recursion with very large headers

 -- Shengjing Zhu <zhsj@debian.org>  Sat, 08 May 2021 02:27:38 +0800

golang-1.16 (1.16.3-4) unstable; urgency=medium

  * Team upload.
  * Remove bootstrap dir after build. Otherwise tests fail

 -- Shengjing Zhu <zhsj@debian.org>  Tue, 20 Apr 2021 02:05:56 +0800

golang-1.16 (1.16.3-3) unstable; urgency=medium

  * Team upload.
  * Drop mtime hack in postinst and d/rules
    https://github.com/golang/go/issues/3506#issuecomment-341310161
    > Essentially everything involved in this report has been rewritten.
    > The go command no longer cares about mtimes.
  * No need to remove src dir in golang-$(GOVER)-go package.
    It's not installed by golang-X.Y-go.dirs now
  * Update description and recommended way to use specified version (Closes: #985542)
  * Rebuild with go1.16.
    To build with GO386=softfloat, https://github.com/golang/go/issues/44500
  * Add Multi-Arch hint
  * Only build in -arch target again.
    Move generated source files to golang-1.16-go package
  * Not force gencontrol in dh_clean.
    Not needed after the new branch is created. And we need to add some
    Breaks/Replaces to d/control which should not be in next version
  * Remove GOCACHE before dh_install.
    So it is executed when build with nocheck as well

 -- Shengjing Zhu <zhsj@debian.org>  Tue, 20 Apr 2021 00:46:07 +0800

golang-1.16 (1.16.3-2) unstable; urgency=medium

  * Team upload.
  * Also build package in indep target (Closes: #987126)
    As the -src package moved to arch all,
  * Build with empty GO386 env on i386 for now.
    It's no possible to build go1.16 with go1.15 with either
    GO386=softfloat or GO386=387.
    We can rebuild go1.16 with go1.16 and GO386=softfloat later.

 -- Shengjing Zhu <zhsj@debian.org>  Sun, 18 Apr 2021 17:27:43 +0800

golang-1.16 (1.16.3-1) unstable; urgency=medium

  * Team upload.
  * New upstream version 1.16.3
    Fix CVE-2021-27918 CVE-2021-27919
  * Move golang-X.Y-src to arch all.
    The package doesn't contain arch specific source now.
  * Update golang-X.Y-doc package description.
    Most contents are removed by upstream in 1.16, which is moved to
    x/website repository. And the godoc binary is also shipped in
    golang-golang-x-tools now. So no longer recommend users to read doc
    with godoc. These html files can also be read in plain browsers.
  * Replace dpkg-parsechangelog with dpkg pkg-info.mk
  * Try to enable tests on armel and ppc64.
    No comments say why it doesn't work
  * Remove nocheck detection as debhelper respects it since compat 13
  * Remove override_dh_missing as fail-missing is default in compat 13

 -- Shengjing Zhu <zhsj@debian.org>  Sun, 18 Apr 2021 03:56:41 +0800

golang-1.16 (1.16-1) unstable; urgency=medium

  * New upstream version 1.16
  * debian/control{.in,}: Change Section from devel to golang
  * Add myself to Uploaders

 -- Anthony Fok <foka@debian.org>  Thu, 18 Feb 2021 00:02:53 -0700

golang-1.16 (1.16~rc1-1) unstable; urgency=medium

  * Team upload.
  * New upstream major version.
    - Drop 0004-cmd-dist-fix-build-failure-of-misc-cgo-test-on-arm64.patch
      which was replaced by https://go-review.googlesource.com/c/go/+/262357/
      and cherry-picked as b3f7f60 for go1.16 upstream
    - Refresh remaining patches
  * Update Standards-Version to 4.5.1, no changes needed

 -- Anthony Fok <foka@debian.org>  Mon, 08 Feb 2021 17:43:41 -0700

golang-1.15 (1.15.8-1) unstable; urgency=medium

  * Team upload.
  * New upstream version 1.15.8
  * Skip userns tests in schroot.
    When schroot is using overlayfs, it fails to detect it as chroot.

 -- Shengjing Zhu <zhsj@debian.org>  Fri, 05 Feb 2021 20:51:44 +0800

golang-1.15 (1.15.7-1) unstable; urgency=medium

  * Team upload.
  * New upstream version 1.15.7
    + crypto/elliptic: incorrect operations on the P-224 curve
      CVE-2021-3114

 -- Shengjing Zhu <zhsj@debian.org>  Sat, 23 Jan 2021 01:59:14 +0800

golang-1.15 (1.15.6-1) unstable; urgency=medium

  * Team upload.

  [ Balint Reczey ]
  * cmd/dist: increase default timeout scale for arm (LP: #1893640)

  [ Shengjing Zhu ]
  * New upstream version 1.15.6
  * Drop CGO_LDFLAGS patch, fixed in go1.15.6

 -- Shengjing Zhu <zhsj@debian.org>  Sun, 13 Dec 2020 18:27:59 +0800

golang-1.15 (1.15.5-2) unstable; urgency=medium

  * Team upload.
  * Backport patch to fix usability regression in go1.15.5
    cmd/go: allow flags in CGO_LDFLAGS environment variable not in security allowlist
    https://github.com/golang/go/issues/42567

 -- Shengjing Zhu <zhsj@debian.org>  Wed, 18 Nov 2020 00:46:08 +0800

golang-1.15 (1.15.5-1) unstable; urgency=medium

  * New upstream version 1.15.5.

 -- Michael Hudson-Doyle <mwhudson@debian.org>  Fri, 13 Nov 2020 09:40:16 +1300

golang-1.15 (1.15.4-1) unstable; urgency=medium

  * New upstream version 1.15.4.

 -- Michael Hudson-Doyle <mwhudson@debian.org>  Tue, 10 Nov 2020 10:48:51 +1300

golang-1.15 (1.15.2-1) unstable; urgency=medium

  * New upstream version 1.15.2.

 -- Michael Hudson-Doyle <michael.hudson@ubuntu.com>  Tue, 15 Sep 2020 09:51:42 +1200

golang-1.15 (1.15-2) unstable; urgency=medium

  * Team upload.
  * Backport fix for arm64 cgo test
    https://go-review.googlesource.com/c/go/+/237858

 -- Shengjing Zhu <zhsj@debian.org>  Thu, 27 Aug 2020 13:44:43 +0800

golang-1.15 (1.15-1) unstable; urgency=medium

  * New upstream version 1.15

 -- Dr. Tobias Quathamer <toddy@debian.org>  Tue, 25 Aug 2020 19:59:24 +0200

golang-1.15 (1.15~rc2-1) unstable; urgency=medium

  * New upstream version 1.15~rc2
    - encoding/binary: ReadUvarint and ReadVarint can read an unlimited
      number of bytes from invalid inputs. CVE-2020-16845

 -- Dr. Tobias Quathamer <toddy@debian.org>  Sun, 09 Aug 2020 16:12:45 +0200

golang-1.15 (1.15~rc1-1) unstable; urgency=medium

  [ Shengjing Zhu ]
  * Backport patches to fix the FPU ABI problems for mips32
    https://go-review.googlesource.com/c/go/+/237058/

  [ Dr. Tobias Quathamer ]
  * New upstream version 1.15~rc1
    - Refresh patches
    - net/http: Expect 100-continue panics in httputil.ReverseProxy.
      See https://github.com/golang/go/issues/34902, fixes CVE-2020-15586

 -- Dr. Tobias Quathamer <toddy@debian.org>  Mon, 03 Aug 2020 21:22:44 +0200

golang-1.15 (1.15~beta1-2) unstable; urgency=medium

  * Source-only upload.

 -- Dr. Tobias Quathamer <toddy@debian.org>  Wed, 17 Jun 2020 17:17:08 +0200

golang-1.15 (1.15~beta1-1) unstable; urgency=medium

  * New upstream major version.
    - Drop patch to fix FTBFS on $HOME managed with git, has been
      applied upstream.
    - Refresh remaining patches

 -- Dr. Tobias Quathamer <toddy@debian.org>  Mon, 15 Jun 2020 21:40:49 +0200

golang-1.14 (1.14.4-1) unstable; urgency=medium

  * New upstream version 1.14.4
    - Refresh patches

 -- Dr. Tobias Quathamer <toddy@debian.org>  Mon, 15 Jun 2020 21:19:41 +0200

golang-1.14 (1.14.3-2) unstable; urgency=medium

  * Increase the test timeout that made some builds succeed
    there on slow hardware (such as emulated riscv64).
    Thanks to Gianfranco Costamagna (Closes: #960759)

 -- Dr. Tobias Quathamer <toddy@debian.org>  Sat, 16 May 2020 14:32:28 +0200

golang-1.14 (1.14.3-1) unstable; urgency=medium

  * New upstream version 1.14.3
  * Use debhelper v13

 -- Dr. Tobias Quathamer <toddy@debian.org>  Fri, 15 May 2020 15:24:43 +0200

golang-1.14 (1.14.2-1) unstable; urgency=medium

  * New upstream version 1.14.2

 -- Dr. Tobias Quathamer <toddy@debian.org>  Fri, 10 Apr 2020 14:34:21 +0200

golang-1.14 (1.14.1-1) unstable; urgency=medium

  * New upstream version 1.14.1
    - Add new patch to fix FTBFS on $HOME managed with git.
      Thanks to Guillem Jover <gjover@sipwise.com> (Closes: #953276)

 -- Dr. Tobias Quathamer <toddy@debian.org>  Sat, 21 Mar 2020 14:01:31 +0100

golang-1.14 (1.14-2) unstable; urgency=medium

  * Fix FTBFS if built twice in a row.
    Some paths of autogenerated files have been changed upstream,
    so that the removal of those files after the build did no
    longer succeed.
    Thanks to Guillem Jover (Closes: #953277)
  * Update Standards-Version to 4.5.0, no changes needed

 -- Dr. Tobias Quathamer <toddy@debian.org>  Mon, 09 Mar 2020 14:00:39 +0100

golang-1.14 (1.14-1) unstable; urgency=medium

  * New upstream version 1.14

 -- Dr. Tobias Quathamer <toddy@debian.org>  Tue, 25 Feb 2020 21:33:50 +0100

golang-1.14 (1.14~rc1-1) unstable; urgency=medium

  * New upstream version 1.14~rc1
    - Fixes CVE-2020-7919
  * Add Breaks: dh-golang (<< 1.43~) to golang-go.
    Thanks to Pirate Praveen <praveen@onenetbeyond.org>
  * Update upstream's signing key
  * Add support for riscv64.
    Thanks to Aurelien Jarno <aurel32@debian.org> (Closes: #950517)

 -- Dr. Tobias Quathamer <toddy@debian.org>  Wed, 05 Feb 2020 23:54:28 +0100

golang-1.14 (1.14~beta1-2) unstable; urgency=medium

  * Source-only upload.
  * Add two more lintian overrides for testdata

 -- Dr. Tobias Quathamer <toddy@debian.org>  Thu, 26 Dec 2019 20:11:44 +0100

golang-1.14 (1.14~beta1-1) unstable; urgency=medium

  * New upstream major version.

 -- Dr. Tobias Quathamer <toddy@debian.org>  Wed, 25 Dec 2019 21:27:46 +0100

golang-1.13 (1.13.5-1) unstable; urgency=medium

  * New upstream version 1.13.5

 -- Dr. Tobias Quathamer <toddy@debian.org>  Thu, 05 Dec 2019 12:27:21 +0100

golang-1.13 (1.13.4-1) unstable; urgency=medium

  * New upstream version 1.13.4
    - Refresh patches

 -- Dr. Tobias Quathamer <toddy@debian.org>  Fri, 01 Nov 2019 21:07:16 +0100

golang-1.13 (1.13.3-1) unstable; urgency=medium

  * New upstream version 1.13.3
    - Refresh patch
    - crypto/dsa: invalid public key causes panic in dsa.Verify.
      Fixes CVE-2019-17596. Closes: #942628
  * Update Standards-Version to 4.4.1, no changes needed

 -- Dr. Tobias Quathamer <toddy@debian.org>  Sat, 19 Oct 2019 13:30:36 +0200

golang-1.13 (1.13.1-1) unstable; urgency=medium

  * New upstream version 1.13.1
    - net/textproto: don't normalize headers with spaces before the colon.
      Fixes CVE-2019-16276. See https://github.com/golang/go/issues/34541
      and Debian bug #941173

 -- Dr. Tobias Quathamer <toddy@debian.org>  Thu, 26 Sep 2019 11:32:14 +0200

golang-1.13 (1.13-1) unstable; urgency=medium

  * New upstream version 1.13
    - Refresh patch
  * Set pristine-tar for gbp to False

 -- Dr. Tobias Quathamer <toddy@debian.org>  Wed, 04 Sep 2019 11:28:07 +0200

golang-1.13 (1.13~rc2-1) unstable; urgency=medium

  * New upstream version 1.13~rc2
    - Remove patch for CVE-2019-9512 and CVE-2019-9514,
      has been applied upstream

 -- Dr. Tobias Quathamer <toddy@debian.org>  Fri, 30 Aug 2019 13:29:21 +0200

golang-1.13 (1.13~rc1-2) unstable; urgency=medium

  * Exclude testdata from dh_makeshlibs.
    Otherwise, the build fails at least on armel and armhf.
  * Apply changes from cme fix dpkg
  * Set Rules-Requires-Root: no

 -- Dr. Tobias Quathamer <toddy@debian.org>  Thu, 22 Aug 2019 15:21:10 +0200

golang-1.13 (1.13~rc1-1) unstable; urgency=medium

  * New upstream version 1.13~rc1
    - Remove patch for CVE-2019-14809, has been applied upstream
  * Use dh_missing instead of deprecated dh_install --fail-missing
  * Do not run dh_dwz, there is no debugging information
  * Use debhelper-compat (= 12)

 -- Dr. Tobias Quathamer <toddy@debian.org>  Thu, 22 Aug 2019 12:48:15 +0200

golang-1.13 (1.13~beta1-3) unstable; urgency=high

  * Fix Denial of Service vulnerabilities in the HTTP/2 implementation.
    https://github.com/golang/go/issues/33631
    CVE-2019-9512, CVE-2019-9514. Closes: #934955
  * Fix multiple Parsing Issues in URL.Parse
    https://github.com/golang/go/issues/29098
    CVE-2019-14809. Closes: #934954

 -- Dr. Tobias Quathamer <toddy@debian.org>  Sat, 17 Aug 2019 23:47:53 +0200

golang-1.13 (1.13~beta1-2) unstable; urgency=medium

  * Set GOCACHE to fix a FTBFS. (See bug #933958)

 -- Dr. Tobias Quathamer <toddy@debian.org>  Fri, 09 Aug 2019 16:40:13 +0200

golang-1.13 (1.13~beta1-1) unstable; urgency=medium

  * New upstream major version.
    - Remove Reproducible-BUILD_PATH_PREFIX_MAP.patch.
      This patch is finally no longer needed with Go 1.13.
      Upstream has implemented a new flag "-trimpath" for the
      command "go build" which either strips the path or
      replaces it in the resulting binaries.
      References:
      https://github.com/golang/go/issues/16860
      https://go-review.googlesource.com/c/go/+/173345/
      https://go-review.googlesource.com/c/go/+/173344/
    - Remove arm64-arm64asm-recognise-new-ssbb-pssbb-mnemonics-fr.patch.
      This patch has been cherry-picked from upstream and is now included.
    - Refresh remaining patches
    - Fix lintian warning: make scripts executable
  * Switch to debhelper-compat, but stay at v11 for now

 -- Dr. Tobias Quathamer <toddy@debian.org>  Thu, 01 Aug 2019 14:21:51 +0200

golang-1.12 (1.12.7-1) unstable; urgency=medium

  * New upstream version 1.12.7
    - Refresh patches
  * Update Standards-Version to 4.4.0, no changes needed

 -- Dr. Tobias Quathamer <toddy@debian.org>  Tue, 09 Jul 2019 14:19:07 +0200

golang-1.12 (1.12.5-1) unstable; urgency=medium

  * New upstream version 1.12.5

 -- Dr. Tobias Quathamer <toddy@debian.org>  Thu, 09 May 2019 22:34:40 +0200

golang-1.12 (1.12.4-1) unstable; urgency=medium

  [ Anthony Fok ]
  * Add /usr/lib/go-X.Y/{api,misc} symlinks.
    For example, programs such as https://github.com/vugu/vugu and
    documentation such as https://github.com/golang/go/wiki/WebAssembly
    expect to find wasm_exec.js at "$(go env GOROOT)/misc/wasm/wasm_exec.js".

  [ Dr. Tobias Quathamer ]
  * New upstream version 1.12.4
  * Add five lintian overrides for false positives

 -- Dr. Tobias Quathamer <toddy@debian.org>  Sat, 13 Apr 2019 14:09:40 +0200

golang-1.12 (1.12.1-1) unstable; urgency=medium

  * New upstream version 1.12.1
  * Use upstream signing key for tarball verification

 -- Dr. Tobias Quathamer <toddy@debian.org>  Sun, 17 Mar 2019 21:56:32 +0100

golang-1.12 (1.12-1) unstable; urgency=medium

  * New upstream version 1.12
    - Remove patch 0005-Fix-CVE-2019-6486, applied upstream

 -- Dr. Tobias Quathamer <toddy@debian.org>  Tue, 26 Feb 2019 21:31:48 +0100

golang-1.12 (1.12~beta2-2) unstable; urgency=medium

  * Refresh patch Reproducible BUILD_PATH_PREFIX_MAP.
    Thanks to Michael Stapelberg!
  * Add patch to fix CVE-2019-6486. (Closes: #920548)

 -- Dr. Tobias Quathamer <toddy@debian.org>  Sun, 27 Jan 2019 20:05:59 +0100

golang-1.12 (1.12~beta2-1) unstable; urgency=medium

  * New upstream version 1.12~beta2
    - Remove two patches, applied upstream. Refresh remaining patch.

 -- Dr. Tobias Quathamer <toddy@debian.org>  Fri, 11 Jan 2019 17:14:43 +0100

golang-1.12 (1.12~beta1-4) unstable; urgency=medium

  * Switch watch file to version 4
  * Update d/copyright

 -- Dr. Tobias Quathamer <toddy@debian.org>  Mon, 07 Jan 2019 23:06:22 +0100

golang-1.12 (1.12~beta1-3) unstable; urgency=medium

  [ Anthony Fok ]
  * Add patch "unix: fix Fstatat by using fillStat_t on linux/mips64x"
    This fixes the "Fstatat: returned stat does not match Stat/Lstat"
    errors detected by TestFstatat.
    See https://go-review.googlesource.com/c/sys/+/155747

  [ Dr. Tobias Quathamer ]
  * Add another lintian override

 -- Dr. Tobias Quathamer <toddy@debian.org>  Fri, 28 Dec 2018 23:06:20 +0100

golang-1.12 (1.12~beta1-2) unstable; urgency=medium

  [ Anthony Fok ]
  * Add patch "cmd/compile: fix MIPS SGTconst-with-shift rules"
    by Cherry Zhang.  This fixes the root problem behind the
    "slice bounds out of range" build error seen in 1.11.4
    on mips and mipsel architectures.
    See https://go-review.googlesource.com/c/go/+/155798
  * Bump Standards-Version to 4.3.0 (no change)

  [ Dr. Tobias Quathamer ]
  * Do not compress favicon.ico.
    Thanks to Dato Simó <dato@debian.org> (Closes: #917132)

 -- Dr. Tobias Quathamer <toddy@debian.org>  Wed, 26 Dec 2018 23:20:03 +0100

golang-1.12 (1.12~beta1-1) unstable; urgency=medium

  * New upstream major version.
    - Refresh patches
    - Add new patch to disable test for UserHomeDir
  * Switch team address to tracker.d.o
  * Add another lintian override for a false positive

 -- Dr. Tobias Quathamer <toddy@debian.org>  Thu, 20 Dec 2018 12:51:49 +0100

golang-1.11 (1.11.4-1) unstable; urgency=medium

  * New upstream version 1.11.4
  * Make lintian override agnostic of golang version

 -- Dr. Tobias Quathamer <toddy@debian.org>  Sun, 16 Dec 2018 13:48:52 +0100

golang-1.11 (1.11.3-1) unstable; urgency=medium

  * New upstream version 1.11.3
    - Refresh patches
  * Update gbp.conf to new style syntax
  * Suggest brz as alternative to bzr; it provides the same command-line API.
  * Add myself to Uploaders

 -- Dr. Tobias Quathamer <toddy@debian.org>  Thu, 13 Dec 2018 23:23:40 +0100

golang-1.11 (1.11.2-2) unstable; urgency=medium

  * d/patches/arm64-arm64asm-recognise-new-ssbb-pssbb-mnemonics-fr.patch:
    backport workaround for objdump's support of newer mnemonics on arm64.

 -- Michael Hudson-Doyle <mwhudson@debian.org>  Mon, 26 Nov 2018 13:24:37 +1300

golang-1.11 (1.11.2-1) unstable; urgency=medium

  * Team upload.

  [ Michael Hudson-Doyle ]
  * New upstream major version.
  * Update debhelper compat level to 11.
  * Remove GOCACHE files after running tests.
  * Stop dh_strip_nondeterminism from looking at testdata directories.

  [ Dr. Tobias Quathamer ]
  * Build-Depend on debhelper v11
  * Override two false positive Lintian errors (missing depends
    on sensible-utils)
  * Add Lintian overrides for testdata
  * Include /usr/share/dpkg/architecture.mk for DEB_HOST_ARCH
  * Refresh patch for new upstream version
  * Fix Lintian warnings about wrong interpreter path
  * Make two scripts executable which have been missed by upstream
  * Remove three unneeded lintian overrides
  * Use HTTPS URL for d/watch
  * Update to Standards-Version 4.2.1
    - Use HTTPS for d/copyright
  * Update d/copyright

 -- Dr. Tobias Quathamer <toddy@debian.org>  Tue, 20 Nov 2018 22:51:44 +0100

golang-1.10 (1.10.3-1) unstable; urgency=medium

  * New upstream version 1.10.3
  * Restore changelog entry for 1.10.1-3, and fix that for 1.10.2-1, oops.

 -- Michael Hudson-Doyle <mwhudson@debian.org>  Thu, 14 Jun 2018 14:55:58 +1200

golang-1.10 (1.10.2-1) unstable; urgency=medium

  * New upstream version 1.10.2.
    - d/patches/0003-Backport_nopie_fix.patch: removed, now included upstream.
    - d/patches/0004-Backport_mips_octeon3_fp_fix.patch: removed, also included
      upstream.

 -- Michael Hudson-Doyle <mwhudson@debian.org>  Wed, 23 May 2018 15:24:03 +1200

golang-1.10 (1.10.1-3) unstable; urgency=high

  * Team upload.

  [ Michael Hudson-Doyle ]
  * Install the 'misc' and 'api' directories as part of the golang-1.10-src
    package as some tools (vgo, go tool trace) expect them to be there.
    (Closes: 894992¸ LP: #1743598)

  [ Martín Ferrari ]
  * Backport fix for FP bug in mips/Octeon III. Closes: #892088. Raising
    severity.

 -- Martín Ferrari <tincho@debian.org>  Sun, 22 Apr 2018 21:21:05 +0000

golang-1.10 (1.10.1-2) unstable; urgency=medium

  * Team upload.
  * Backport patch that fixes FTBFS in arm64.
  * debian/copyright: Update attribution.
  * debian/source: Update lintian-overrides.

 -- Martín Ferrari <tincho@debian.org>  Wed, 18 Apr 2018 15:38:49 +0000

golang-1.10 (1.10.1-1) unstable; urgency=medium

  * New upstream version 1.10.1.
  * d/patches/0002-reproducible-BUILD_PATH_PREFIX_MAP.patch: update patch tags
    to reference upstream discussion of this topic.
  * d/control, d/control.in: Update Vcs-* to point to salsa.

 -- Michael Hudson-Doyle <mwhudson@debian.org>  Tue, 03 Apr 2018 15:34:12 +1200

golang-1.10 (1.10-1) unstable; urgency=medium

  * New upstream version 1.10

 -- Michael Stapelberg <stapelberg@debian.org>  Sat, 17 Feb 2018 12:57:14 +0100

golang-1.10 (1.10~rc2-1) unstable; urgency=medium

  * New upstream version, fixing CVE-2018-6574.
  * d/patches/0001-os-signal-skip-TestTerminalSignal-if-posix_openpt-fa.patch,
    d/patches/0003-cmd-vendor-github.com-google-pprof-cherry-pick-fix-t.patch,
    d/patches/0004-cmd-link-internal-loadelf-fix-logic-for-computing-EL.patch:
    removed, now included upstream.

 -- Michael Hudson-Doyle <mwhudson@debian.org>  Thu, 08 Feb 2018 10:46:52 +1300

golang-1.10 (1.10~rc1-2) unstable; urgency=medium

  * d/patches/0004-cmd-link-internal-loadelf-fix-logic-for-computing-EL.patch:
    Backport from upstream to fix build issues on armhf (causes ftbfs on
    Ubuntu but not Debian for some reason, but could produce broken binaries
    on Debian too).

 -- Michael Hudson-Doyle <mwhudson@debian.org>  Wed, 07 Feb 2018 22:10:22 +1300

golang-1.10 (1.10~rc1-1) unstable; urgency=medium

  * New upstream version 1.10~rc1.
  * d/patches/0004-cmd-dist-use-buildmode-pie-for-pie-testing.patch,
    d/patches/0006-misc-cgo-testcarchive-use-no-pie-where-needed.patch,
    d/patches/0003-Do-not-use-SP-as-index-reg.patch: removed, included upstream.
  * d/patches/0002-reproducible-BUILD_PATH_PREFIX_MAP.patch: refreshed.
  * d/patches/0001-os-signal-skip-TestTerminalSignal-if-posix_openpt-fa.patch:
    Add to fix test failure in chroot.
  * d/patches/0003-cmd-vendor-github.com-google-pprof-cherry-pick-fix-t.patch:
    Add to fix test failure when $HOME is not writable.
  * d/rules: Set GOCACHE to "off" during build to avoid shipping cache files.

 -- Michael Hudson-Doyle <mwhudson@debian.org>  Wed, 31 Jan 2018 14:46:12 +1300

golang-1.9 (1.9.2-4) unstable; urgency=medium

  * Enable building on mips, mipsel and mips64. (Closes: 879764)

 -- Michael Hudson-Doyle <mwhudson@debian.org>  Fri, 08 Dec 2017 14:09:24 +1300

golang-1.9 (1.9.2-3) unstable; urgency=medium

  * Remove workaround for now fixed debhelper bug #879762
  * Backport three patches from upstream to fix ftbfs on ppc64el with new kernel.

 -- Michael Hudson-Doyle <mwhudson@debian.org>  Tue, 31 Oct 2017 12:16:17 +1300

golang-1.9 (1.9.2-2) unstable; urgency=medium

  [ Martín Ferrari ]
  * Add debian/patches/0003-Do-not-use-SP-as-index-reg.patch (Closes: #877541)

 -- Michael Stapelberg <stapelberg@debian.org>  Fri, 27 Oct 2017 08:55:32 +0200

golang-1.9 (1.9.2-1) unstable; urgency=medium

  * New upstream version 1.9.2
  * Work around debhelper bug #879762

 -- Michael Hudson-Doyle <mwhudson@debian.org>  Thu, 26 Oct 2017 13:46:40 +1300

golang-1.9 (1.9.1-2) unstable; urgency=medium

  * Update debian/copyright (Closes: #873740)

 -- Michael Stapelberg <stapelberg@debian.org>  Mon, 09 Oct 2017 18:03:49 +0200

golang-1.9 (1.9.1-1) unstable; urgency=medium

  * New upstream release.
  * Use my @debian.org address in Uploaders.

 -- Michael Hudson-Doyle <mwhudson@debian.org>  Fri, 06 Oct 2017 13:04:46 +1300

golang-1.9 (1.9-1) unstable; urgency=medium

  [ Michael Hudson-Doyle ]
  * New upstream release.
  * Suppress some new lintian errors in golang-1.9-src.

  [ Michael Stapelberg ]
  * Add debian/patches/0002-reproducible-BUILD_PATH_PREFIX_MAP.patch

 -- Michael Hudson-Doyle <mwhudson@debian.org>  Wed, 30 Aug 2017 16:31:09 +1200

golang-1.8 (1.8.3-1) unstable; urgency=medium

  * New upstream release. (Closes: 863292, 863307)

 -- Michael Hudson-Doyle <michael.hudson@ubuntu.com>  Thu, 01 Jun 2017 21:06:00 +1200

golang-1.8 (1.8.1-1) unstable; urgency=medium

  * New upstream release.

 -- Michael Hudson-Doyle <michael.hudson@ubuntu.com>  Mon, 10 Apr 2017 13:29:28 +1200

golang-1.8 (1.8-1) unstable; urgency=medium

  * New upstream release.

 -- Michael Hudson-Doyle <michael.hudson@ubuntu.com>  Thu, 02 Mar 2017 10:11:55 +1300

golang-1.8 (1.8~rc3-1) unstable; urgency=medium

  * New upstream release.

 -- Michael Hudson-Doyle <michael.hudson@ubuntu.com>  Fri, 27 Jan 2017 10:23:56 +1300

golang-1.8 (1.8~rc2-1) unstable; urgency=medium

  * New upstream release.

 -- Michael Hudson-Doyle <michael.hudson@ubuntu.com>  Fri, 20 Jan 2017 12:15:27 +1300

golang-1.8 (1.8~rc1-1) unstable; urgency=medium

  * New upstream release.

 -- Michael Hudson-Doyle <michael.hudson@ubuntu.com>  Mon, 16 Jan 2017 15:51:54 +1300

golang-1.8 (1.8~beta2-1) unstable; urgency=medium

  * New upstream release.

 -- Michael Hudson-Doyle <michael.hudson@ubuntu.com>  Tue, 20 Dec 2016 14:19:55 +1300

golang-1.8 (1.8~beta1-1) unstable; urgency=medium

  * New upstream release.
  * Remove d/patches/cl-29995--tzdata-2016g.patch, included upstream.

 -- Michael Hudson-Doyle <michael.hudson@ubuntu.com>  Wed, 07 Dec 2016 17:38:57 -0800

golang-1.7 (1.7.4-1) unstable; urgency=medium

  * Update to 1.7.4 upstream release (Closes: #846545)
    - https://groups.google.com/d/topic/golang-announce/2lP5z9i9ySY/discussion
    - https://golang.org/issue/17965 (potential DoS vector in net/http)
    - https://github.com/golang/go/compare/go1.7.3...go1.7.4

 -- Tianon Gravi <tianon@debian.org>  Fri, 02 Dec 2016 13:30:36 -0800

golang-1.7 (1.7.3-1) unstable; urgency=medium

  * New upstream release.
  * Delete d/patches/cl-28850.patch, applied upstream.

 -- Michael Hudson-Doyle <michael.hudson@ubuntu.com>  Thu, 20 Oct 2016 09:10:47 +1300

golang-1.7 (1.7.1-3) unstable; urgency=medium

  * Backport CL 29995 for tzdata 2016g changes (Closes: #839317)

 -- Tianon Gravi <tianon@debian.org>  Mon, 03 Oct 2016 15:12:28 -0700

golang-1.7 (1.7.1-2) unstable; urgency=medium

  * Add upstream patch for s390x FTBFS

 -- Tianon Gravi <tianon@debian.org>  Mon, 12 Sep 2016 09:32:10 -0700

golang-1.7 (1.7.1-1) unstable; urgency=medium

  * New upstream release.
  * Re-enable tests on s390x now that gcc-6 has been fixed in unstable.

 -- Michael Hudson-Doyle <michael.hudson@ubuntu.com>  Thu, 08 Sep 2016 13:04:33 +1200

golang-1.7 (1.7-3) unstable; urgency=medium

  * Add "s390x" to Architectures

 -- Tianon Gravi <tianon@debian.org>  Tue, 23 Aug 2016 07:35:16 -0700

golang-1.7 (1.7-2) unstable; urgency=medium

  * Disable tests on armel.

 -- Michael Hudson-Doyle <michael.hudson@ubuntu.com>  Tue, 16 Aug 2016 15:18:07 +1200

golang-1.7 (1.7-1) unstable; urgency=medium

  * New upstream release.

 -- Michael Hudson-Doyle <michael.hudson@ubuntu.com>  Tue, 16 Aug 2016 11:37:34 +1200

golang-1.7 (1.7~rc4-1) unstable; urgency=medium

  * New upstream release.

 -- Michael Hudson-Doyle <michael.hudson@ubuntu.com>  Tue, 02 Aug 2016 15:10:22 +1200

golang-1.7 (1.7~rc3-1) unstable; urgency=medium

  [ Tianon Gravi ]
  * Remove outdated README files (README.source and README.Debian)

  [ Michael Hudson-Doyle ]
  * New upstream release.
  * Suppress inaccurate source-is-missing lintian warnings.
  * Update Standards-Version to 3.9.8 (no changes required).

 -- Tianon Gravi <tianon@debian.org>  Mon, 11 Jul 2016 18:31:57 -0700

golang-1.7 (1.7~rc2-1) unstable; urgency=medium

  * Update to 1.7rc2 upstream release.

 -- Michael Hudson-Doyle <michael.hudson@ubuntu.com>  Tue, 19 Jul 2016 14:40:14 +1200

golang-1.7 (1.7~rc1-1) unstable; urgency=medium

  [ Paul Tagliamonte ]
  * Use a secure transport for the Vcs-Git and Vcs-Browser URL

  [ Tianon Gravi ]
  * Update to 1.7rc1 upstream release (new packages, not used by default; see
    also src:golang-defaults)
  * Update Vcs-Git to reference a particular branch

 -- Tianon Gravi <tianon@debian.org>  Mon, 11 Jul 2016 16:10:12 -0700

golang-1.6 (1.6.2-2) unstable; urgency=medium

  * Update "golang-any" in "Build-Depends" to fallback to "golang-go | gccgo"
    (will help with backporting)

 -- Tianon Gravi <tianon@debian.org>  Thu, 23 Jun 2016 20:01:00 -0700

golang-1.6 (1.6.2-1) unstable; urgency=medium

  * Update to 1.6.2 upstream release (Closes: #825696)
  * Build-Depend on golang-any instead of golang-go (Closes: #824421)

 -- Michael Hudson-Doyle <michael.hudson@ubuntu.com>  Fri, 03 Jun 2016 07:50:44 -0700

golang-1.6 (1.6.1-1) unstable; urgency=medium

  * Build golang version-specific packages (Closes: #818415)
  * Things that (conceptually at least) move to new golang version independent
    golang-defaults source package:
    - Man pages.
    - Suggesting golang-golang-x-tools.
    - Breaks/Replace-ing of old golang-go-$GOOS-$GOARCH packages.
  * Stop using alternatives to manage /usr/bin/go.
  * sed trickery in debian/rules to support easy changes to new golang versions.

 -- Michael Hudson-Doyle <michael.hudson@ubuntu.com>  Wed, 01 Jun 2016 10:04:53 -0700

golang (2:1.6.1-2) unstable; urgency=medium

  * Don't strip testdata files, causes build failures on some platforms.

 -- Michael Hudson-Doyle <michael.hudson@ubuntu.com>  Wed, 13 Apr 2016 15:47:46 -0700

golang (2:1.6.1-1) unstable; urgency=medium

  [ Michael Hudson-Doyle ]
  * Breaks/Replaces: older golang-golang-x-tools, not Conflicts, to ensure
    smooth upgrades.
  * Strip the binaries as it has worked for the last five years or so and
    upstream sees no reason to disable it.

  [ Tianon Gravi ]
  * Update to 1.6.1 upstream release (Closes: #820369)
    - Fix CVE-2016-3959: infinite loop in several big integer routines

 -- Tianon Gravi <tianon@debian.org>  Tue, 12 Apr 2016 23:06:43 -0700

golang (2:1.6-1) unstable; urgency=medium

  * Update to 1.6 upstream release (thanks Hilko!)
    - change "ar" arguments to quiet spurious warnings while using gccgo
      (Closes: #807138)
    - skip multicast listen test (Closes: #814849)
    - skip userns tests when chrooted (Closes: #807303)
    - use correct ELF header for armhf binaries (Closes: #734357)
    - Update debian/rules clean for new location of generated file.

  [ Michael Hudson-Doyle ]
  * Respect "nocheck" in DEB_BUILD_OPTIONS while building to skip tests
    (Closes: #807290)
  * Trim Build-Depends (Closes: #807299)
  * Fix several minor debian/copyright issues (Closes: #807304)
  * Remove inconsistently included race-built packages (Closes: #807294)

  [ Tianon Gravi ]
  * Add "-k" to "run.bash" invocation so that we do a full test run every time

 -- Tianon Gravi <tianon@debian.org>  Mon, 29 Feb 2016 16:10:32 -0800

golang (2:1.5.3-1) unstable; urgency=high

  * Update to 1.5.3 upstream release
    - Fix CVE-2015-8618: Carry propagation in Int.Exp Montgomery code in
      math/big library (Closes: #809168)
  * Add "Breaks" to properly complement our "Replaces" (Closes: #810595)

 -- Tianon Gravi <tianon@debian.org>  Thu, 14 Jan 2016 07:41:44 -0800

golang (2:1.5.2-1) unstable; urgency=medium

  * Update to 1.5.2 upstream release (Closes: #807136)

 -- Tianon Gravi <tianon@debian.org>  Tue, 05 Jan 2016 19:59:22 -0800

golang (2:1.5.1-4) unstable; urgency=medium

  * Add Conflicts to force newer golang-go.tools too (Closes: #803559)

 -- Tianon Gravi <tianon@debian.org>  Tue, 03 Nov 2015 21:57:54 -0800

golang (2:1.5.1-3) unstable; urgency=medium

  * Remove architecture qualification on golang-go Build-Depend now that
    golang-go is available for more architectures.

 -- Tianon Gravi <tianon@debian.org>  Thu, 29 Oct 2015 07:40:38 -0700

golang (2:1.5.1-2) unstable; urgency=medium

  * Add Conflicts to force newer golang-golang-x-tools (Closes: #802945).

 -- Tianon Gravi <tianon@debian.org>  Tue, 27 Oct 2015 13:28:56 -0700

golang (2:1.5.1-1) unstable; urgency=medium

  * Upload to unstable.
  * Update to 1.5.1 upstream release (see notes from experimental uploads for
    what's changed).
  * Skip tests on architectures where the tests fail.

 -- Tianon Gravi <tianon@debian.org>  Sat, 24 Oct 2015 10:22:02 -0700

golang (2:1.4.3-3) unstable; urgency=medium

  * Fix FTBFS for non-amd64 architectures due to handling of "-race".

 -- Tianon Gravi <tianon@debian.org>  Mon, 05 Oct 2015 02:04:07 -0700

golang (2:1.5.1-1~exp2) experimental; urgency=medium

  * Upload to experimental.
  * Add arch-qualifiers to "golang-go" build-depends to unblock the buildds
    (Closes: #800479); thanks Tim!

 -- Tianon Gravi <tianon@debian.org>  Wed, 30 Sep 2015 11:19:26 -0700

golang (2:1.4.3-2) unstable; urgency=medium

  * Update Recommends/Suggests, especially to add gcc, etc.
  * Refactor "debian/rules" to utilize debhelper more effectively, especially
    for arch vs indep building (mostly backported from the 1.5+ changes), which
    fixes the "arch:all" FTBFS.

 -- Tianon Gravi <tianon@debian.org>  Sun, 27 Sep 2015 22:06:07 -0700

golang (2:1.5.1-1~exp1) experimental; urgency=low

  * Upload to experimental.
  * Update to 1.5.1 upstream release (Closes: #796150).
    - Compiler and runtime written entirely in Go.
    - Concurrent garbage collector.
    - GOMAXPROCS=runtime.NumCPU() by default.
    - "internal" packages for all, not just core.
    - Experimental "vendoring" support.
    - Cross-compilation no longer requires a complete rebuild of the stdlib in
      GOROOT, and thus the golang-go-GOHOST-GOARCH packages are removed.
  * Sync debian/copyright with the Ubuntu delta. (thanks doko!)
  * Remove patches that no longer apply.
  * Add more supported arches to "debian/rules" code for detecting
    appropriate GOARCH/GOHOSTARCH values; thanks mwhudson and tpot!
    (Closes: #799907)
  * Refactor "debian/rules" to utilize debhelper more effectively, especially
    for arch vs indep building.
  * Move "dpkg-architecture" to "GOOS"/"GOARCH" code into a simple shell script
    for easier maintenance.

 -- Tianon Gravi <tianon@debian.org>  Fri, 25 Sep 2015 14:36:53 -0700

golang (2:1.4.3-1) unstable; urgency=medium

  * New upstream version (https://golang.org/doc/devel/release.html#go1.4.minor)
    - includes previous CVE and non-CVE security fixes, especially
      TEMP-0000000-1C4729

 -- Tianon Gravi <tianon@debian.org>  Fri, 25 Sep 2015 00:02:31 -0700

golang (2:1.4.2-4) unstable; urgency=high

  * Apply backported CVE fixes (Closes: #795106).
    - CVE-2015-5739: Invalid headers are parsed as valid headers
    - CVE-2015-5740: RFC 7230 3.3.3 4 violation
    - CVE-2015-5741: other discoveries of security-relevant RFC 7230 violations

 -- Tianon Gravi <tianon@debian.org>  Mon, 14 Sep 2015 12:27:57 -0700

golang (2:1.4.2-3) unstable; urgency=medium

  * Add missing "prerm" for our new alternatives (thanks piuparts).

 -- Tianon Gravi <admwiggin@gmail.com>  Tue, 05 May 2015 17:38:37 -0600

golang (2:1.4.2-2) unstable; urgency=medium

  * Move "go" and "gofmt" into "/usr/lib/go" and use alternatives to provide
    appropriate symlinks (Closes: #779503, #782301).
  * Relax "golang-go.tools" relationship to Suggests (from Recommends).
  * Add "go get" VCS options to Suggests for golang-go (bzr, git, mercurial,
    subversion).

 -- Tianon Gravi <admwiggin@gmail.com>  Tue, 05 May 2015 00:37:53 -0600

golang (2:1.4.2-1) unstable; urgency=medium

  * New upstream version
    (https://golang.org/doc/devel/release.html#go1.4.minor)

 -- Tianon Gravi <admwiggin@gmail.com>  Sat, 02 May 2015 10:06:34 -0600

golang (2:1.4.1-1~exp1) experimental; urgency=low

  * New upstream version (https://golang.org/doc/go1.4)
    - all editor support files have been removed from misc/ upstream upstream,
      so golang-mode, kate-syntax-go, and vim-syntax-go can no longer be
      provided; see https://github.com/golang/go/wiki/IDEsAndTextEditorPlugins
      for an upstream-maintained list of potential replacements

 -- Tianon Gravi <admwiggin@gmail.com>  Fri, 16 Jan 2015 00:52:10 -0500

golang (2:1.3.3-1) unstable; urgency=medium

  * New upstream version (https://code.google.com/p/go/source/list?name=go1.3.3)
    - time: removed from tests now obsolete assumption about Australian tz
      abbreviations
    - net: temporarily skip TestAcceptIgnoreSomeErrors
    - runtime: hide cgocallback_gofunc calling cgocallbackg from linker
    - runtime: fix GOTRACEBACK reading on Windows, Plan 9
    - nacltest.bash: unset GOROOT
    - cmd/5l, cmd/6l, cmd/8l: fix nacl binary corruption bug
  * Add Paul and myself as uploaders. Many, many thanks to Michael for his work
    so far on this package (and hopefully more to come).

 -- Tianon Gravi <admwiggin@gmail.com>  Fri, 12 Dec 2014 16:11:02 -0500

golang (2:1.3.2-1) unstable; urgency=medium

  * New upstream version

 -- Michael Stapelberg <stapelberg@debian.org>  Fri, 26 Sep 2014 23:21:45 +0200

golang (2:1.3.1-1) unstable; urgency=medium

  * New upstream version

 -- Michael Stapelberg <stapelberg@debian.org>  Wed, 13 Aug 2014 09:15:58 +0200

golang (2:1.3-4) unstable; urgency=medium

  [ Tianon Gravi ]
  * update debian/watch for upstream's latest move (Closes: #756415)
  * backport archive/tar patch to fix PAX headers (Closes: #756416)

 -- Michael Stapelberg <stapelberg@debian.org>  Sat, 02 Aug 2014 21:02:24 +0200

golang (2:1.3-3) unstable; urgency=medium

  * don’t depend on emacs23, depend on emacs instead (Closes: #754013)
  * install include/ in golang-src, VERSION in golang-go (Closes: #693186)

 -- Michael Stapelberg <stapelberg@debian.org>  Mon, 07 Jul 2014 08:30:50 +0200

golang (2:1.3-2) unstable; urgency=medium

  * Add /usr/lib/go/test symlink
  * Build with GO386=387 to favor the 387 floating point unit over sse2
    instructions (Closes: #753160)
  * Add debian/patches/0001-backport-delete-whole-line.patch to fix a
    deprecation warning about flet in the emacs part of golang-mode
    (Closes: #753607)
  * Migrate to emacsen >2 (Closes: #753607)
  * Backport two patches to improve archive/tar performance (for docker):
    debian/patches/0002-archive-tar-reuse-temporary-buffer-in-writeHeader.patch
    debian/patches/0003-archive-tar-reuse-temporary-buffer-in-readHeader.patch

 -- Michael Stapelberg <stapelberg@debian.org>  Thu, 03 Jul 2014 23:33:46 +0200

golang (2:1.3-1) unstable; urgency=medium

  * New upstream version.
  * Drop patches merged upstream:
    - debian/patches/add-tar-xattr-support.patch
    - debian/patches/add-tar-xattr-support.patch
  * Fix debian/watch (Thanks Tianon) (Closes: #748290)
  * Remove dangling symlink /usr/lib/go/lib/godoc (Closes: #747968)

 -- Michael Stapelberg <stapelberg@debian.org>  Thu, 19 Jun 2014 09:23:36 +0200

golang (2:1.2.1-2) unstable; urgency=low

  * Re-apply debian/patches/add-tar-xattr-support.patch which got lost when
    uploading 1.2.1-1; sorry about that.

 -- Michael Stapelberg <stapelberg@debian.org>  Sat, 08 Mar 2014 20:01:12 +0100

golang (2:1.2.1-1) unstable; urgency=low

  * New upstream release.

 -- Michael Stapelberg <stapelberg@debian.org>  Mon, 03 Mar 2014 17:40:57 +0100

golang (2:1.2-3) unstable; urgency=low

  * add debian/patches/add-tar-xattr-support.patch to have xattr support in
    tar (cherry-picked from upstream) (Thanks proppy) (Closes: #739586)

 -- Michael Stapelberg <stapelberg@debian.org>  Mon, 24 Feb 2014 19:34:16 +0100

golang (2:1.2-2) unstable; urgency=low

  * add patches/add-src-pkg-debug-elf-testdata-hello.patch to provide source
    for the testdata/ ELF binaries (Closes: #716853)

 -- Michael Stapelberg <stapelberg@debian.org>  Tue, 31 Dec 2013 18:28:29 +0100

golang (2:1.2-1) unstable; urgency=low

  * New upstream release.
  * drop patches/archive-tar-fix-links-and-pax.patch, it is merged upstream
  * godoc(1) is now in the Debian package golang-go.tools, it was moved into a
    separate repository by upstream.
  * move patches/godoc-symlinks.diff to golang-go.tools

 -- Michael Stapelberg <stapelberg@debian.org>  Mon, 02 Dec 2013 23:57:24 +0100

golang (2:1.1.2-3) unstable; urgency=low

  * cherry-pick upstream commit: archive-tar-fix-links-and-pax.patch
    (Closes: #730566)

 -- Michael Stapelberg <stapelberg@debian.org>  Tue, 26 Nov 2013 18:59:27 +0100

golang (2:1.1.2-2) unstable; urgency=low

  * Build golang-go-linux-* for each architecture (Thanks James Page)
    (Closes: #719611)
  * Update lintian-overrides to override statically-linked-binary and
    unstripped-binary-or-object for all of golang-go

 -- Michael Stapelberg <stapelberg@debian.org>  Tue, 20 Aug 2013 08:13:40 +0200

golang (2:1.1.2-1) unstable; urgency=low

  * New upstream release.
  * Relicense debian/ under the Go license to match upstream. All copyright
    holders agreed to this. (Closes: #716907)
  * golang-mode: don’t install for a number of emacs versions which are not
    supported upstream (Thanks Kevin Ryde) (Closes: #702511, #717521)

 -- Michael Stapelberg <stapelberg@debian.org>  Tue, 13 Aug 2013 13:47:58 +0200

golang (2:1.1.1-4) unstable; urgency=low

  * Disable stripping, it breaks go binaries on some architectures. This drops
    the golang-dbg package which would be empty now. (Thanks Robie Basak)
    (Closes: #717172)

 -- Michael Stapelberg <stapelberg@debian.org>  Wed, 17 Jul 2013 19:15:18 +0200

golang (2:1.1.1-3) unstable; urgency=low

  * Ship */runtime/cgo.a in golang-go to ensure it is present. It can only be
    used on the native architecture anyway (cannot be used when
    cross-compiling), so having it in golang-go-$GOOS-$GOARCH is not
    necessary. Even worse, since these packages are arch: all, they will be
    built precisely once, and only the runtime/cgo.a for the buildd’s native
    arch will be present. (Closes: #715025)

 -- Michael Stapelberg <stapelberg@debian.org>  Thu, 11 Jul 2013 20:25:52 +0200

golang (2:1.1.1-2) unstable; urgency=low

  [ James Page ]
  * Ensure smooth upgrade path from << 2:1.1-2 (Closes: #714838)

 -- Michael Stapelberg <stapelberg@debian.org>  Wed, 03 Jul 2013 18:05:58 +0200

golang (2:1.1.1-1) unstable; urgency=low

  * Imported Upstream version 1.1.1

 -- Ingo Oeser <nightlyone@googlemail.com>  Fri, 14 Jun 2013 23:25:44 +0200

golang (2:1.1-2) unstable; urgency=low

  [ Ondřej Surý ]
  * Promote Michael to Maintainer

  [ Michael Stapelberg ]
  * Build golang-go-$GOOS-$GOARCH packages for cross-compiling (Closes: #710090)
  * Build race detector on linux/amd64 (only supported arch) (Closes: #710691)
  * Switch compression to xz (50% smaller binaries)

 -- Michael Stapelberg <stapelberg@debian.org>  Fri, 07 Jun 2013 23:18:09 +0200

golang (2:1.1-1) unstable; urgency=low

  * New upstream release: Go 1.1!
  * Remove the long obsolete goinstall debconf question and config file.
    goinstall does not exist anymore since a long time.
    This also obsoletes the need for any translations
    (Closes: #685923, #692478)
  * Emacs go-mode auto-mode-alist entry was fixed upstream (Closes: #670371)

 -- Michael Stapelberg <stapelberg@debian.org>  Tue, 14 May 2013 19:36:04 +0200

golang (2:1.1~hg20130405-1) experimental; urgency=low

  * Provide a new hg tip snapshot. This includes what was recently released as
    Go 1.1 beta.

 -- Michael Stapelberg <stapelberg@debian.org>  Fri, 05 Apr 2013 18:24:36 +0200

golang (2:1.1~hg20130323-1) experimental; urgency=low

  * Provide a new hg tip snapshot.
  * Add debian/watch (Closes: #699698)

 -- Michael Stapelberg <stapelberg@debian.org>  Sat, 23 Mar 2013 11:31:26 +0100

golang (2:1.1~hg20130304-2) experimental; urgency=low

  * Fix FTBFS of binary-arch only builds (as performed by buildds)
    caused by 'rm' not finding jquery.js in golang-doc
    (Thanks Peter Green)

 -- Michael Stapelberg <stapelberg@debian.org>  Tue, 05 Mar 2013 00:49:27 +0100

golang (2:1.1~hg20130304-1) experimental; urgency=low

  * Provide a hg tip snapshot (2013-03-04) in Debian experimental.
    Current hg tip is a good approximation to Go 1.1 and should get
    some testing within Debian in order to package Go 1.1 well when
    it is released. Thanks to Andrew Gerrand.

 -- Michael Stapelberg <stapelberg@debian.org>  Mon, 04 Mar 2013 21:28:58 +0100

golang (2:1.0.2-2) unstable; urgency=low

  * Add myself to uploaders, as discussed in #683421.
  * cherry-pick r820ffde8c396 (net/http: non-keepalive connections close
    successfully) (Closes: #683421)

 -- Michael Stapelberg <stapelberg@debian.org>  Thu, 02 Aug 2012 14:25:58 +0200

golang (2:1.0.2-1.1) unstable; urgency=low

  * Non-maintainer upload. (as discussed with Ondřej in #679692)
  * Fix godoc-symlinks.diff (godoc didn’t find docs) (Closes: #679692)

 -- Michael Stapelberg <stapelberg@debian.org>  Fri, 20 Jul 2012 17:59:38 +0200

golang (2:1.0.2-1) unstable; urgency=low

  [ Ondřej Surý ]
  * Imported Upstream version 1.0.2
  * Update Vcs fields to reflect new git repository location
  * Kill get-orig-source, since 1.0.0, the tarballs can be downloaded from
    webpage

  [ Michael Stapelberg ]
  * golang-mode: use debian-pkg-add-load-path-item (Closes: #664802)
  * add manpages (Closes: #632964)
  * Use updated pt.po from Pedro Ribeiro (Closes: #674958)

 -- Ondřej Surý <ondrej@sury.org>  Thu, 28 Jun 2012 12:14:15 +0200

golang (2:1.0.1-1) unstable; urgency=low

  * Imported Upstream version 1.0.1
  * Apply godoc patch to display package list correctly (Closes: #669354)

 -- Ondřej Surý <ondrej@debian.org>  Wed, 02 May 2012 15:44:59 +0200

golang (2:1-6) unstable; urgency=low

  * Merge upstream patch to fix homedir issue
    (http://code.google.com/p/go/source/detail?r=709120aecee0)
  * Disable GNU/KFreeBSD build (Closes: #668794)

 -- Ondřej Surý <ondrej@debian.org>  Wed, 18 Apr 2012 09:53:30 +0200

golang (2:1-5) unstable; urgency=low

  * Rewrite test conditions to make them more readable
    (and fix the debian/rules to really not check on armel+kfreebsd)
  * Patch upstream test to not fail on missing home directory

 -- Ondřej Surý <ondrej@debian.org>  Sun, 15 Apr 2012 12:35:53 +0200

golang (2:1-4) unstable; urgency=low

  * Disable tests on Debian GNU/KFreeBSD, they just hang now (Closes: #668794)
  * Disable tests on armel, but the invalid instruction needs fixing in
    upstream
  * Create fake home directory to pass the os/user test

 -- Ondřej Surý <ondrej@debian.org>  Sun, 15 Apr 2012 10:49:09 +0200

golang (2:1-3) unstable; urgency=high

  * Use VERSION provided by upstream for packaging purposes
  * Run tests as a part of a build process
  * Install full src tree (except pkg/debug) because go command depend
    on sources available
  * Install sources without testdata and *_test.go
  * Remove circular dependency golang-go->golang-doc->golang-go
  * Make sure that timestamp on installed binaries and libraries is same
    because go build/install recompiles everything if the go binary has
    more recent timestamp than libraries (Closes: #668235)
    + Need to update timestamps at postinst time because already created
      directories can have time in the past
  * Fix couple of lintian errors and warnings

 -- Ondřej Surý <ondrej@debian.org>  Wed, 11 Apr 2012 23:21:47 +0200

golang (2:1-2) unstable; urgency=low

  * Remove preserving of old -tools settings, there are too many options
    now anyway (Closes: #666007)

 -- Ondřej Surý <ondrej@debian.org>  Fri, 06 Apr 2012 16:52:13 +0200

golang (2:1-1) unstable; urgency=low

  * New major upstream release Go 1 (Closes: #666942)
  * Bumb epoch to 2, since 1 < 60 < 2011 (I wonder if next version will be 0 :)
  * Debconf templates and debian/control reviewed by the debian-l10n-
    english team as part of the Smith review project. (Closes: #663181)
  * [Debconf translation updates]
    + Pick existing translations from golang-weekly and do appropriate
      sed magic to fit golang templates. (Closes: #666884, #666880, #666881)
    + Dutch; (Jeroen Schot).  (Closes: #664598)
    + Czech (Michal Simunek).  (Closes: #665385)
    + Spanish; (Camaleón).  (Closes: #666177)
    + Danish (Joe Hansen).  (Closes: #666526)

 -- Ondřej Surý <ondrej@debian.org>  Fri, 06 Apr 2012 16:04:17 +0200

golang (1:60.3-2) unstable; urgency=low

  * debconf-gettextize package templates

 -- Ondřej Surý <ondrej@debian.org>  Mon, 20 Feb 2012 22:01:10 +0100

golang (1:60.3-1) unstable; urgency=low

  * Imported Upstream version 60.3

 -- Ondřej Surý <ondrej@debian.org>  Mon, 28 Nov 2011 08:46:18 +0100

golang (1:60.2-1) unstable; urgency=low

  * Imported Upstream version 60.2

 -- Ondřej Surý <ondrej@debian.org>  Thu, 06 Oct 2011 08:57:00 +0200

golang (1:60.1-1) unstable; urgency=low

  * Imported Upstream version 60.1

 -- Ondřej Surý <ondrej@debian.org>  Mon, 19 Sep 2011 10:18:12 +0200

golang (1:60-1) unstable; urgency=low

  * Imported Upstream version 60
  * Save upstream VERSION to the archive
  * Use GOVERSION as generated by src/version.bash on hg archive time
  * Add support for goinstall dashboard debconf question in the Debian
    packaging
  * Read goinstall dashboard option from debian configuration file
  * Remove 005-goinstall_dont_call_home_by_default.patch; replaced by
    configuration option
  * Fix directory name for upstream archive checkout

 -- Ondřej Surý <ondrej@debian.org>  Tue, 13 Sep 2011 13:13:59 +0200

golang (1:59-1) unstable; urgency=low

  * Imported Upstream version 59
  * Refresh patches to a new release
  * Fix FTBFS on ARM (Closes: #634270)
  * Update version.bash to work with Debian packaging and not hg
    repository

 -- Ondřej Surý <ondrej@debian.org>  Wed, 03 Aug 2011 17:04:59 +0200

golang (1:58.1-2) unstable; urgency=low

  * Install golang-doc package by default (Recommends from golang-tools,
    Depends from golang)

 -- Ondřej Surý <ondrej@debian.org>  Mon, 18 Jul 2011 09:13:43 +0200

golang (1:58.1-1) unstable; urgency=low

  * Imported Upstream version 58.1

 -- Ondřej Surý <ondrej@debian.org>  Wed, 13 Jul 2011 08:39:04 +0200

golang (1:58-1) unstable; urgency=low

  * Imported Upstream version 58
    + Add NEWS file with upstream API changes
  * Remove patch to not update standard package, fixed in upstream

 -- Ondřej Surý <ondrej@debian.org>  Thu, 30 Jun 2011 15:36:35 +0200

golang (1:57.2-1) unstable; urgency=low

  * Imported Upstream version 57.2
  * More spelling fixes (Closes: #630660)

 -- Ondřej Surý <ondrej@debian.org>  Thu, 16 Jun 2011 11:10:58 +0200

golang (1:57.1-4) unstable; urgency=low

  * Description update to have proper articles and capitalization
    (Closes: #630189)
  * Add extended description about Go being experimental and that the
    languager can change between releases

 -- Ondřej Surý <ondrej@debian.org>  Tue, 14 Jun 2011 21:38:11 +0200

golang (1:57.1-3) unstable; urgency=low

  * Fix "the Google's Go implementation" in extended description
    (Closes: #627814)
  * Update Vcs-* links
  * Install vim ftplugin files into correct directory (Closes: #629844)

 -- Ondřej Surý <ondrej@debian.org>  Thu, 09 Jun 2011 10:10:41 +0200

golang (1:57.1-2) unstable; urgency=low

  * Bump standards version to 3.9.2
  * Capitalize Kate (Closes: #627036)
  * Import slightly modified patch to be more clear about $GOPATH
    installs for non-root users
  * Remove don't install deps patch from goinstall; deprecated by
    $GOPATH installs

 -- Ondřej Surý <ondrej@debian.org>  Mon, 23 May 2011 11:07:11 +0200

golang (1:57.1-1) unstable; urgency=low

  * Add support for dot-minor releases
  * Imported Upstream version 57.1

 -- Ondřej Surý <ondrej@debian.org>  Mon, 16 May 2011 11:45:53 +0200

golang (1:57-3) unstable; urgency=low

  [ Florian Weimer ]
  * golang-tools: install gofix binary

  [ Ondřej Surý ]
  * Add lintian-overrides for gofix binary

 -- Ondřej Surý <ondrej@debian.org>  Sat, 07 May 2011 20:41:58 +0200

golang (1:57-2) unstable; urgency=low

  * Remove weekly code from debian/rules
  * Add golang meta-package
  * Don't create tool chain symlinks twice
  * Make debian/rules more generic for simpler sync between weekly
    and release branches

 -- Ondřej Surý <ondrej@debian.org>  Wed, 04 May 2011 16:48:24 +0200

golang (1:57-1) unstable; urgency=low

  * Imported Upstream version r57
  * Bumped epoch version to 1, to convert from date based versions
    to release number based version
  * Allow release to migrate to testing (Closes: #624408)
  * Add kate and vim syntax highlighting (Closes: #624544)
  * Add -dbg package with debugging symbols

 -- Ondřej Surý <ondrej@debian.org>  Wed, 04 May 2011 01:20:07 +0200

golang (2011.04.27-2) unstable; urgency=low

  * Fix yet another build failure on kfreebsd (use linux userspace)

 -- Ondřej Surý <ondrej@debian.org>  Fri, 29 Apr 2011 16:22:47 +0200

golang (2011.04.27-1) unstable; urgency=low

  * Imported Upstream version 2011.04.27
  * Update debian/rules to allow pulling weekly upstream releases
  * Don't remove RUNPATH from binaries; fixed upstream (golang#1527)
  * Set GOHOSTOS and GOHOSTARCH to match dpkg-architecture variables
  * Add support for kfreebsd-i386, kfreebsd-amd64, armel and armhf
    architectures
    + 006-fix_kfreebsd_build.patch:
      - Add GNU/KFreeBSD support by replacing all uname calls by $(GOOS)
    + 007-use_native_dynamic_linker_on_kfreebsd.patch:
      - Use native kfreebsd dynamic linker (/lib/ld-*.so.1)
  * Add information about available architectures (Closes: #623877)
  * Don't strip gotest
  * Add Depends: golang-go to golang-tools
  * Add better support for armhf

 -- Ondřej Surý <ondrej@debian.org>  Thu, 28 Apr 2011 16:14:39 +0200

golang (2011.04.13-1) unstable; urgency=low

  [ Florian Weimer ]
  * Delete bin directory in clean target
  * Enable parallel build
  * golang-src: install source files directly
  * Use proper symlink targets for architecture-independent toolchain
    names
  * Emacs mode: indent keys in struct literals properly

  [ Ondřej Surý ]
  * Imported Upstream weekly version 2011.04.13
  * Update patches to new weekly release
  * Add lintian-override for gotest binary

 -- Ondřej Surý <ondrej@debian.org>  Tue, 26 Apr 2011 09:59:28 +0200

golang (2011.03.07.1-1) unstable; urgency=low

  * Imported Upstream version 2011.03.07.1
  * Install to /usr/lib/go
  * Remove xkcd strip to get rid of CC-NC-BY
  * Update golang-src.install to new upstream
  * Remove 002-use_GOROOT_FINAL_in_generated_binaries.patch; merged
    upstream
  * Make all .go files no-executable
  * Update lintian-overrides to include both types of syntax

 -- Ondřej Surý <ondrej@debian.org>  Wed, 20 Apr 2011 17:36:48 +0200

golang (2011.02.15-2) unstable; urgency=low

  [ Ondřej Surý ]
  * Add ${misc:Depends} to golang-mode to shutup lintian
  * Rehaul build system and add golang-src package with .go source files
  * goinstall: do not automatically install prerequisities
  * goinstall: don't report to dashboard by default
  * Add a README.Debian about local modifications to goinstall
  * Add warning about local modifications also directly to goinstall command

  [ Florian Weimer ]
  * Fix syntax error in 004-
    dont_reinstall_dependencies_in_goinstall.patch

 -- Ondřej Surý <ondrej@debian.org>  Fri, 18 Feb 2011 16:02:09 +0100

golang (2011.02.15-1) unstable; urgency=low

  [ Obey Arthur Liu ]
  * Added pkg-google git repo to control file

  [ Florian Weimer ]
  * Build golang-mode package

  [ Ondřej Surý ]
  * Imported Upstream version 2011.02.15
  * Don't compress godoc documentation
  * Correctly use $GOROOT_FINAL in the build chain
  * Remove RPATH/RUNPATH from go binaries

 -- Ondřej Surý <ondrej@debian.org>  Fri, 18 Feb 2011 11:39:10 +0100

golang (2011.02.01.1-1) unstable; urgency=low

  [ Ivan Wong ]
  * Initial release (Closes: #574371)

  [ Jonathan Nieder ]
  * Fill out copyright file
  * Rewrite debian/rules using dh driver
  * debian: fix get-orig-source rule
  * debian: do not install extra files on repeated build
  * debian: fix reversed ‘if’
  * debian: do not leave around stale debian/env.sh+ file
  * debian: Build-Depends on awk instead of gawk
  * debian: add run-time dependency on perl
  * debian: add build-time dependency on perl
  * debian: fix setting of GOARM on arm
  * debian: do not compress files in web page
  * debian: install favicon

  [ Ondřej Surý ]
  * Make myself a maintainer
  * Add patch to allow IPv4 on IPv6 sockets (Courtesy of Florian Weimer)
  * Use GOROOT_FINAL and change GOBIN to /usr/bin
  * Get rid of env.sh and wrappers
  * Add support for building in i386 pbuilder on amd64 architecture
  * Rename source package to golang to match upstream repository name
  * Add golang-doc package
  * Split package into compiler, docs and tools
  * Don't install quietgcc and hgpatch
  * Don't generate fake gomake
  * Update golang-doc package
  * Export GOHOSTARCH and GOHOSTOS
  * Disable build time checks
  * Fail on missed installed files
  * Revert s{tmp{golang-go{ change in DESTDIR
  * Relicence debian/ files from versionless GPL to GPL-3
  * Move golang-doc to doc section
  * Add more lintian overrides for Go binaries
  * Install all 6,8,5 variants of commands
  * Install golang-* symlinks for 6,8,5* commands
  * Don't strip govet as well
  * Remove ${shlibs:Depends} where it doesn't belong
  * Move more html files to golang-doc package
  * Remove codereview directory - some python code to deal with mercurial

 -- Ondřej Surý <ondrej@debian.org>  Mon, 14 Feb 2011 17:42:39 +0100<|MERGE_RESOLUTION|>--- conflicted
+++ resolved
@@ -1,10 +1,3 @@
-<<<<<<< HEAD
-golang-1.19 (1.19.3-1~bpo11+1) bullseye-backports; urgency=medium
-
-  * Rebuild for bullseye-backports.
-
- -- Anthony Fok <foka@debian.org>  Thu, 17 Nov 2022 13:21:10 -0700
-=======
 golang-1.19 (1.19.4-1) unstable; urgency=medium
 
   * New upstream version 1.19.4
@@ -14,7 +7,12 @@
       entries
 
  -- William 'jawn-smith' Wilson <jawn-smith@ubuntu.com>  Tue, 06 Dec 2022 16:10:54 -0600
->>>>>>> 2736ae8b
+
+golang-1.19 (1.19.3-1~bpo11+1) bullseye-backports; urgency=medium
+
+  * Rebuild for bullseye-backports.
+
+ -- Anthony Fok <foka@debian.org>  Thu, 17 Nov 2022 13:21:10 -0700
 
 golang-1.19 (1.19.3-1) unstable; urgency=medium
 
