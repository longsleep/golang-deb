--- conflicted
+++ resolved
@@ -1,11 +1,3 @@
-<<<<<<< HEAD
-golang-1.15 (1.15.9-1~bpo10+1) buster-backports; urgency=medium
-
-  * Team upload.
-  * Rebuild for buster-backports (Closes: #980747).
-
- -- Roger Shimizu <rogershimizu@gmail.com>  Mon, 03 May 2021 23:26:09 +0900
-=======
 golang-1.15 (1.15.9-3) unstable; urgency=medium
 
   * Fix failed TestDependencyVersionsConsistent test.
@@ -29,7 +21,13 @@
     large headers. https://github.com/golang/go/issues/45711
 
  -- Shengjing Zhu <zhsj@debian.org>  Sat, 08 May 2021 02:45:35 +0800
->>>>>>> 8470e486
+
+golang-1.15 (1.15.9-1~bpo10+1) buster-backports; urgency=medium
+
+  * Team upload.
+  * Rebuild for buster-backports (Closes: #980747).
+
+ -- Roger Shimizu <rogershimizu@gmail.com>  Mon, 03 May 2021 23:26:09 +0900
 
 golang-1.15 (1.15.9-1) unstable; urgency=medium
 
