<<<<<<< HEAD
golang-1.17 (1.17.1-1~bpo11+1) bullseye-backports; urgency=medium

  * New upstream version 1.17.1
    + CVE-2021-39293: security fix to the archive/zip package
  * Rebuild for bullseye-backports.

 -- Anthony Fok <foka@debian.org>  Fri, 10 Sep 2021 22:23:57 -0600
=======
golang-1.17 (1.17.2-1) unstable; urgency=medium

  * Team upload.

  [ Anthony Fok ]
  * Fix Lintian warning: tab-in-license-text
    debian/copyright (starting at line 366)

  [ Shengjing Zhu ]
  * Ensure GOROOT_BOOTSTRAP is valid
  * Set GOPATH in d/rules.
    Seems the go command needs GOPATH env
  * New upstream version 1.17.2
    + CVE-2021-38297: When invoking functions from WASM modules, built using
      GOARCH=wasm GOOS=js, passing very large arguments can cause portions of
      the module to be overwritten with data from the arguments

 -- Shengjing Zhu <zhsj@debian.org>  Sat, 09 Oct 2021 01:23:05 +0800
>>>>>>> 5205d7bd

golang-1.17 (1.17.1-1) unstable; urgency=high

  * New upstream version 1.17.1
    + CVE-2021-39293: security fix to the archive/zip package
      The fix for CVE-2021-33196 can be bypassed by crafted inputs.
      As a result, the NewReader and OpenReader functions in archive/zip
      can still cause a panic or an unrecoverable fatal error when reading
      an archive that claims to contain a large number of files,
      regardless of its actual size.
      Thanks to the OSS-Fuzz project for discovering this issue
      and to Emmanuel Odeke for reporting it.
    + bug fixes to the archive/zip, go/internal/gccgoimporter,
      html/template, net/http, and runtime/pprof packages
  * Re-add "Multi-Arch: foreign" hint
  * Rename Maintainer from "Go Compiler Team" to "Debian Go Compiler Team"
  * Bump Standards-Version to 4.6.0 (no change)

 -- Anthony Fok <foka@debian.org>  Fri, 10 Sep 2021 18:01:21 -0600

golang-1.17 (1.17-3~bpo11+1) bullseye-backports; urgency=medium

  * Rebuild for bullseye-backports.

 -- Anthony Fok <foka@debian.org>  Tue, 07 Sep 2021 07:26:37 -0600

golang-1.17 (1.17-3) unstable; urgency=medium

  * Team upload.
  * Add missing generated buildcfg file (Closes: #993450)

 -- Shengjing Zhu <zhsj@debian.org>  Thu, 02 Sep 2021 00:08:21 +0800

golang-1.17 (1.17-2) unstable; urgency=medium

  * Team upload.
  * Fix extracting go version for gccgo

 -- Shengjing Zhu <zhsj@debian.org>  Sun, 29 Aug 2021 01:16:12 +0800

golang-1.17 (1.17-1) unstable; urgency=medium

  * Team upload.
  * New upstream version 1.17
  * Refresh patches, dropping
    0003-cmd-go-cmd-cgo-pass-mfp32-and-mhard-soft-float-to-MI.patch which was
    merged upstream.
  * Do not include the now-deleted favicon.ico in golang-1.17-doc.
  * Add one more arch-independent-package-contains-binary-or-object lintian
    suppression.

 -- Michael Hudson-Doyle <mwhudson@debian.org>  Tue, 17 Aug 2021 13:03:28 +1200

golang-1.16 (1.16.7-1) unstable; urgency=medium

  * Team upload.
  * New upstream version 1.16.7
    + CVE-2021-36221: net/http: panic due to racy read of persistConn after
      handler panic

 -- Shengjing Zhu <zhsj@debian.org>  Fri, 06 Aug 2021 02:38:44 +0800

golang-1.16 (1.16.6-1) unstable; urgency=medium

  * Team upload.
  * New upstream version 1.16.6
    + CVE-2021-34558: crypto/tls: clients can panic when provided a certificate
      of the wrong type for the negotiated parameters

 -- Shengjing Zhu <zhsj@debian.org>  Tue, 13 Jul 2021 13:11:46 +0800

golang-1.16 (1.16.5-1) unstable; urgency=medium

  * Team upload.
  * New upstream version 1.16.5
    + CVE-2021-33195: net: Lookup functions may return invalid host names
    + CVE-2021-33196: archive/zip: malformed archive may cause panic or memory
      exhaustion (Closes: #989492)
    + CVE-2021-33197: net/http/httputil: ReverseProxy forwards Connection
      headers if first one is empty
    + CVE-2021-33198: math/big: (*Rat).SetString with "1.770p02041010010011001001"
      crashes with "makeslice: len out of range"

 -- Shengjing Zhu <zhsj@debian.org>  Sat, 05 Jun 2021 19:03:59 +0800

golang-1.16 (1.16.4-1) unstable; urgency=medium

  * Team upload.
  * New upstream version 1.16.4
    Fix CVE-2021-31525 net/http: ReadRequest can stack overflow due to
    recursion with very large headers

 -- Shengjing Zhu <zhsj@debian.org>  Sat, 08 May 2021 02:27:38 +0800

golang-1.16 (1.16.3-4) unstable; urgency=medium

  * Team upload.
  * Remove bootstrap dir after build. Otherwise tests fail

 -- Shengjing Zhu <zhsj@debian.org>  Tue, 20 Apr 2021 02:05:56 +0800

golang-1.16 (1.16.3-3) unstable; urgency=medium

  * Team upload.
  * Drop mtime hack in postinst and d/rules
    https://github.com/golang/go/issues/3506#issuecomment-341310161
    > Essentially everything involved in this report has been rewritten.
    > The go command no longer cares about mtimes.
  * No need to remove src dir in golang-$(GOVER)-go package.
    It's not installed by golang-X.Y-go.dirs now
  * Update description and recommended way to use specified version (Closes: #985542)
  * Rebuild with go1.16.
    To build with GO386=softfloat, https://github.com/golang/go/issues/44500
  * Add Multi-Arch hint
  * Only build in -arch target again.
    Move generated source files to golang-1.16-go package
  * Not force gencontrol in dh_clean.
    Not needed after the new branch is created. And we need to add some
    Breaks/Replaces to d/control which should not be in next version
  * Remove GOCACHE before dh_install.
    So it is executed when build with nocheck as well

 -- Shengjing Zhu <zhsj@debian.org>  Tue, 20 Apr 2021 00:46:07 +0800

golang-1.16 (1.16.3-2) unstable; urgency=medium

  * Team upload.
  * Also build package in indep target (Closes: #987126)
    As the -src package moved to arch all,
  * Build with empty GO386 env on i386 for now.
    It's no possible to build go1.16 with go1.15 with either
    GO386=softfloat or GO386=387.
    We can rebuild go1.16 with go1.16 and GO386=softfloat later.

 -- Shengjing Zhu <zhsj@debian.org>  Sun, 18 Apr 2021 17:27:43 +0800

golang-1.16 (1.16.3-1) unstable; urgency=medium

  * Team upload.
  * New upstream version 1.16.3
    Fix CVE-2021-27918 CVE-2021-27919
  * Move golang-X.Y-src to arch all.
    The package doesn't contain arch specific source now.
  * Update golang-X.Y-doc package description.
    Most contents are removed by upstream in 1.16, which is moved to
    x/website repository. And the godoc binary is also shipped in
    golang-golang-x-tools now. So no longer recommend users to read doc
    with godoc. These html files can also be read in plain browsers.
  * Replace dpkg-parsechangelog with dpkg pkg-info.mk
  * Try to enable tests on armel and ppc64.
    No comments say why it doesn't work
  * Remove nocheck detection as debhelper respects it since compat 13
  * Remove override_dh_missing as fail-missing is default in compat 13

 -- Shengjing Zhu <zhsj@debian.org>  Sun, 18 Apr 2021 03:56:41 +0800

golang-1.16 (1.16-1) unstable; urgency=medium

  * New upstream version 1.16
  * debian/control{.in,}: Change Section from devel to golang
  * Add myself to Uploaders

 -- Anthony Fok <foka@debian.org>  Thu, 18 Feb 2021 00:02:53 -0700

golang-1.16 (1.16~rc1-1) unstable; urgency=medium

  * Team upload.
  * New upstream major version.
    - Drop 0004-cmd-dist-fix-build-failure-of-misc-cgo-test-on-arm64.patch
      which was replaced by https://go-review.googlesource.com/c/go/+/262357/
      and cherry-picked as b3f7f60 for go1.16 upstream
    - Refresh remaining patches
  * Update Standards-Version to 4.5.1, no changes needed

 -- Anthony Fok <foka@debian.org>  Mon, 08 Feb 2021 17:43:41 -0700

golang-1.15 (1.15.8-1) unstable; urgency=medium

  * Team upload.
  * New upstream version 1.15.8
  * Skip userns tests in schroot.
    When schroot is using overlayfs, it fails to detect it as chroot.

 -- Shengjing Zhu <zhsj@debian.org>  Fri, 05 Feb 2021 20:51:44 +0800

golang-1.15 (1.15.7-1) unstable; urgency=medium

  * Team upload.
  * New upstream version 1.15.7
    + crypto/elliptic: incorrect operations on the P-224 curve
      CVE-2021-3114

 -- Shengjing Zhu <zhsj@debian.org>  Sat, 23 Jan 2021 01:59:14 +0800

golang-1.15 (1.15.6-1) unstable; urgency=medium

  * Team upload.

  [ Balint Reczey ]
  * cmd/dist: increase default timeout scale for arm (LP: #1893640)

  [ Shengjing Zhu ]
  * New upstream version 1.15.6
  * Drop CGO_LDFLAGS patch, fixed in go1.15.6

 -- Shengjing Zhu <zhsj@debian.org>  Sun, 13 Dec 2020 18:27:59 +0800

golang-1.15 (1.15.5-2) unstable; urgency=medium

  * Team upload.
  * Backport patch to fix usability regression in go1.15.5
    cmd/go: allow flags in CGO_LDFLAGS environment variable not in security allowlist
    https://github.com/golang/go/issues/42567

 -- Shengjing Zhu <zhsj@debian.org>  Wed, 18 Nov 2020 00:46:08 +0800

golang-1.15 (1.15.5-1) unstable; urgency=medium

  * New upstream version 1.15.5.

 -- Michael Hudson-Doyle <mwhudson@debian.org>  Fri, 13 Nov 2020 09:40:16 +1300

golang-1.15 (1.15.4-1) unstable; urgency=medium

  * New upstream version 1.15.4.

 -- Michael Hudson-Doyle <mwhudson@debian.org>  Tue, 10 Nov 2020 10:48:51 +1300

golang-1.15 (1.15.2-1) unstable; urgency=medium

  * New upstream version 1.15.2.

 -- Michael Hudson-Doyle <michael.hudson@ubuntu.com>  Tue, 15 Sep 2020 09:51:42 +1200

golang-1.15 (1.15-2) unstable; urgency=medium

  * Team upload.
  * Backport fix for arm64 cgo test
    https://go-review.googlesource.com/c/go/+/237858

 -- Shengjing Zhu <zhsj@debian.org>  Thu, 27 Aug 2020 13:44:43 +0800

golang-1.15 (1.15-1) unstable; urgency=medium

  * New upstream version 1.15

 -- Dr. Tobias Quathamer <toddy@debian.org>  Tue, 25 Aug 2020 19:59:24 +0200

golang-1.15 (1.15~rc2-1) unstable; urgency=medium

  * New upstream version 1.15~rc2
    - encoding/binary: ReadUvarint and ReadVarint can read an unlimited
      number of bytes from invalid inputs. CVE-2020-16845

 -- Dr. Tobias Quathamer <toddy@debian.org>  Sun, 09 Aug 2020 16:12:45 +0200

golang-1.15 (1.15~rc1-1) unstable; urgency=medium

  [ Shengjing Zhu ]
  * Backport patches to fix the FPU ABI problems for mips32
    https://go-review.googlesource.com/c/go/+/237058/

  [ Dr. Tobias Quathamer ]
  * New upstream version 1.15~rc1
    - Refresh patches
    - net/http: Expect 100-continue panics in httputil.ReverseProxy.
      See https://github.com/golang/go/issues/34902, fixes CVE-2020-15586

 -- Dr. Tobias Quathamer <toddy@debian.org>  Mon, 03 Aug 2020 21:22:44 +0200

golang-1.15 (1.15~beta1-2) unstable; urgency=medium

  * Source-only upload.

 -- Dr. Tobias Quathamer <toddy@debian.org>  Wed, 17 Jun 2020 17:17:08 +0200

golang-1.15 (1.15~beta1-1) unstable; urgency=medium

  * New upstream major version.
    - Drop patch to fix FTBFS on $HOME managed with git, has been
      applied upstream.
    - Refresh remaining patches

 -- Dr. Tobias Quathamer <toddy@debian.org>  Mon, 15 Jun 2020 21:40:49 +0200

golang-1.14 (1.14.4-1) unstable; urgency=medium

  * New upstream version 1.14.4
    - Refresh patches

 -- Dr. Tobias Quathamer <toddy@debian.org>  Mon, 15 Jun 2020 21:19:41 +0200

golang-1.14 (1.14.3-2) unstable; urgency=medium

  * Increase the test timeout that made some builds succeed
    there on slow hardware (such as emulated riscv64).
    Thanks to Gianfranco Costamagna (Closes: #960759)

 -- Dr. Tobias Quathamer <toddy@debian.org>  Sat, 16 May 2020 14:32:28 +0200

golang-1.14 (1.14.3-1) unstable; urgency=medium

  * New upstream version 1.14.3
  * Use debhelper v13

 -- Dr. Tobias Quathamer <toddy@debian.org>  Fri, 15 May 2020 15:24:43 +0200

golang-1.14 (1.14.2-1) unstable; urgency=medium

  * New upstream version 1.14.2

 -- Dr. Tobias Quathamer <toddy@debian.org>  Fri, 10 Apr 2020 14:34:21 +0200

golang-1.14 (1.14.1-1) unstable; urgency=medium

  * New upstream version 1.14.1
    - Add new patch to fix FTBFS on $HOME managed with git.
      Thanks to Guillem Jover <gjover@sipwise.com> (Closes: #953276)

 -- Dr. Tobias Quathamer <toddy@debian.org>  Sat, 21 Mar 2020 14:01:31 +0100

golang-1.14 (1.14-2) unstable; urgency=medium

  * Fix FTBFS if built twice in a row.
    Some paths of autogenerated files have been changed upstream,
    so that the removal of those files after the build did no
    longer succeed.
    Thanks to Guillem Jover (Closes: #953277)
  * Update Standards-Version to 4.5.0, no changes needed

 -- Dr. Tobias Quathamer <toddy@debian.org>  Mon, 09 Mar 2020 14:00:39 +0100

golang-1.14 (1.14-1) unstable; urgency=medium

  * New upstream version 1.14

 -- Dr. Tobias Quathamer <toddy@debian.org>  Tue, 25 Feb 2020 21:33:50 +0100

golang-1.14 (1.14~rc1-1) unstable; urgency=medium

  * New upstream version 1.14~rc1
    - Fixes CVE-2020-7919
  * Add Breaks: dh-golang (<< 1.43~) to golang-go.
    Thanks to Pirate Praveen <praveen@onenetbeyond.org>
  * Update upstream's signing key
  * Add support for riscv64.
    Thanks to Aurelien Jarno <aurel32@debian.org> (Closes: #950517)

 -- Dr. Tobias Quathamer <toddy@debian.org>  Wed, 05 Feb 2020 23:54:28 +0100

golang-1.14 (1.14~beta1-2) unstable; urgency=medium

  * Source-only upload.
  * Add two more lintian overrides for testdata

 -- Dr. Tobias Quathamer <toddy@debian.org>  Thu, 26 Dec 2019 20:11:44 +0100

golang-1.14 (1.14~beta1-1) unstable; urgency=medium

  * New upstream major version.

 -- Dr. Tobias Quathamer <toddy@debian.org>  Wed, 25 Dec 2019 21:27:46 +0100

golang-1.13 (1.13.5-1) unstable; urgency=medium

  * New upstream version 1.13.5

 -- Dr. Tobias Quathamer <toddy@debian.org>  Thu, 05 Dec 2019 12:27:21 +0100

golang-1.13 (1.13.4-1) unstable; urgency=medium

  * New upstream version 1.13.4
    - Refresh patches

 -- Dr. Tobias Quathamer <toddy@debian.org>  Fri, 01 Nov 2019 21:07:16 +0100

golang-1.13 (1.13.3-1) unstable; urgency=medium

  * New upstream version 1.13.3
    - Refresh patch
    - crypto/dsa: invalid public key causes panic in dsa.Verify.
      Fixes CVE-2019-17596. Closes: #942628
  * Update Standards-Version to 4.4.1, no changes needed

 -- Dr. Tobias Quathamer <toddy@debian.org>  Sat, 19 Oct 2019 13:30:36 +0200

golang-1.13 (1.13.1-1) unstable; urgency=medium

  * New upstream version 1.13.1
    - net/textproto: don't normalize headers with spaces before the colon.
      Fixes CVE-2019-16276. See https://github.com/golang/go/issues/34541
      and Debian bug #941173

 -- Dr. Tobias Quathamer <toddy@debian.org>  Thu, 26 Sep 2019 11:32:14 +0200

golang-1.13 (1.13-1) unstable; urgency=medium

  * New upstream version 1.13
    - Refresh patch
  * Set pristine-tar for gbp to False

 -- Dr. Tobias Quathamer <toddy@debian.org>  Wed, 04 Sep 2019 11:28:07 +0200

golang-1.13 (1.13~rc2-1) unstable; urgency=medium

  * New upstream version 1.13~rc2
    - Remove patch for CVE-2019-9512 and CVE-2019-9514,
      has been applied upstream

 -- Dr. Tobias Quathamer <toddy@debian.org>  Fri, 30 Aug 2019 13:29:21 +0200

golang-1.13 (1.13~rc1-2) unstable; urgency=medium

  * Exclude testdata from dh_makeshlibs.
    Otherwise, the build fails at least on armel and armhf.
  * Apply changes from cme fix dpkg
  * Set Rules-Requires-Root: no

 -- Dr. Tobias Quathamer <toddy@debian.org>  Thu, 22 Aug 2019 15:21:10 +0200

golang-1.13 (1.13~rc1-1) unstable; urgency=medium

  * New upstream version 1.13~rc1
    - Remove patch for CVE-2019-14809, has been applied upstream
  * Use dh_missing instead of deprecated dh_install --fail-missing
  * Do not run dh_dwz, there is no debugging information
  * Use debhelper-compat (= 12)

 -- Dr. Tobias Quathamer <toddy@debian.org>  Thu, 22 Aug 2019 12:48:15 +0200

golang-1.13 (1.13~beta1-3) unstable; urgency=high

  * Fix Denial of Service vulnerabilities in the HTTP/2 implementation.
    https://github.com/golang/go/issues/33631
    CVE-2019-9512, CVE-2019-9514. Closes: #934955
  * Fix multiple Parsing Issues in URL.Parse
    https://github.com/golang/go/issues/29098
    CVE-2019-14809. Closes: #934954

 -- Dr. Tobias Quathamer <toddy@debian.org>  Sat, 17 Aug 2019 23:47:53 +0200

golang-1.13 (1.13~beta1-2) unstable; urgency=medium

  * Set GOCACHE to fix a FTBFS. (See bug #933958)

 -- Dr. Tobias Quathamer <toddy@debian.org>  Fri, 09 Aug 2019 16:40:13 +0200

golang-1.13 (1.13~beta1-1) unstable; urgency=medium

  * New upstream major version.
    - Remove Reproducible-BUILD_PATH_PREFIX_MAP.patch.
      This patch is finally no longer needed with Go 1.13.
      Upstream has implemented a new flag "-trimpath" for the
      command "go build" which either strips the path or
      replaces it in the resulting binaries.
      References:
      https://github.com/golang/go/issues/16860
      https://go-review.googlesource.com/c/go/+/173345/
      https://go-review.googlesource.com/c/go/+/173344/
    - Remove arm64-arm64asm-recognise-new-ssbb-pssbb-mnemonics-fr.patch.
      This patch has been cherry-picked from upstream and is now included.
    - Refresh remaining patches
    - Fix lintian warning: make scripts executable
  * Switch to debhelper-compat, but stay at v11 for now

 -- Dr. Tobias Quathamer <toddy@debian.org>  Thu, 01 Aug 2019 14:21:51 +0200

golang-1.12 (1.12.7-1) unstable; urgency=medium

  * New upstream version 1.12.7
    - Refresh patches
  * Update Standards-Version to 4.4.0, no changes needed

 -- Dr. Tobias Quathamer <toddy@debian.org>  Tue, 09 Jul 2019 14:19:07 +0200

golang-1.12 (1.12.5-1) unstable; urgency=medium

  * New upstream version 1.12.5

 -- Dr. Tobias Quathamer <toddy@debian.org>  Thu, 09 May 2019 22:34:40 +0200

golang-1.12 (1.12.4-1) unstable; urgency=medium

  [ Anthony Fok ]
  * Add /usr/lib/go-X.Y/{api,misc} symlinks.
    For example, programs such as https://github.com/vugu/vugu and
    documentation such as https://github.com/golang/go/wiki/WebAssembly
    expect to find wasm_exec.js at "$(go env GOROOT)/misc/wasm/wasm_exec.js".

  [ Dr. Tobias Quathamer ]
  * New upstream version 1.12.4
  * Add five lintian overrides for false positives

 -- Dr. Tobias Quathamer <toddy@debian.org>  Sat, 13 Apr 2019 14:09:40 +0200

golang-1.12 (1.12.1-1) unstable; urgency=medium

  * New upstream version 1.12.1
  * Use upstream signing key for tarball verification

 -- Dr. Tobias Quathamer <toddy@debian.org>  Sun, 17 Mar 2019 21:56:32 +0100

golang-1.12 (1.12-1) unstable; urgency=medium

  * New upstream version 1.12
    - Remove patch 0005-Fix-CVE-2019-6486, applied upstream

 -- Dr. Tobias Quathamer <toddy@debian.org>  Tue, 26 Feb 2019 21:31:48 +0100

golang-1.12 (1.12~beta2-2) unstable; urgency=medium

  * Refresh patch Reproducible BUILD_PATH_PREFIX_MAP.
    Thanks to Michael Stapelberg!
  * Add patch to fix CVE-2019-6486. (Closes: #920548)

 -- Dr. Tobias Quathamer <toddy@debian.org>  Sun, 27 Jan 2019 20:05:59 +0100

golang-1.12 (1.12~beta2-1) unstable; urgency=medium

  * New upstream version 1.12~beta2
    - Remove two patches, applied upstream. Refresh remaining patch.

 -- Dr. Tobias Quathamer <toddy@debian.org>  Fri, 11 Jan 2019 17:14:43 +0100

golang-1.12 (1.12~beta1-4) unstable; urgency=medium

  * Switch watch file to version 4
  * Update d/copyright

 -- Dr. Tobias Quathamer <toddy@debian.org>  Mon, 07 Jan 2019 23:06:22 +0100

golang-1.12 (1.12~beta1-3) unstable; urgency=medium

  [ Anthony Fok ]
  * Add patch "unix: fix Fstatat by using fillStat_t on linux/mips64x"
    This fixes the "Fstatat: returned stat does not match Stat/Lstat"
    errors detected by TestFstatat.
    See https://go-review.googlesource.com/c/sys/+/155747

  [ Dr. Tobias Quathamer ]
  * Add another lintian override

 -- Dr. Tobias Quathamer <toddy@debian.org>  Fri, 28 Dec 2018 23:06:20 +0100

golang-1.12 (1.12~beta1-2) unstable; urgency=medium

  [ Anthony Fok ]
  * Add patch "cmd/compile: fix MIPS SGTconst-with-shift rules"
    by Cherry Zhang.  This fixes the root problem behind the
    "slice bounds out of range" build error seen in 1.11.4
    on mips and mipsel architectures.
    See https://go-review.googlesource.com/c/go/+/155798
  * Bump Standards-Version to 4.3.0 (no change)

  [ Dr. Tobias Quathamer ]
  * Do not compress favicon.ico.
    Thanks to Dato Simó <dato@debian.org> (Closes: #917132)

 -- Dr. Tobias Quathamer <toddy@debian.org>  Wed, 26 Dec 2018 23:20:03 +0100

golang-1.12 (1.12~beta1-1) unstable; urgency=medium

  * New upstream major version.
    - Refresh patches
    - Add new patch to disable test for UserHomeDir
  * Switch team address to tracker.d.o
  * Add another lintian override for a false positive

 -- Dr. Tobias Quathamer <toddy@debian.org>  Thu, 20 Dec 2018 12:51:49 +0100

golang-1.11 (1.11.4-1) unstable; urgency=medium

  * New upstream version 1.11.4
  * Make lintian override agnostic of golang version

 -- Dr. Tobias Quathamer <toddy@debian.org>  Sun, 16 Dec 2018 13:48:52 +0100

golang-1.11 (1.11.3-1) unstable; urgency=medium

  * New upstream version 1.11.3
    - Refresh patches
  * Update gbp.conf to new style syntax
  * Suggest brz as alternative to bzr; it provides the same command-line API.
  * Add myself to Uploaders

 -- Dr. Tobias Quathamer <toddy@debian.org>  Thu, 13 Dec 2018 23:23:40 +0100

golang-1.11 (1.11.2-2) unstable; urgency=medium

  * d/patches/arm64-arm64asm-recognise-new-ssbb-pssbb-mnemonics-fr.patch:
    backport workaround for objdump's support of newer mnemonics on arm64.

 -- Michael Hudson-Doyle <mwhudson@debian.org>  Mon, 26 Nov 2018 13:24:37 +1300

golang-1.11 (1.11.2-1) unstable; urgency=medium

  * Team upload.

  [ Michael Hudson-Doyle ]
  * New upstream major version.
  * Update debhelper compat level to 11.
  * Remove GOCACHE files after running tests.
  * Stop dh_strip_nondeterminism from looking at testdata directories.

  [ Dr. Tobias Quathamer ]
  * Build-Depend on debhelper v11
  * Override two false positive Lintian errors (missing depends
    on sensible-utils)
  * Add Lintian overrides for testdata
  * Include /usr/share/dpkg/architecture.mk for DEB_HOST_ARCH
  * Refresh patch for new upstream version
  * Fix Lintian warnings about wrong interpreter path
  * Make two scripts executable which have been missed by upstream
  * Remove three unneeded lintian overrides
  * Use HTTPS URL for d/watch
  * Update to Standards-Version 4.2.1
    - Use HTTPS for d/copyright
  * Update d/copyright

 -- Dr. Tobias Quathamer <toddy@debian.org>  Tue, 20 Nov 2018 22:51:44 +0100

golang-1.10 (1.10.3-1) unstable; urgency=medium

  * New upstream version 1.10.3
  * Restore changelog entry for 1.10.1-3, and fix that for 1.10.2-1, oops.

 -- Michael Hudson-Doyle <mwhudson@debian.org>  Thu, 14 Jun 2018 14:55:58 +1200

golang-1.10 (1.10.2-1) unstable; urgency=medium

  * New upstream version 1.10.2.
    - d/patches/0003-Backport_nopie_fix.patch: removed, now included upstream.
    - d/patches/0004-Backport_mips_octeon3_fp_fix.patch: removed, also included
      upstream.

 -- Michael Hudson-Doyle <mwhudson@debian.org>  Wed, 23 May 2018 15:24:03 +1200

golang-1.10 (1.10.1-3) unstable; urgency=high

  * Team upload.

  [ Michael Hudson-Doyle ]
  * Install the 'misc' and 'api' directories as part of the golang-1.10-src
    package as some tools (vgo, go tool trace) expect them to be there.
    (Closes: 894992¸ LP: #1743598)

  [ Martín Ferrari ]
  * Backport fix for FP bug in mips/Octeon III. Closes: #892088. Raising
    severity.

 -- Martín Ferrari <tincho@debian.org>  Sun, 22 Apr 2018 21:21:05 +0000

golang-1.10 (1.10.1-2) unstable; urgency=medium

  * Team upload.
  * Backport patch that fixes FTBFS in arm64.
  * debian/copyright: Update attribution.
  * debian/source: Update lintian-overrides.

 -- Martín Ferrari <tincho@debian.org>  Wed, 18 Apr 2018 15:38:49 +0000

golang-1.10 (1.10.1-1) unstable; urgency=medium

  * New upstream version 1.10.1.
  * d/patches/0002-reproducible-BUILD_PATH_PREFIX_MAP.patch: update patch tags
    to reference upstream discussion of this topic.
  * d/control, d/control.in: Update Vcs-* to point to salsa.

 -- Michael Hudson-Doyle <mwhudson@debian.org>  Tue, 03 Apr 2018 15:34:12 +1200

golang-1.10 (1.10-1) unstable; urgency=medium

  * New upstream version 1.10

 -- Michael Stapelberg <stapelberg@debian.org>  Sat, 17 Feb 2018 12:57:14 +0100

golang-1.10 (1.10~rc2-1) unstable; urgency=medium

  * New upstream version, fixing CVE-2018-6574.
  * d/patches/0001-os-signal-skip-TestTerminalSignal-if-posix_openpt-fa.patch,
    d/patches/0003-cmd-vendor-github.com-google-pprof-cherry-pick-fix-t.patch,
    d/patches/0004-cmd-link-internal-loadelf-fix-logic-for-computing-EL.patch:
    removed, now included upstream.

 -- Michael Hudson-Doyle <mwhudson@debian.org>  Thu, 08 Feb 2018 10:46:52 +1300

golang-1.10 (1.10~rc1-2) unstable; urgency=medium

  * d/patches/0004-cmd-link-internal-loadelf-fix-logic-for-computing-EL.patch:
    Backport from upstream to fix build issues on armhf (causes ftbfs on
    Ubuntu but not Debian for some reason, but could produce broken binaries
    on Debian too).

 -- Michael Hudson-Doyle <mwhudson@debian.org>  Wed, 07 Feb 2018 22:10:22 +1300

golang-1.10 (1.10~rc1-1) unstable; urgency=medium

  * New upstream version 1.10~rc1.
  * d/patches/0004-cmd-dist-use-buildmode-pie-for-pie-testing.patch,
    d/patches/0006-misc-cgo-testcarchive-use-no-pie-where-needed.patch,
    d/patches/0003-Do-not-use-SP-as-index-reg.patch: removed, included upstream.
  * d/patches/0002-reproducible-BUILD_PATH_PREFIX_MAP.patch: refreshed.
  * d/patches/0001-os-signal-skip-TestTerminalSignal-if-posix_openpt-fa.patch:
    Add to fix test failure in chroot.
  * d/patches/0003-cmd-vendor-github.com-google-pprof-cherry-pick-fix-t.patch:
    Add to fix test failure when $HOME is not writable.
  * d/rules: Set GOCACHE to "off" during build to avoid shipping cache files.

 -- Michael Hudson-Doyle <mwhudson@debian.org>  Wed, 31 Jan 2018 14:46:12 +1300

golang-1.9 (1.9.2-4) unstable; urgency=medium

  * Enable building on mips, mipsel and mips64. (Closes: 879764)

 -- Michael Hudson-Doyle <mwhudson@debian.org>  Fri, 08 Dec 2017 14:09:24 +1300

golang-1.9 (1.9.2-3) unstable; urgency=medium

  * Remove workaround for now fixed debhelper bug #879762
  * Backport three patches from upstream to fix ftbfs on ppc64el with new kernel.

 -- Michael Hudson-Doyle <mwhudson@debian.org>  Tue, 31 Oct 2017 12:16:17 +1300

golang-1.9 (1.9.2-2) unstable; urgency=medium

  [ Martín Ferrari ]
  * Add debian/patches/0003-Do-not-use-SP-as-index-reg.patch (Closes: #877541)

 -- Michael Stapelberg <stapelberg@debian.org>  Fri, 27 Oct 2017 08:55:32 +0200

golang-1.9 (1.9.2-1) unstable; urgency=medium

  * New upstream version 1.9.2
  * Work around debhelper bug #879762

 -- Michael Hudson-Doyle <mwhudson@debian.org>  Thu, 26 Oct 2017 13:46:40 +1300

golang-1.9 (1.9.1-2) unstable; urgency=medium

  * Update debian/copyright (Closes: #873740)

 -- Michael Stapelberg <stapelberg@debian.org>  Mon, 09 Oct 2017 18:03:49 +0200

golang-1.9 (1.9.1-1) unstable; urgency=medium

  * New upstream release.
  * Use my @debian.org address in Uploaders.

 -- Michael Hudson-Doyle <mwhudson@debian.org>  Fri, 06 Oct 2017 13:04:46 +1300

golang-1.9 (1.9-1) unstable; urgency=medium

  [ Michael Hudson-Doyle ]
  * New upstream release.
  * Suppress some new lintian errors in golang-1.9-src.

  [ Michael Stapelberg ]
  * Add debian/patches/0002-reproducible-BUILD_PATH_PREFIX_MAP.patch

 -- Michael Hudson-Doyle <mwhudson@debian.org>  Wed, 30 Aug 2017 16:31:09 +1200

golang-1.8 (1.8.3-1) unstable; urgency=medium

  * New upstream release. (Closes: 863292, 863307)

 -- Michael Hudson-Doyle <michael.hudson@ubuntu.com>  Thu, 01 Jun 2017 21:06:00 +1200

golang-1.8 (1.8.1-1) unstable; urgency=medium

  * New upstream release.

 -- Michael Hudson-Doyle <michael.hudson@ubuntu.com>  Mon, 10 Apr 2017 13:29:28 +1200

golang-1.8 (1.8-1) unstable; urgency=medium

  * New upstream release.

 -- Michael Hudson-Doyle <michael.hudson@ubuntu.com>  Thu, 02 Mar 2017 10:11:55 +1300

golang-1.8 (1.8~rc3-1) unstable; urgency=medium

  * New upstream release.

 -- Michael Hudson-Doyle <michael.hudson@ubuntu.com>  Fri, 27 Jan 2017 10:23:56 +1300

golang-1.8 (1.8~rc2-1) unstable; urgency=medium

  * New upstream release.

 -- Michael Hudson-Doyle <michael.hudson@ubuntu.com>  Fri, 20 Jan 2017 12:15:27 +1300

golang-1.8 (1.8~rc1-1) unstable; urgency=medium

  * New upstream release.

 -- Michael Hudson-Doyle <michael.hudson@ubuntu.com>  Mon, 16 Jan 2017 15:51:54 +1300

golang-1.8 (1.8~beta2-1) unstable; urgency=medium

  * New upstream release.

 -- Michael Hudson-Doyle <michael.hudson@ubuntu.com>  Tue, 20 Dec 2016 14:19:55 +1300

golang-1.8 (1.8~beta1-1) unstable; urgency=medium

  * New upstream release.
  * Remove d/patches/cl-29995--tzdata-2016g.patch, included upstream.

 -- Michael Hudson-Doyle <michael.hudson@ubuntu.com>  Wed, 07 Dec 2016 17:38:57 -0800

golang-1.7 (1.7.4-1) unstable; urgency=medium

  * Update to 1.7.4 upstream release (Closes: #846545)
    - https://groups.google.com/d/topic/golang-announce/2lP5z9i9ySY/discussion
    - https://golang.org/issue/17965 (potential DoS vector in net/http)
    - https://github.com/golang/go/compare/go1.7.3...go1.7.4

 -- Tianon Gravi <tianon@debian.org>  Fri, 02 Dec 2016 13:30:36 -0800

golang-1.7 (1.7.3-1) unstable; urgency=medium

  * New upstream release.
  * Delete d/patches/cl-28850.patch, applied upstream.

 -- Michael Hudson-Doyle <michael.hudson@ubuntu.com>  Thu, 20 Oct 2016 09:10:47 +1300

golang-1.7 (1.7.1-3) unstable; urgency=medium

  * Backport CL 29995 for tzdata 2016g changes (Closes: #839317)

 -- Tianon Gravi <tianon@debian.org>  Mon, 03 Oct 2016 15:12:28 -0700

golang-1.7 (1.7.1-2) unstable; urgency=medium

  * Add upstream patch for s390x FTBFS

 -- Tianon Gravi <tianon@debian.org>  Mon, 12 Sep 2016 09:32:10 -0700

golang-1.7 (1.7.1-1) unstable; urgency=medium

  * New upstream release.
  * Re-enable tests on s390x now that gcc-6 has been fixed in unstable.

 -- Michael Hudson-Doyle <michael.hudson@ubuntu.com>  Thu, 08 Sep 2016 13:04:33 +1200

golang-1.7 (1.7-3) unstable; urgency=medium

  * Add "s390x" to Architectures

 -- Tianon Gravi <tianon@debian.org>  Tue, 23 Aug 2016 07:35:16 -0700

golang-1.7 (1.7-2) unstable; urgency=medium

  * Disable tests on armel.

 -- Michael Hudson-Doyle <michael.hudson@ubuntu.com>  Tue, 16 Aug 2016 15:18:07 +1200

golang-1.7 (1.7-1) unstable; urgency=medium

  * New upstream release.

 -- Michael Hudson-Doyle <michael.hudson@ubuntu.com>  Tue, 16 Aug 2016 11:37:34 +1200

golang-1.7 (1.7~rc4-1) unstable; urgency=medium

  * New upstream release.

 -- Michael Hudson-Doyle <michael.hudson@ubuntu.com>  Tue, 02 Aug 2016 15:10:22 +1200

golang-1.7 (1.7~rc3-1) unstable; urgency=medium

  [ Tianon Gravi ]
  * Remove outdated README files (README.source and README.Debian)

  [ Michael Hudson-Doyle ]
  * New upstream release.
  * Suppress inaccurate source-is-missing lintian warnings.
  * Update Standards-Version to 3.9.8 (no changes required).

 -- Tianon Gravi <tianon@debian.org>  Mon, 11 Jul 2016 18:31:57 -0700

golang-1.7 (1.7~rc2-1) unstable; urgency=medium

  * Update to 1.7rc2 upstream release.

 -- Michael Hudson-Doyle <michael.hudson@ubuntu.com>  Tue, 19 Jul 2016 14:40:14 +1200

golang-1.7 (1.7~rc1-1) unstable; urgency=medium

  [ Paul Tagliamonte ]
  * Use a secure transport for the Vcs-Git and Vcs-Browser URL

  [ Tianon Gravi ]
  * Update to 1.7rc1 upstream release (new packages, not used by default; see
    also src:golang-defaults)
  * Update Vcs-Git to reference a particular branch

 -- Tianon Gravi <tianon@debian.org>  Mon, 11 Jul 2016 16:10:12 -0700

golang-1.6 (1.6.2-2) unstable; urgency=medium

  * Update "golang-any" in "Build-Depends" to fallback to "golang-go | gccgo"
    (will help with backporting)

 -- Tianon Gravi <tianon@debian.org>  Thu, 23 Jun 2016 20:01:00 -0700

golang-1.6 (1.6.2-1) unstable; urgency=medium

  * Update to 1.6.2 upstream release (Closes: #825696)
  * Build-Depend on golang-any instead of golang-go (Closes: #824421)

 -- Michael Hudson-Doyle <michael.hudson@ubuntu.com>  Fri, 03 Jun 2016 07:50:44 -0700

golang-1.6 (1.6.1-1) unstable; urgency=medium

  * Build golang version-specific packages (Closes: #818415)
  * Things that (conceptually at least) move to new golang version independent
    golang-defaults source package:
    - Man pages.
    - Suggesting golang-golang-x-tools.
    - Breaks/Replace-ing of old golang-go-$GOOS-$GOARCH packages.
  * Stop using alternatives to manage /usr/bin/go.
  * sed trickery in debian/rules to support easy changes to new golang versions.

 -- Michael Hudson-Doyle <michael.hudson@ubuntu.com>  Wed, 01 Jun 2016 10:04:53 -0700

golang (2:1.6.1-2) unstable; urgency=medium

  * Don't strip testdata files, causes build failures on some platforms.

 -- Michael Hudson-Doyle <michael.hudson@ubuntu.com>  Wed, 13 Apr 2016 15:47:46 -0700

golang (2:1.6.1-1) unstable; urgency=medium

  [ Michael Hudson-Doyle ]
  * Breaks/Replaces: older golang-golang-x-tools, not Conflicts, to ensure
    smooth upgrades.
  * Strip the binaries as it has worked for the last five years or so and
    upstream sees no reason to disable it.

  [ Tianon Gravi ]
  * Update to 1.6.1 upstream release (Closes: #820369)
    - Fix CVE-2016-3959: infinite loop in several big integer routines

 -- Tianon Gravi <tianon@debian.org>  Tue, 12 Apr 2016 23:06:43 -0700

golang (2:1.6-1) unstable; urgency=medium

  * Update to 1.6 upstream release (thanks Hilko!)
    - change "ar" arguments to quiet spurious warnings while using gccgo
      (Closes: #807138)
    - skip multicast listen test (Closes: #814849)
    - skip userns tests when chrooted (Closes: #807303)
    - use correct ELF header for armhf binaries (Closes: #734357)
    - Update debian/rules clean for new location of generated file.

  [ Michael Hudson-Doyle ]
  * Respect "nocheck" in DEB_BUILD_OPTIONS while building to skip tests
    (Closes: #807290)
  * Trim Build-Depends (Closes: #807299)
  * Fix several minor debian/copyright issues (Closes: #807304)
  * Remove inconsistently included race-built packages (Closes: #807294)

  [ Tianon Gravi ]
  * Add "-k" to "run.bash" invocation so that we do a full test run every time

 -- Tianon Gravi <tianon@debian.org>  Mon, 29 Feb 2016 16:10:32 -0800

golang (2:1.5.3-1) unstable; urgency=high

  * Update to 1.5.3 upstream release
    - Fix CVE-2015-8618: Carry propagation in Int.Exp Montgomery code in
      math/big library (Closes: #809168)
  * Add "Breaks" to properly complement our "Replaces" (Closes: #810595)

 -- Tianon Gravi <tianon@debian.org>  Thu, 14 Jan 2016 07:41:44 -0800

golang (2:1.5.2-1) unstable; urgency=medium

  * Update to 1.5.2 upstream release (Closes: #807136)

 -- Tianon Gravi <tianon@debian.org>  Tue, 05 Jan 2016 19:59:22 -0800

golang (2:1.5.1-4) unstable; urgency=medium

  * Add Conflicts to force newer golang-go.tools too (Closes: #803559)

 -- Tianon Gravi <tianon@debian.org>  Tue, 03 Nov 2015 21:57:54 -0800

golang (2:1.5.1-3) unstable; urgency=medium

  * Remove architecture qualification on golang-go Build-Depend now that
    golang-go is available for more architectures.

 -- Tianon Gravi <tianon@debian.org>  Thu, 29 Oct 2015 07:40:38 -0700

golang (2:1.5.1-2) unstable; urgency=medium

  * Add Conflicts to force newer golang-golang-x-tools (Closes: #802945).

 -- Tianon Gravi <tianon@debian.org>  Tue, 27 Oct 2015 13:28:56 -0700

golang (2:1.5.1-1) unstable; urgency=medium

  * Upload to unstable.
  * Update to 1.5.1 upstream release (see notes from experimental uploads for
    what's changed).
  * Skip tests on architectures where the tests fail.

 -- Tianon Gravi <tianon@debian.org>  Sat, 24 Oct 2015 10:22:02 -0700

golang (2:1.4.3-3) unstable; urgency=medium

  * Fix FTBFS for non-amd64 architectures due to handling of "-race".

 -- Tianon Gravi <tianon@debian.org>  Mon, 05 Oct 2015 02:04:07 -0700

golang (2:1.5.1-1~exp2) experimental; urgency=medium

  * Upload to experimental.
  * Add arch-qualifiers to "golang-go" build-depends to unblock the buildds
    (Closes: #800479); thanks Tim!

 -- Tianon Gravi <tianon@debian.org>  Wed, 30 Sep 2015 11:19:26 -0700

golang (2:1.4.3-2) unstable; urgency=medium

  * Update Recommends/Suggests, especially to add gcc, etc.
  * Refactor "debian/rules" to utilize debhelper more effectively, especially
    for arch vs indep building (mostly backported from the 1.5+ changes), which
    fixes the "arch:all" FTBFS.

 -- Tianon Gravi <tianon@debian.org>  Sun, 27 Sep 2015 22:06:07 -0700

golang (2:1.5.1-1~exp1) experimental; urgency=low

  * Upload to experimental.
  * Update to 1.5.1 upstream release (Closes: #796150).
    - Compiler and runtime written entirely in Go.
    - Concurrent garbage collector.
    - GOMAXPROCS=runtime.NumCPU() by default.
    - "internal" packages for all, not just core.
    - Experimental "vendoring" support.
    - Cross-compilation no longer requires a complete rebuild of the stdlib in
      GOROOT, and thus the golang-go-GOHOST-GOARCH packages are removed.
  * Sync debian/copyright with the Ubuntu delta. (thanks doko!)
  * Remove patches that no longer apply.
  * Add more supported arches to "debian/rules" code for detecting
    appropriate GOARCH/GOHOSTARCH values; thanks mwhudson and tpot!
    (Closes: #799907)
  * Refactor "debian/rules" to utilize debhelper more effectively, especially
    for arch vs indep building.
  * Move "dpkg-architecture" to "GOOS"/"GOARCH" code into a simple shell script
    for easier maintenance.

 -- Tianon Gravi <tianon@debian.org>  Fri, 25 Sep 2015 14:36:53 -0700

golang (2:1.4.3-1) unstable; urgency=medium

  * New upstream version (https://golang.org/doc/devel/release.html#go1.4.minor)
    - includes previous CVE and non-CVE security fixes, especially
      TEMP-0000000-1C4729

 -- Tianon Gravi <tianon@debian.org>  Fri, 25 Sep 2015 00:02:31 -0700

golang (2:1.4.2-4) unstable; urgency=high

  * Apply backported CVE fixes (Closes: #795106).
    - CVE-2015-5739: Invalid headers are parsed as valid headers
    - CVE-2015-5740: RFC 7230 3.3.3 4 violation
    - CVE-2015-5741: other discoveries of security-relevant RFC 7230 violations

 -- Tianon Gravi <tianon@debian.org>  Mon, 14 Sep 2015 12:27:57 -0700

golang (2:1.4.2-3) unstable; urgency=medium

  * Add missing "prerm" for our new alternatives (thanks piuparts).

 -- Tianon Gravi <admwiggin@gmail.com>  Tue, 05 May 2015 17:38:37 -0600

golang (2:1.4.2-2) unstable; urgency=medium

  * Move "go" and "gofmt" into "/usr/lib/go" and use alternatives to provide
    appropriate symlinks (Closes: #779503, #782301).
  * Relax "golang-go.tools" relationship to Suggests (from Recommends).
  * Add "go get" VCS options to Suggests for golang-go (bzr, git, mercurial,
    subversion).

 -- Tianon Gravi <admwiggin@gmail.com>  Tue, 05 May 2015 00:37:53 -0600

golang (2:1.4.2-1) unstable; urgency=medium

  * New upstream version
    (https://golang.org/doc/devel/release.html#go1.4.minor)

 -- Tianon Gravi <admwiggin@gmail.com>  Sat, 02 May 2015 10:06:34 -0600

golang (2:1.4.1-1~exp1) experimental; urgency=low

  * New upstream version (https://golang.org/doc/go1.4)
    - all editor support files have been removed from misc/ upstream upstream,
      so golang-mode, kate-syntax-go, and vim-syntax-go can no longer be
      provided; see https://github.com/golang/go/wiki/IDEsAndTextEditorPlugins
      for an upstream-maintained list of potential replacements

 -- Tianon Gravi <admwiggin@gmail.com>  Fri, 16 Jan 2015 00:52:10 -0500

golang (2:1.3.3-1) unstable; urgency=medium

  * New upstream version (https://code.google.com/p/go/source/list?name=go1.3.3)
    - time: removed from tests now obsolete assumption about Australian tz
      abbreviations
    - net: temporarily skip TestAcceptIgnoreSomeErrors
    - runtime: hide cgocallback_gofunc calling cgocallbackg from linker
    - runtime: fix GOTRACEBACK reading on Windows, Plan 9
    - nacltest.bash: unset GOROOT
    - cmd/5l, cmd/6l, cmd/8l: fix nacl binary corruption bug
  * Add Paul and myself as uploaders. Many, many thanks to Michael for his work
    so far on this package (and hopefully more to come).

 -- Tianon Gravi <admwiggin@gmail.com>  Fri, 12 Dec 2014 16:11:02 -0500

golang (2:1.3.2-1) unstable; urgency=medium

  * New upstream version

 -- Michael Stapelberg <stapelberg@debian.org>  Fri, 26 Sep 2014 23:21:45 +0200

golang (2:1.3.1-1) unstable; urgency=medium

  * New upstream version

 -- Michael Stapelberg <stapelberg@debian.org>  Wed, 13 Aug 2014 09:15:58 +0200

golang (2:1.3-4) unstable; urgency=medium

  [ Tianon Gravi ]
  * update debian/watch for upstream's latest move (Closes: #756415)
  * backport archive/tar patch to fix PAX headers (Closes: #756416)

 -- Michael Stapelberg <stapelberg@debian.org>  Sat, 02 Aug 2014 21:02:24 +0200

golang (2:1.3-3) unstable; urgency=medium

  * don’t depend on emacs23, depend on emacs instead (Closes: #754013)
  * install include/ in golang-src, VERSION in golang-go (Closes: #693186)

 -- Michael Stapelberg <stapelberg@debian.org>  Mon, 07 Jul 2014 08:30:50 +0200

golang (2:1.3-2) unstable; urgency=medium

  * Add /usr/lib/go/test symlink
  * Build with GO386=387 to favor the 387 floating point unit over sse2
    instructions (Closes: #753160)
  * Add debian/patches/0001-backport-delete-whole-line.patch to fix a
    deprecation warning about flet in the emacs part of golang-mode
    (Closes: #753607)
  * Migrate to emacsen >2 (Closes: #753607)
  * Backport two patches to improve archive/tar performance (for docker):
    debian/patches/0002-archive-tar-reuse-temporary-buffer-in-writeHeader.patch
    debian/patches/0003-archive-tar-reuse-temporary-buffer-in-readHeader.patch

 -- Michael Stapelberg <stapelberg@debian.org>  Thu, 03 Jul 2014 23:33:46 +0200

golang (2:1.3-1) unstable; urgency=medium

  * New upstream version.
  * Drop patches merged upstream:
    - debian/patches/add-tar-xattr-support.patch
    - debian/patches/add-tar-xattr-support.patch
  * Fix debian/watch (Thanks Tianon) (Closes: #748290)
  * Remove dangling symlink /usr/lib/go/lib/godoc (Closes: #747968)

 -- Michael Stapelberg <stapelberg@debian.org>  Thu, 19 Jun 2014 09:23:36 +0200

golang (2:1.2.1-2) unstable; urgency=low

  * Re-apply debian/patches/add-tar-xattr-support.patch which got lost when
    uploading 1.2.1-1; sorry about that.

 -- Michael Stapelberg <stapelberg@debian.org>  Sat, 08 Mar 2014 20:01:12 +0100

golang (2:1.2.1-1) unstable; urgency=low

  * New upstream release.

 -- Michael Stapelberg <stapelberg@debian.org>  Mon, 03 Mar 2014 17:40:57 +0100

golang (2:1.2-3) unstable; urgency=low

  * add debian/patches/add-tar-xattr-support.patch to have xattr support in
    tar (cherry-picked from upstream) (Thanks proppy) (Closes: #739586)

 -- Michael Stapelberg <stapelberg@debian.org>  Mon, 24 Feb 2014 19:34:16 +0100

golang (2:1.2-2) unstable; urgency=low

  * add patches/add-src-pkg-debug-elf-testdata-hello.patch to provide source
    for the testdata/ ELF binaries (Closes: #716853)

 -- Michael Stapelberg <stapelberg@debian.org>  Tue, 31 Dec 2013 18:28:29 +0100

golang (2:1.2-1) unstable; urgency=low

  * New upstream release.
  * drop patches/archive-tar-fix-links-and-pax.patch, it is merged upstream
  * godoc(1) is now in the Debian package golang-go.tools, it was moved into a
    separate repository by upstream.
  * move patches/godoc-symlinks.diff to golang-go.tools

 -- Michael Stapelberg <stapelberg@debian.org>  Mon, 02 Dec 2013 23:57:24 +0100

golang (2:1.1.2-3) unstable; urgency=low

  * cherry-pick upstream commit: archive-tar-fix-links-and-pax.patch
    (Closes: #730566)

 -- Michael Stapelberg <stapelberg@debian.org>  Tue, 26 Nov 2013 18:59:27 +0100

golang (2:1.1.2-2) unstable; urgency=low

  * Build golang-go-linux-* for each architecture (Thanks James Page)
    (Closes: #719611)
  * Update lintian-overrides to override statically-linked-binary and
    unstripped-binary-or-object for all of golang-go

 -- Michael Stapelberg <stapelberg@debian.org>  Tue, 20 Aug 2013 08:13:40 +0200

golang (2:1.1.2-1) unstable; urgency=low

  * New upstream release.
  * Relicense debian/ under the Go license to match upstream. All copyright
    holders agreed to this. (Closes: #716907)
  * golang-mode: don’t install for a number of emacs versions which are not
    supported upstream (Thanks Kevin Ryde) (Closes: #702511, #717521)

 -- Michael Stapelberg <stapelberg@debian.org>  Tue, 13 Aug 2013 13:47:58 +0200

golang (2:1.1.1-4) unstable; urgency=low

  * Disable stripping, it breaks go binaries on some architectures. This drops
    the golang-dbg package which would be empty now. (Thanks Robie Basak)
    (Closes: #717172)

 -- Michael Stapelberg <stapelberg@debian.org>  Wed, 17 Jul 2013 19:15:18 +0200

golang (2:1.1.1-3) unstable; urgency=low

  * Ship */runtime/cgo.a in golang-go to ensure it is present. It can only be
    used on the native architecture anyway (cannot be used when
    cross-compiling), so having it in golang-go-$GOOS-$GOARCH is not
    necessary. Even worse, since these packages are arch: all, they will be
    built precisely once, and only the runtime/cgo.a for the buildd’s native
    arch will be present. (Closes: #715025)

 -- Michael Stapelberg <stapelberg@debian.org>  Thu, 11 Jul 2013 20:25:52 +0200

golang (2:1.1.1-2) unstable; urgency=low

  [ James Page ]
  * Ensure smooth upgrade path from << 2:1.1-2 (Closes: #714838)

 -- Michael Stapelberg <stapelberg@debian.org>  Wed, 03 Jul 2013 18:05:58 +0200

golang (2:1.1.1-1) unstable; urgency=low

  * Imported Upstream version 1.1.1

 -- Ingo Oeser <nightlyone@googlemail.com>  Fri, 14 Jun 2013 23:25:44 +0200

golang (2:1.1-2) unstable; urgency=low

  [ Ondřej Surý ]
  * Promote Michael to Maintainer

  [ Michael Stapelberg ]
  * Build golang-go-$GOOS-$GOARCH packages for cross-compiling (Closes: #710090)
  * Build race detector on linux/amd64 (only supported arch) (Closes: #710691)
  * Switch compression to xz (50% smaller binaries)

 -- Michael Stapelberg <stapelberg@debian.org>  Fri, 07 Jun 2013 23:18:09 +0200

golang (2:1.1-1) unstable; urgency=low

  * New upstream release: Go 1.1!
  * Remove the long obsolete goinstall debconf question and config file.
    goinstall does not exist anymore since a long time.
    This also obsoletes the need for any translations
    (Closes: #685923, #692478)
  * Emacs go-mode auto-mode-alist entry was fixed upstream (Closes: #670371)

 -- Michael Stapelberg <stapelberg@debian.org>  Tue, 14 May 2013 19:36:04 +0200

golang (2:1.1~hg20130405-1) experimental; urgency=low

  * Provide a new hg tip snapshot. This includes what was recently released as
    Go 1.1 beta.

 -- Michael Stapelberg <stapelberg@debian.org>  Fri, 05 Apr 2013 18:24:36 +0200

golang (2:1.1~hg20130323-1) experimental; urgency=low

  * Provide a new hg tip snapshot.
  * Add debian/watch (Closes: #699698)

 -- Michael Stapelberg <stapelberg@debian.org>  Sat, 23 Mar 2013 11:31:26 +0100

golang (2:1.1~hg20130304-2) experimental; urgency=low

  * Fix FTBFS of binary-arch only builds (as performed by buildds)
    caused by 'rm' not finding jquery.js in golang-doc
    (Thanks Peter Green)

 -- Michael Stapelberg <stapelberg@debian.org>  Tue, 05 Mar 2013 00:49:27 +0100

golang (2:1.1~hg20130304-1) experimental; urgency=low

  * Provide a hg tip snapshot (2013-03-04) in Debian experimental.
    Current hg tip is a good approximation to Go 1.1 and should get
    some testing within Debian in order to package Go 1.1 well when
    it is released. Thanks to Andrew Gerrand.

 -- Michael Stapelberg <stapelberg@debian.org>  Mon, 04 Mar 2013 21:28:58 +0100

golang (2:1.0.2-2) unstable; urgency=low

  * Add myself to uploaders, as discussed in #683421.
  * cherry-pick r820ffde8c396 (net/http: non-keepalive connections close
    successfully) (Closes: #683421)

 -- Michael Stapelberg <stapelberg@debian.org>  Thu, 02 Aug 2012 14:25:58 +0200

golang (2:1.0.2-1.1) unstable; urgency=low

  * Non-maintainer upload. (as discussed with Ondřej in #679692)
  * Fix godoc-symlinks.diff (godoc didn’t find docs) (Closes: #679692)

 -- Michael Stapelberg <stapelberg@debian.org>  Fri, 20 Jul 2012 17:59:38 +0200

golang (2:1.0.2-1) unstable; urgency=low

  [ Ondřej Surý ]
  * Imported Upstream version 1.0.2
  * Update Vcs fields to reflect new git repository location
  * Kill get-orig-source, since 1.0.0, the tarballs can be downloaded from
    webpage

  [ Michael Stapelberg ]
  * golang-mode: use debian-pkg-add-load-path-item (Closes: #664802)
  * add manpages (Closes: #632964)
  * Use updated pt.po from Pedro Ribeiro (Closes: #674958)

 -- Ondřej Surý <ondrej@sury.org>  Thu, 28 Jun 2012 12:14:15 +0200

golang (2:1.0.1-1) unstable; urgency=low

  * Imported Upstream version 1.0.1
  * Apply godoc patch to display package list correctly (Closes: #669354)

 -- Ondřej Surý <ondrej@debian.org>  Wed, 02 May 2012 15:44:59 +0200

golang (2:1-6) unstable; urgency=low

  * Merge upstream patch to fix homedir issue
    (http://code.google.com/p/go/source/detail?r=709120aecee0)
  * Disable GNU/KFreeBSD build (Closes: #668794)

 -- Ondřej Surý <ondrej@debian.org>  Wed, 18 Apr 2012 09:53:30 +0200

golang (2:1-5) unstable; urgency=low

  * Rewrite test conditions to make them more readable
    (and fix the debian/rules to really not check on armel+kfreebsd)
  * Patch upstream test to not fail on missing home directory

 -- Ondřej Surý <ondrej@debian.org>  Sun, 15 Apr 2012 12:35:53 +0200

golang (2:1-4) unstable; urgency=low

  * Disable tests on Debian GNU/KFreeBSD, they just hang now (Closes: #668794)
  * Disable tests on armel, but the invalid instruction needs fixing in
    upstream
  * Create fake home directory to pass the os/user test

 -- Ondřej Surý <ondrej@debian.org>  Sun, 15 Apr 2012 10:49:09 +0200

golang (2:1-3) unstable; urgency=high

  * Use VERSION provided by upstream for packaging purposes
  * Run tests as a part of a build process
  * Install full src tree (except pkg/debug) because go command depend
    on sources available
  * Install sources without testdata and *_test.go
  * Remove circular dependency golang-go->golang-doc->golang-go
  * Make sure that timestamp on installed binaries and libraries is same
    because go build/install recompiles everything if the go binary has
    more recent timestamp than libraries (Closes: #668235)
    + Need to update timestamps at postinst time because already created
      directories can have time in the past
  * Fix couple of lintian errors and warnings

 -- Ondřej Surý <ondrej@debian.org>  Wed, 11 Apr 2012 23:21:47 +0200

golang (2:1-2) unstable; urgency=low

  * Remove preserving of old -tools settings, there are too many options
    now anyway (Closes: #666007)

 -- Ondřej Surý <ondrej@debian.org>  Fri, 06 Apr 2012 16:52:13 +0200

golang (2:1-1) unstable; urgency=low

  * New major upstream release Go 1 (Closes: #666942)
  * Bumb epoch to 2, since 1 < 60 < 2011 (I wonder if next version will be 0 :)
  * Debconf templates and debian/control reviewed by the debian-l10n-
    english team as part of the Smith review project. (Closes: #663181)
  * [Debconf translation updates]
    + Pick existing translations from golang-weekly and do appropriate
      sed magic to fit golang templates. (Closes: #666884, #666880, #666881)
    + Dutch; (Jeroen Schot).  (Closes: #664598)
    + Czech (Michal Simunek).  (Closes: #665385)
    + Spanish; (Camaleón).  (Closes: #666177)
    + Danish (Joe Hansen).  (Closes: #666526)

 -- Ondřej Surý <ondrej@debian.org>  Fri, 06 Apr 2012 16:04:17 +0200

golang (1:60.3-2) unstable; urgency=low

  * debconf-gettextize package templates

 -- Ondřej Surý <ondrej@debian.org>  Mon, 20 Feb 2012 22:01:10 +0100

golang (1:60.3-1) unstable; urgency=low

  * Imported Upstream version 60.3

 -- Ondřej Surý <ondrej@debian.org>  Mon, 28 Nov 2011 08:46:18 +0100

golang (1:60.2-1) unstable; urgency=low

  * Imported Upstream version 60.2

 -- Ondřej Surý <ondrej@debian.org>  Thu, 06 Oct 2011 08:57:00 +0200

golang (1:60.1-1) unstable; urgency=low

  * Imported Upstream version 60.1

 -- Ondřej Surý <ondrej@debian.org>  Mon, 19 Sep 2011 10:18:12 +0200

golang (1:60-1) unstable; urgency=low

  * Imported Upstream version 60
  * Save upstream VERSION to the archive
  * Use GOVERSION as generated by src/version.bash on hg archive time
  * Add support for goinstall dashboard debconf question in the Debian
    packaging
  * Read goinstall dashboard option from debian configuration file
  * Remove 005-goinstall_dont_call_home_by_default.patch; replaced by
    configuration option
  * Fix directory name for upstream archive checkout

 -- Ondřej Surý <ondrej@debian.org>  Tue, 13 Sep 2011 13:13:59 +0200

golang (1:59-1) unstable; urgency=low

  * Imported Upstream version 59
  * Refresh patches to a new release
  * Fix FTBFS on ARM (Closes: #634270)
  * Update version.bash to work with Debian packaging and not hg
    repository

 -- Ondřej Surý <ondrej@debian.org>  Wed, 03 Aug 2011 17:04:59 +0200

golang (1:58.1-2) unstable; urgency=low

  * Install golang-doc package by default (Recommends from golang-tools,
    Depends from golang)

 -- Ondřej Surý <ondrej@debian.org>  Mon, 18 Jul 2011 09:13:43 +0200

golang (1:58.1-1) unstable; urgency=low

  * Imported Upstream version 58.1

 -- Ondřej Surý <ondrej@debian.org>  Wed, 13 Jul 2011 08:39:04 +0200

golang (1:58-1) unstable; urgency=low

  * Imported Upstream version 58
    + Add NEWS file with upstream API changes
  * Remove patch to not update standard package, fixed in upstream

 -- Ondřej Surý <ondrej@debian.org>  Thu, 30 Jun 2011 15:36:35 +0200

golang (1:57.2-1) unstable; urgency=low

  * Imported Upstream version 57.2
  * More spelling fixes (Closes: #630660)

 -- Ondřej Surý <ondrej@debian.org>  Thu, 16 Jun 2011 11:10:58 +0200

golang (1:57.1-4) unstable; urgency=low

  * Description update to have proper articles and capitalization
    (Closes: #630189)
  * Add extended description about Go being experimental and that the
    languager can change between releases

 -- Ondřej Surý <ondrej@debian.org>  Tue, 14 Jun 2011 21:38:11 +0200

golang (1:57.1-3) unstable; urgency=low

  * Fix "the Google's Go implementation" in extended description
    (Closes: #627814)
  * Update Vcs-* links
  * Install vim ftplugin files into correct directory (Closes: #629844)

 -- Ondřej Surý <ondrej@debian.org>  Thu, 09 Jun 2011 10:10:41 +0200

golang (1:57.1-2) unstable; urgency=low

  * Bump standards version to 3.9.2
  * Capitalize Kate (Closes: #627036)
  * Import slightly modified patch to be more clear about $GOPATH
    installs for non-root users
  * Remove don't install deps patch from goinstall; deprecated by
    $GOPATH installs

 -- Ondřej Surý <ondrej@debian.org>  Mon, 23 May 2011 11:07:11 +0200

golang (1:57.1-1) unstable; urgency=low

  * Add support for dot-minor releases
  * Imported Upstream version 57.1

 -- Ondřej Surý <ondrej@debian.org>  Mon, 16 May 2011 11:45:53 +0200

golang (1:57-3) unstable; urgency=low

  [ Florian Weimer ]
  * golang-tools: install gofix binary

  [ Ondřej Surý ]
  * Add lintian-overrides for gofix binary

 -- Ondřej Surý <ondrej@debian.org>  Sat, 07 May 2011 20:41:58 +0200

golang (1:57-2) unstable; urgency=low

  * Remove weekly code from debian/rules
  * Add golang meta-package
  * Don't create tool chain symlinks twice
  * Make debian/rules more generic for simpler sync between weekly
    and release branches

 -- Ondřej Surý <ondrej@debian.org>  Wed, 04 May 2011 16:48:24 +0200

golang (1:57-1) unstable; urgency=low

  * Imported Upstream version r57
  * Bumped epoch version to 1, to convert from date based versions
    to release number based version
  * Allow release to migrate to testing (Closes: #624408)
  * Add kate and vim syntax highlighting (Closes: #624544)
  * Add -dbg package with debugging symbols

 -- Ondřej Surý <ondrej@debian.org>  Wed, 04 May 2011 01:20:07 +0200

golang (2011.04.27-2) unstable; urgency=low

  * Fix yet another build failure on kfreebsd (use linux userspace)

 -- Ondřej Surý <ondrej@debian.org>  Fri, 29 Apr 2011 16:22:47 +0200

golang (2011.04.27-1) unstable; urgency=low

  * Imported Upstream version 2011.04.27
  * Update debian/rules to allow pulling weekly upstream releases
  * Don't remove RUNPATH from binaries; fixed upstream (golang#1527)
  * Set GOHOSTOS and GOHOSTARCH to match dpkg-architecture variables
  * Add support for kfreebsd-i386, kfreebsd-amd64, armel and armhf
    architectures
    + 006-fix_kfreebsd_build.patch:
      - Add GNU/KFreeBSD support by replacing all uname calls by $(GOOS)
    + 007-use_native_dynamic_linker_on_kfreebsd.patch:
      - Use native kfreebsd dynamic linker (/lib/ld-*.so.1)
  * Add information about available architectures (Closes: #623877)
  * Don't strip gotest
  * Add Depends: golang-go to golang-tools
  * Add better support for armhf

 -- Ondřej Surý <ondrej@debian.org>  Thu, 28 Apr 2011 16:14:39 +0200

golang (2011.04.13-1) unstable; urgency=low

  [ Florian Weimer ]
  * Delete bin directory in clean target
  * Enable parallel build
  * golang-src: install source files directly
  * Use proper symlink targets for architecture-independent toolchain
    names
  * Emacs mode: indent keys in struct literals properly

  [ Ondřej Surý ]
  * Imported Upstream weekly version 2011.04.13
  * Update patches to new weekly release
  * Add lintian-override for gotest binary

 -- Ondřej Surý <ondrej@debian.org>  Tue, 26 Apr 2011 09:59:28 +0200

golang (2011.03.07.1-1) unstable; urgency=low

  * Imported Upstream version 2011.03.07.1
  * Install to /usr/lib/go
  * Remove xkcd strip to get rid of CC-NC-BY
  * Update golang-src.install to new upstream
  * Remove 002-use_GOROOT_FINAL_in_generated_binaries.patch; merged
    upstream
  * Make all .go files no-executable
  * Update lintian-overrides to include both types of syntax

 -- Ondřej Surý <ondrej@debian.org>  Wed, 20 Apr 2011 17:36:48 +0200

golang (2011.02.15-2) unstable; urgency=low

  [ Ondřej Surý ]
  * Add ${misc:Depends} to golang-mode to shutup lintian
  * Rehaul build system and add golang-src package with .go source files
  * goinstall: do not automatically install prerequisities
  * goinstall: don't report to dashboard by default
  * Add a README.Debian about local modifications to goinstall
  * Add warning about local modifications also directly to goinstall command

  [ Florian Weimer ]
  * Fix syntax error in 004-
    dont_reinstall_dependencies_in_goinstall.patch

 -- Ondřej Surý <ondrej@debian.org>  Fri, 18 Feb 2011 16:02:09 +0100

golang (2011.02.15-1) unstable; urgency=low

  [ Obey Arthur Liu ]
  * Added pkg-google git repo to control file

  [ Florian Weimer ]
  * Build golang-mode package

  [ Ondřej Surý ]
  * Imported Upstream version 2011.02.15
  * Don't compress godoc documentation
  * Correctly use $GOROOT_FINAL in the build chain
  * Remove RPATH/RUNPATH from go binaries

 -- Ondřej Surý <ondrej@debian.org>  Fri, 18 Feb 2011 11:39:10 +0100

golang (2011.02.01.1-1) unstable; urgency=low

  [ Ivan Wong ]
  * Initial release (Closes: #574371)

  [ Jonathan Nieder ]
  * Fill out copyright file
  * Rewrite debian/rules using dh driver
  * debian: fix get-orig-source rule
  * debian: do not install extra files on repeated build
  * debian: fix reversed ‘if’
  * debian: do not leave around stale debian/env.sh+ file
  * debian: Build-Depends on awk instead of gawk
  * debian: add run-time dependency on perl
  * debian: add build-time dependency on perl
  * debian: fix setting of GOARM on arm
  * debian: do not compress files in web page
  * debian: install favicon

  [ Ondřej Surý ]
  * Make myself a maintainer
  * Add patch to allow IPv4 on IPv6 sockets (Courtesy of Florian Weimer)
  * Use GOROOT_FINAL and change GOBIN to /usr/bin
  * Get rid of env.sh and wrappers
  * Add support for building in i386 pbuilder on amd64 architecture
  * Rename source package to golang to match upstream repository name
  * Add golang-doc package
  * Split package into compiler, docs and tools
  * Don't install quietgcc and hgpatch
  * Don't generate fake gomake
  * Update golang-doc package
  * Export GOHOSTARCH and GOHOSTOS
  * Disable build time checks
  * Fail on missed installed files
  * Revert s{tmp{golang-go{ change in DESTDIR
  * Relicence debian/ files from versionless GPL to GPL-3
  * Move golang-doc to doc section
  * Add more lintian overrides for Go binaries
  * Install all 6,8,5 variants of commands
  * Install golang-* symlinks for 6,8,5* commands
  * Don't strip govet as well
  * Remove ${shlibs:Depends} where it doesn't belong
  * Move more html files to golang-doc package
  * Remove codereview directory - some python code to deal with mercurial

 -- Ondřej Surý <ondrej@debian.org>  Mon, 14 Feb 2011 17:42:39 +0100<|MERGE_RESOLUTION|>--- conflicted
+++ resolved
@@ -1,12 +1,3 @@
-<<<<<<< HEAD
-golang-1.17 (1.17.1-1~bpo11+1) bullseye-backports; urgency=medium
-
-  * New upstream version 1.17.1
-    + CVE-2021-39293: security fix to the archive/zip package
-  * Rebuild for bullseye-backports.
-
- -- Anthony Fok <foka@debian.org>  Fri, 10 Sep 2021 22:23:57 -0600
-=======
 golang-1.17 (1.17.2-1) unstable; urgency=medium
 
   * Team upload.
@@ -25,7 +16,14 @@
       the module to be overwritten with data from the arguments
 
  -- Shengjing Zhu <zhsj@debian.org>  Sat, 09 Oct 2021 01:23:05 +0800
->>>>>>> 5205d7bd
+
+golang-1.17 (1.17.1-1~bpo11+1) bullseye-backports; urgency=medium
+
+  * New upstream version 1.17.1
+    + CVE-2021-39293: security fix to the archive/zip package
+  * Rebuild for bullseye-backports.
+
+ -- Anthony Fok <foka@debian.org>  Fri, 10 Sep 2021 22:23:57 -0600
 
 golang-1.17 (1.17.1-1) unstable; urgency=high
 
