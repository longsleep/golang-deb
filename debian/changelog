<<<<<<< HEAD
golang-1.17 (1.17.2-1~bpo11+1) bullseye-backports; urgency=medium

  * Rebuild for bullseye-backports.

 -- Anthony Fok <foka@debian.org>  Tue, 12 Oct 2021 01:46:18 -0600
=======
golang-1.17 (1.17.3-1) unstable; urgency=medium

  * Team upload.
  * New upstream version 1.17.3
    + CVE-2021-41771: debug/macho: invalid dynamic symbol table command
      can cause panic
    + CVE-2021-41772: archive/zip: Reader.Open panics on empty string

 -- Shengjing Zhu <zhsj@debian.org>  Sun, 07 Nov 2021 22:33:32 +0800
>>>>>>> f6268f88

golang-1.17 (1.17.2-1) unstable; urgency=medium

  * Team upload.

  [ Anthony Fok ]
  * Fix Lintian warning: tab-in-license-text
    debian/copyright (starting at line 366)

  [ Shengjing Zhu ]
  * Ensure GOROOT_BOOTSTRAP is valid
  * Set GOPATH in d/rules.
    Seems the go command needs GOPATH env
  * New upstream version 1.17.2
    + CVE-2021-38297: When invoking functions from WASM modules, built using
      GOARCH=wasm GOOS=js, passing very large arguments can cause portions of
      the module to be overwritten with data from the arguments

 -- Shengjing Zhu <zhsj@debian.org>  Sat, 09 Oct 2021 01:23:05 +0800

golang-1.17 (1.17.1-1~bpo11+1) bullseye-backports; urgency=medium

  * New upstream version 1.17.1
    + CVE-2021-39293: security fix to the archive/zip package
  * Rebuild for bullseye-backports.

 -- Anthony Fok <foka@debian.org>  Fri, 10 Sep 2021 22:23:57 -0600

golang-1.17 (1.17.1-1) unstable; urgency=high

  * New upstream version 1.17.1
    + CVE-2021-39293: security fix to the archive/zip package
      The fix for CVE-2021-33196 can be bypassed by crafted inputs.
      As a result, the NewReader and OpenReader functions in archive/zip
      can still cause a panic or an unrecoverable fatal error when reading
      an archive that claims to contain a large number of files,
      regardless of its actual size.
      Thanks to the OSS-Fuzz project for discovering this issue
      and to Emmanuel Odeke for reporting it.
    + bug fixes to the archive/zip, go/internal/gccgoimporter,
      html/template, net/http, and runtime/pprof packages
  * Re-add "Multi-Arch: foreign" hint
  * Rename Maintainer from "Go Compiler Team" to "Debian Go Compiler Team"
  * Bump Standards-Version to 4.6.0 (no change)

 -- Anthony Fok <foka@debian.org>  Fri, 10 Sep 2021 18:01:21 -0600

golang-1.17 (1.17-3~bpo11+1) bullseye-backports; urgency=medium

  * Rebuild for bullseye-backports.

 -- Anthony Fok <foka@debian.org>  Tue, 07 Sep 2021 07:26:37 -0600

golang-1.17 (1.17-3) unstable; urgency=medium

  * Team upload.
  * Add missing generated buildcfg file (Closes: #993450)

 -- Shengjing Zhu <zhsj@debian.org>  Thu, 02 Sep 2021 00:08:21 +0800

golang-1.17 (1.17-2) unstable; urgency=medium

  * Team upload.
  * Fix extracting go version for gccgo

 -- Shengjing Zhu <zhsj@debian.org>  Sun, 29 Aug 2021 01:16:12 +0800

golang-1.17 (1.17-1) unstable; urgency=medium

  * Team upload.
  * New upstream version 1.17
  * Refresh patches, dropping
    0003-cmd-go-cmd-cgo-pass-mfp32-and-mhard-soft-float-to-MI.patch which was
    merged upstream.
  * Do not include the now-deleted favicon.ico in golang-1.17-doc.
  * Add one more arch-independent-package-contains-binary-or-object lintian
    suppression.

 -- Michael Hudson-Doyle <mwhudson@debian.org>  Tue, 17 Aug 2021 13:03:28 +1200

golang-1.16 (1.16.7-1) unstable; urgency=medium

  * Team upload.
  * New upstream version 1.16.7
    + CVE-2021-36221: net/http: panic due to racy read of persistConn after
      handler panic

 -- Shengjing Zhu <zhsj@debian.org>  Fri, 06 Aug 2021 02:38:44 +0800

golang-1.16 (1.16.6-1) unstable; urgency=medium

  * Team upload.
  * New upstream version 1.16.6
    + CVE-2021-34558: crypto/tls: clients can panic when provided a certificate
      of the wrong type for the negotiated parameters

 -- Shengjing Zhu <zhsj@debian.org>  Tue, 13 Jul 2021 13:11:46 +0800

golang-1.16 (1.16.5-1) unstable; urgency=medium

  * Team upload.
  * New upstream version 1.16.5
    + CVE-2021-33195: net: Lookup functions may return invalid host names
    + CVE-2021-33196: archive/zip: malformed archive may cause panic or memory
      exhaustion (Closes: #989492)
    + CVE-2021-33197: net/http/httputil: ReverseProxy forwards Connection
      headers if first one is empty
    + CVE-2021-33198: math/big: (*Rat).SetString with "1.770p02041010010011001001"
      crashes with "makeslice: len out of range"

 -- Shengjing Zhu <zhsj@debian.org>  Sat, 05 Jun 2021 19:03:59 +0800

golang-1.16 (1.16.4-1) unstable; urgency=medium

  * Team upload.
  * New upstream version 1.16.4
    Fix CVE-2021-31525 net/http: ReadRequest can stack overflow due to
    recursion with very large headers

 -- Shengjing Zhu <zhsj@debian.org>  Sat, 08 May 2021 02:27:38 +0800

golang-1.16 (1.16.3-4) unstable; urgency=medium

  * Team upload.
  * Remove bootstrap dir after build. Otherwise tests fail

 -- Shengjing Zhu <zhsj@debian.org>  Tue, 20 Apr 2021 02:05:56 +0800

golang-1.16 (1.16.3-3) unstable; urgency=medium

  * Team upload.
  * Drop mtime hack in postinst and d/rules
    https://github.com/golang/go/issues/3506#issuecomment-341310161
    > Essentially everything involved in this report has been rewritten.
    > The go command no longer cares about mtimes.
  * No need to remove src dir in golang-$(GOVER)-go package.
    It's not installed by golang-X.Y-go.dirs now
  * Update description and recommended way to use specified version (Closes: #985542)
  * Rebuild with go1.16.
    To build with GO386=softfloat, https://github.com/golang/go/issues/44500
  * Add Multi-Arch hint
  * Only build in -arch target again.
    Move generated source files to golang-1.16-go package
  * Not force gencontrol in dh_clean.
    Not needed after the new branch is created. And we need to add some
    Breaks/Replaces to d/control which should not be in next version
  * Remove GOCACHE before dh_install.
    So it is executed when build with nocheck as well

 -- Shengjing Zhu <zhsj@debian.org>  Tue, 20 Apr 2021 00:46:07 +0800

golang-1.16 (1.16.3-2) unstable; urgency=medium

  * Team upload.
  * Also build package in indep target (Closes: #987126)
    As the -src package moved to arch all,
  * Build with empty GO386 env on i386 for now.
    It's no possible to build go1.16 with go1.15 with either
    GO386=softfloat or GO386=387.
    We can rebuild go1.16 with go1.16 and GO386=softfloat later.

 -- Shengjing Zhu <zhsj@debian.org>  Sun, 18 Apr 2021 17:27:43 +0800

golang-1.16 (1.16.3-1) unstable; urgency=medium

  * Team upload.
  * New upstream version 1.16.3
    Fix CVE-2021-27918 CVE-2021-27919
  * Move golang-X.Y-src to arch all.
    The package doesn't contain arch specific source now.
  * Update golang-X.Y-doc package description.
    Most contents are removed by upstream in 1.16, which is moved to
    x/website repository. And the godoc binary is also shipped in
    golang-golang-x-tools now. So no longer recommend users to read doc
    with godoc. These html files can also be read in plain browsers.
  * Replace dpkg-parsechangelog with dpkg pkg-info.mk
  * Try to enable tests on armel and ppc64.
    No comments say why it doesn't work
  * Remove nocheck detection as debhelper respects it since compat 13
  * Remove override_dh_missing as fail-missing is default in compat 13

 -- Shengjing Zhu <zhsj@debian.org>  Sun, 18 Apr 2021 03:56:41 +0800

golang-1.16 (1.16-1) unstable; urgency=medium

  * New upstream version 1.16
  * debian/control{.in,}: Change Section from devel to golang
  * Add myself to Uploaders

 -- Anthony Fok <foka@debian.org>  Thu, 18 Feb 2021 00:02:53 -0700

golang-1.16 (1.16~rc1-1) unstable; urgency=medium

  * Team upload.
  * New upstream major version.
    - Drop 0004-cmd-dist-fix-build-failure-of-misc-cgo-test-on-arm64.patch
      which was replaced by https://go-review.googlesource.com/c/go/+/262357/
      and cherry-picked as b3f7f60 for go1.16 upstream
    - Refresh remaining patches
  * Update Standards-Version to 4.5.1, no changes needed

 -- Anthony Fok <foka@debian.org>  Mon, 08 Feb 2021 17:43:41 -0700

golang-1.15 (1.15.8-1) unstable; urgency=medium

  * Team upload.
  * New upstream version 1.15.8
  * Skip userns tests in schroot.
    When schroot is using overlayfs, it fails to detect it as chroot.

 -- Shengjing Zhu <zhsj@debian.org>  Fri, 05 Feb 2021 20:51:44 +0800

golang-1.15 (1.15.7-1) unstable; urgency=medium

  * Team upload.
  * New upstream version 1.15.7
    + crypto/elliptic: incorrect operations on the P-224 curve
      CVE-2021-3114

 -- Shengjing Zhu <zhsj@debian.org>  Sat, 23 Jan 2021 01:59:14 +0800

golang-1.15 (1.15.6-1) unstable; urgency=medium

  * Team upload.

  [ Balint Reczey ]
  * cmd/dist: increase default timeout scale for arm (LP: #1893640)

  [ Shengjing Zhu ]
  * New upstream version 1.15.6
  * Drop CGO_LDFLAGS patch, fixed in go1.15.6

 -- Shengjing Zhu <zhsj@debian.org>  Sun, 13 Dec 2020 18:27:59 +0800

golang-1.15 (1.15.5-2) unstable; urgency=medium

  * Team upload.
  * Backport patch to fix usability regression in go1.15.5
    cmd/go: allow flags in CGO_LDFLAGS environment variable not in security allowlist
    https://github.com/golang/go/issues/42567

 -- Shengjing Zhu <zhsj@debian.org>  Wed, 18 Nov 2020 00:46:08 +0800

golang-1.15 (1.15.5-1) unstable; urgency=medium

  * New upstream version 1.15.5.

 -- Michael Hudson-Doyle <mwhudson@debian.org>  Fri, 13 Nov 2020 09:40:16 +1300

golang-1.15 (1.15.4-1) unstable; urgency=medium

  * New upstream version 1.15.4.

 -- Michael Hudson-Doyle <mwhudson@debian.org>  Tue, 10 Nov 2020 10:48:51 +1300

golang-1.15 (1.15.2-1) unstable; urgency=medium

  * New upstream version 1.15.2.

 -- Michael Hudson-Doyle <michael.hudson@ubuntu.com>  Tue, 15 Sep 2020 09:51:42 +1200

golang-1.15 (1.15-2) unstable; urgency=medium

  * Team upload.
  * Backport fix for arm64 cgo test
    https://go-review.googlesource.com/c/go/+/237858

 -- Shengjing Zhu <zhsj@debian.org>  Thu, 27 Aug 2020 13:44:43 +0800

golang-1.15 (1.15-1) unstable; urgency=medium

  * New upstream version 1.15

 -- Dr. Tobias Quathamer <toddy@debian.org>  Tue, 25 Aug 2020 19:59:24 +0200

golang-1.15 (1.15~rc2-1) unstable; urgency=medium

  * New upstream version 1.15~rc2
    - encoding/binary: ReadUvarint and ReadVarint can read an unlimited
      number of bytes from invalid inputs. CVE-2020-16845

 -- Dr. Tobias Quathamer <toddy@debian.org>  Sun, 09 Aug 2020 16:12:45 +0200

golang-1.15 (1.15~rc1-1) unstable; urgency=medium

  [ Shengjing Zhu ]
  * Backport patches to fix the FPU ABI problems for mips32
    https://go-review.googlesource.com/c/go/+/237058/

  [ Dr. Tobias Quathamer ]
  * New upstream version 1.15~rc1
    - Refresh patches
    - net/http: Expect 100-continue panics in httputil.ReverseProxy.
      See https://github.com/golang/go/issues/34902, fixes CVE-2020-15586

 -- Dr. Tobias Quathamer <toddy@debian.org>  Mon, 03 Aug 2020 21:22:44 +0200

golang-1.15 (1.15~beta1-2) unstable; urgency=medium

  * Source-only upload.

 -- Dr. Tobias Quathamer <toddy@debian.org>  Wed, 17 Jun 2020 17:17:08 +0200

golang-1.15 (1.15~beta1-1) unstable; urgency=medium

  * New upstream major version.
    - Drop patch to fix FTBFS on $HOME managed with git, has been
      applied upstream.
    - Refresh remaining patches

 -- Dr. Tobias Quathamer <toddy@debian.org>  Mon, 15 Jun 2020 21:40:49 +0200

golang-1.14 (1.14.4-1) unstable; urgency=medium

  * New upstream version 1.14.4
    - Refresh patches

 -- Dr. Tobias Quathamer <toddy@debian.org>  Mon, 15 Jun 2020 21:19:41 +0200

golang-1.14 (1.14.3-2) unstable; urgency=medium

  * Increase the test timeout that made some builds succeed
    there on slow hardware (such as emulated riscv64).
    Thanks to Gianfranco Costamagna (Closes: #960759)

 -- Dr. Tobias Quathamer <toddy@debian.org>  Sat, 16 May 2020 14:32:28 +0200

golang-1.14 (1.14.3-1) unstable; urgency=medium

  * New upstream version 1.14.3
  * Use debhelper v13

 -- Dr. Tobias Quathamer <toddy@debian.org>  Fri, 15 May 2020 15:24:43 +0200

golang-1.14 (1.14.2-1) unstable; urgency=medium

  * New upstream version 1.14.2

 -- Dr. Tobias Quathamer <toddy@debian.org>  Fri, 10 Apr 2020 14:34:21 +0200

golang-1.14 (1.14.1-1) unstable; urgency=medium

  * New upstream version 1.14.1
    - Add new patch to fix FTBFS on $HOME managed with git.
      Thanks to Guillem Jover <gjover@sipwise.com> (Closes: #953276)

 -- Dr. Tobias Quathamer <toddy@debian.org>  Sat, 21 Mar 2020 14:01:31 +0100

golang-1.14 (1.14-2) unstable; urgency=medium

  * Fix FTBFS if built twice in a row.
    Some paths of autogenerated files have been changed upstream,
    so that the removal of those files after the build did no
    longer succeed.
    Thanks to Guillem Jover (Closes: #953277)
  * Update Standards-Version to 4.5.0, no changes needed

 -- Dr. Tobias Quathamer <toddy@debian.org>  Mon, 09 Mar 2020 14:00:39 +0100

golang-1.14 (1.14-1) unstable; urgency=medium

  * New upstream version 1.14

 -- Dr. Tobias Quathamer <toddy@debian.org>  Tue, 25 Feb 2020 21:33:50 +0100

golang-1.14 (1.14~rc1-1) unstable; urgency=medium

  * New upstream version 1.14~rc1
    - Fixes CVE-2020-7919
  * Add Breaks: dh-golang (<< 1.43~) to golang-go.
    Thanks to Pirate Praveen <praveen@onenetbeyond.org>
  * Update upstream's signing key
  * Add support for riscv64.
    Thanks to Aurelien Jarno <aurel32@debian.org> (Closes: #950517)

 -- Dr. Tobias Quathamer <toddy@debian.org>  Wed, 05 Feb 2020 23:54:28 +0100

golang-1.14 (1.14~beta1-2) unstable; urgency=medium

  * Source-only upload.
  * Add two more lintian overrides for testdata

 -- Dr. Tobias Quathamer <toddy@debian.org>  Thu, 26 Dec 2019 20:11:44 +0100

golang-1.14 (1.14~beta1-1) unstable; urgency=medium

  * New upstream major version.

 -- Dr. Tobias Quathamer <toddy@debian.org>  Wed, 25 Dec 2019 21:27:46 +0100

golang-1.13 (1.13.5-1) unstable; urgency=medium

  * New upstream version 1.13.5

 -- Dr. Tobias Quathamer <toddy@debian.org>  Thu, 05 Dec 2019 12:27:21 +0100

golang-1.13 (1.13.4-1) unstable; urgency=medium

  * New upstream version 1.13.4
    - Refresh patches

 -- Dr. Tobias Quathamer <toddy@debian.org>  Fri, 01 Nov 2019 21:07:16 +0100

golang-1.13 (1.13.3-1) unstable; urgency=medium

  * New upstream version 1.13.3
    - Refresh patch
    - crypto/dsa: invalid public key causes panic in dsa.Verify.
      Fixes CVE-2019-17596. Closes: #942628
  * Update Standards-Version to 4.4.1, no changes needed

 -- Dr. Tobias Quathamer <toddy@debian.org>  Sat, 19 Oct 2019 13:30:36 +0200

golang-1.13 (1.13.1-1) unstable; urgency=medium

  * New upstream version 1.13.1
    - net/textproto: don't normalize headers with spaces before the colon.
      Fixes CVE-2019-16276. See https://github.com/golang/go/issues/34541
      and Debian bug #941173

 -- Dr. Tobias Quathamer <toddy@debian.org>  Thu, 26 Sep 2019 11:32:14 +0200

golang-1.13 (1.13-1) unstable; urgency=medium

  * New upstream version 1.13
    - Refresh patch
  * Set pristine-tar for gbp to False

 -- Dr. Tobias Quathamer <toddy@debian.org>  Wed, 04 Sep 2019 11:28:07 +0200

golang-1.13 (1.13~rc2-1) unstable; urgency=medium

  * New upstream version 1.13~rc2
    - Remove patch for CVE-2019-9512 and CVE-2019-9514,
      has been applied upstream

 -- Dr. Tobias Quathamer <toddy@debian.org>  Fri, 30 Aug 2019 13:29:21 +0200

golang-1.13 (1.13~rc1-2) unstable; urgency=medium

  * Exclude testdata from dh_makeshlibs.
    Otherwise, the build fails at least on armel and armhf.
  * Apply changes from cme fix dpkg
  * Set Rules-Requires-Root: no

 -- Dr. Tobias Quathamer <toddy@debian.org>  Thu, 22 Aug 2019 15:21:10 +0200

golang-1.13 (1.13~rc1-1) unstable; urgency=medium

  * New upstream version 1.13~rc1
    - Remove patch for CVE-2019-14809, has been applied upstream
  * Use dh_missing instead of deprecated dh_install --fail-missing
  * Do not run dh_dwz, there is no debugging information
  * Use debhelper-compat (= 12)

 -- Dr. Tobias Quathamer <toddy@debian.org>  Thu, 22 Aug 2019 12:48:15 +0200

golang-1.13 (1.13~beta1-3) unstable; urgency=high

  * Fix Denial of Service vulnerabilities in the HTTP/2 implementation.
    https://github.com/golang/go/issues/33631
    CVE-2019-9512, CVE-2019-9514. Closes: #934955
  * Fix multiple Parsing Issues in URL.Parse
    https://github.com/golang/go/issues/29098
    CVE-2019-14809. Closes: #934954

 -- Dr. Tobias Quathamer <toddy@debian.org>  Sat, 17 Aug 2019 23:47:53 +0200

golang-1.13 (1.13~beta1-2) unstable; urgency=medium

  * Set GOCACHE to fix a FTBFS. (See bug #933958)

 -- Dr. Tobias Quathamer <toddy@debian.org>  Fri, 09 Aug 2019 16:40:13 +0200

golang-1.13 (1.13~beta1-1) unstable; urgency=medium

  * New upstream major version.
    - Remove Reproducible-BUILD_PATH_PREFIX_MAP.patch.
      This patch is finally no longer needed with Go 1.13.
      Upstream has implemented a new flag "-trimpath" for the
      command "go build" which either strips the path or
      replaces it in the resulting binaries.
      References:
      https://github.com/golang/go/issues/16860
      https://go-review.googlesource.com/c/go/+/173345/
      https://go-review.googlesource.com/c/go/+/173344/
    - Remove arm64-arm64asm-recognise-new-ssbb-pssbb-mnemonics-fr.patch.
      This patch has been cherry-picked from upstream and is now included.
    - Refresh remaining patches
    - Fix lintian warning: make scripts executable
  * Switch to debhelper-compat, but stay at v11 for now

 -- Dr. Tobias Quathamer <toddy@debian.org>  Thu, 01 Aug 2019 14:21:51 +0200

golang-1.12 (1.12.7-1) unstable; urgency=medium

  * New upstream version 1.12.7
    - Refresh patches
  * Update Standards-Version to 4.4.0, no changes needed

 -- Dr. Tobias Quathamer <toddy@debian.org>  Tue, 09 Jul 2019 14:19:07 +0200

golang-1.12 (1.12.5-1) unstable; urgency=medium

  * New upstream version 1.12.5

 -- Dr. Tobias Quathamer <toddy@debian.org>  Thu, 09 May 2019 22:34:40 +0200

golang-1.12 (1.12.4-1) unstable; urgency=medium

  [ Anthony Fok ]
  * Add /usr/lib/go-X.Y/{api,misc} symlinks.
    For example, programs such as https://github.com/vugu/vugu and
    documentation such as https://github.com/golang/go/wiki/WebAssembly
    expect to find wasm_exec.js at "$(go env GOROOT)/misc/wasm/wasm_exec.js".

  [ Dr. Tobias Quathamer ]
  * New upstream version 1.12.4
  * Add five lintian overrides for false positives

 -- Dr. Tobias Quathamer <toddy@debian.org>  Sat, 13 Apr 2019 14:09:40 +0200

golang-1.12 (1.12.1-1) unstable; urgency=medium

  * New upstream version 1.12.1
  * Use upstream signing key for tarball verification

 -- Dr. Tobias Quathamer <toddy@debian.org>  Sun, 17 Mar 2019 21:56:32 +0100

golang-1.12 (1.12-1) unstable; urgency=medium

  * New upstream version 1.12
    - Remove patch 0005-Fix-CVE-2019-6486, applied upstream

 -- Dr. Tobias Quathamer <toddy@debian.org>  Tue, 26 Feb 2019 21:31:48 +0100

golang-1.12 (1.12~beta2-2) unstable; urgency=medium

  * Refresh patch Reproducible BUILD_PATH_PREFIX_MAP.
    Thanks to Michael Stapelberg!
  * Add patch to fix CVE-2019-6486. (Closes: #920548)

 -- Dr. Tobias Quathamer <toddy@debian.org>  Sun, 27 Jan 2019 20:05:59 +0100

golang-1.12 (1.12~beta2-1) unstable; urgency=medium

  * New upstream version 1.12~beta2
    - Remove two patches, applied upstream. Refresh remaining patch.

 -- Dr. Tobias Quathamer <toddy@debian.org>  Fri, 11 Jan 2019 17:14:43 +0100

golang-1.12 (1.12~beta1-4) unstable; urgency=medium

  * Switch watch file to version 4
  * Update d/copyright

 -- Dr. Tobias Quathamer <toddy@debian.org>  Mon, 07 Jan 2019 23:06:22 +0100

golang-1.12 (1.12~beta1-3) unstable; urgency=medium

  [ Anthony Fok ]
  * Add patch "unix: fix Fstatat by using fillStat_t on linux/mips64x"
    This fixes the "Fstatat: returned stat does not match Stat/Lstat"
    errors detected by TestFstatat.
    See https://go-review.googlesource.com/c/sys/+/155747

  [ Dr. Tobias Quathamer ]
  * Add another lintian override

 -- Dr. Tobias Quathamer <toddy@debian.org>  Fri, 28 Dec 2018 23:06:20 +0100

golang-1.12 (1.12~beta1-2) unstable; urgency=medium

  [ Anthony Fok ]
  * Add patch "cmd/compile: fix MIPS SGTconst-with-shift rules"
    by Cherry Zhang.  This fixes the root problem behind the
    "slice bounds out of range" build error seen in 1.11.4
    on mips and mipsel architectures.
    See https://go-review.googlesource.com/c/go/+/155798
  * Bump Standards-Version to 4.3.0 (no change)

  [ Dr. Tobias Quathamer ]
  * Do not compress favicon.ico.
    Thanks to Dato Simó <dato@debian.org> (Closes: #917132)

 -- Dr. Tobias Quathamer <toddy@debian.org>  Wed, 26 Dec 2018 23:20:03 +0100

golang-1.12 (1.12~beta1-1) unstable; urgency=medium

  * New upstream major version.
    - Refresh patches
    - Add new patch to disable test for UserHomeDir
  * Switch team address to tracker.d.o
  * Add another lintian override for a false positive

 -- Dr. Tobias Quathamer <toddy@debian.org>  Thu, 20 Dec 2018 12:51:49 +0100

golang-1.11 (1.11.4-1) unstable; urgency=medium

  * New upstream version 1.11.4
  * Make lintian override agnostic of golang version

 -- Dr. Tobias Quathamer <toddy@debian.org>  Sun, 16 Dec 2018 13:48:52 +0100

golang-1.11 (1.11.3-1) unstable; urgency=medium

  * New upstream version 1.11.3
    - Refresh patches
  * Update gbp.conf to new style syntax
  * Suggest brz as alternative to bzr; it provides the same command-line API.
  * Add myself to Uploaders

 -- Dr. Tobias Quathamer <toddy@debian.org>  Thu, 13 Dec 2018 23:23:40 +0100

golang-1.11 (1.11.2-2) unstable; urgency=medium

  * d/patches/arm64-arm64asm-recognise-new-ssbb-pssbb-mnemonics-fr.patch:
    backport workaround for objdump's support of newer mnemonics on arm64.

 -- Michael Hudson-Doyle <mwhudson@debian.org>  Mon, 26 Nov 2018 13:24:37 +1300

golang-1.11 (1.11.2-1) unstable; urgency=medium

  * Team upload.

  [ Michael Hudson-Doyle ]
  * New upstream major version.
  * Update debhelper compat level to 11.
  * Remove GOCACHE files after running tests.
  * Stop dh_strip_nondeterminism from looking at testdata directories.

  [ Dr. Tobias Quathamer ]
  * Build-Depend on debhelper v11
  * Override two false positive Lintian errors (missing depends
    on sensible-utils)
  * Add Lintian overrides for testdata
  * Include /usr/share/dpkg/architecture.mk for DEB_HOST_ARCH
  * Refresh patch for new upstream version
  * Fix Lintian warnings about wrong interpreter path
  * Make two scripts executable which have been missed by upstream
  * Remove three unneeded lintian overrides
  * Use HTTPS URL for d/watch
  * Update to Standards-Version 4.2.1
    - Use HTTPS for d/copyright
  * Update d/copyright

 -- Dr. Tobias Quathamer <toddy@debian.org>  Tue, 20 Nov 2018 22:51:44 +0100

golang-1.10 (1.10.3-1) unstable; urgency=medium

  * New upstream version 1.10.3
  * Restore changelog entry for 1.10.1-3, and fix that for 1.10.2-1, oops.

 -- Michael Hudson-Doyle <mwhudson@debian.org>  Thu, 14 Jun 2018 14:55:58 +1200

golang-1.10 (1.10.2-1) unstable; urgency=medium

  * New upstream version 1.10.2.
    - d/patches/0003-Backport_nopie_fix.patch: removed, now included upstream.
    - d/patches/0004-Backport_mips_octeon3_fp_fix.patch: removed, also included
      upstream.

 -- Michael Hudson-Doyle <mwhudson@debian.org>  Wed, 23 May 2018 15:24:03 +1200

golang-1.10 (1.10.1-3) unstable; urgency=high

  * Team upload.

  [ Michael Hudson-Doyle ]
  * Install the 'misc' and 'api' directories as part of the golang-1.10-src
    package as some tools (vgo, go tool trace) expect them to be there.
    (Closes: 894992¸ LP: #1743598)

  [ Martín Ferrari ]
  * Backport fix for FP bug in mips/Octeon III. Closes: #892088. Raising
    severity.

 -- Martín Ferrari <tincho@debian.org>  Sun, 22 Apr 2018 21:21:05 +0000

golang-1.10 (1.10.1-2) unstable; urgency=medium

  * Team upload.
  * Backport patch that fixes FTBFS in arm64.
  * debian/copyright: Update attribution.
  * debian/source: Update lintian-overrides.

 -- Martín Ferrari <tincho@debian.org>  Wed, 18 Apr 2018 15:38:49 +0000

golang-1.10 (1.10.1-1) unstable; urgency=medium

  * New upstream version 1.10.1.
  * d/patches/0002-reproducible-BUILD_PATH_PREFIX_MAP.patch: update patch tags
    to reference upstream discussion of this topic.
  * d/control, d/control.in: Update Vcs-* to point to salsa.

 -- Michael Hudson-Doyle <mwhudson@debian.org>  Tue, 03 Apr 2018 15:34:12 +1200

golang-1.10 (1.10-1) unstable; urgency=medium

  * New upstream version 1.10

 -- Michael Stapelberg <stapelberg@debian.org>  Sat, 17 Feb 2018 12:57:14 +0100

golang-1.10 (1.10~rc2-1) unstable; urgency=medium

  * New upstream version, fixing CVE-2018-6574.
  * d/patches/0001-os-signal-skip-TestTerminalSignal-if-posix_openpt-fa.patch,
    d/patches/0003-cmd-vendor-github.com-google-pprof-cherry-pick-fix-t.patch,
    d/patches/0004-cmd-link-internal-loadelf-fix-logic-for-computing-EL.patch:
    removed, now included upstream.

 -- Michael Hudson-Doyle <mwhudson@debian.org>  Thu, 08 Feb 2018 10:46:52 +1300

golang-1.10 (1.10~rc1-2) unstable; urgency=medium

  * d/patches/0004-cmd-link-internal-loadelf-fix-logic-for-computing-EL.patch:
    Backport from upstream to fix build issues on armhf (causes ftbfs on
    Ubuntu but not Debian for some reason, but could produce broken binaries
    on Debian too).

 -- Michael Hudson-Doyle <mwhudson@debian.org>  Wed, 07 Feb 2018 22:10:22 +1300

golang-1.10 (1.10~rc1-1) unstable; urgency=medium

  * New upstream version 1.10~rc1.
  * d/patches/0004-cmd-dist-use-buildmode-pie-for-pie-testing.patch,
    d/patches/0006-misc-cgo-testcarchive-use-no-pie-where-needed.patch,
    d/patches/0003-Do-not-use-SP-as-index-reg.patch: removed, included upstream.
  * d/patches/0002-reproducible-BUILD_PATH_PREFIX_MAP.patch: refreshed.
  * d/patches/0001-os-signal-skip-TestTerminalSignal-if-posix_openpt-fa.patch:
    Add to fix test failure in chroot.
  * d/patches/0003-cmd-vendor-github.com-google-pprof-cherry-pick-fix-t.patch:
    Add to fix test failure when $HOME is not writable.
  * d/rules: Set GOCACHE to "off" during build to avoid shipping cache files.

 -- Michael Hudson-Doyle <mwhudson@debian.org>  Wed, 31 Jan 2018 14:46:12 +1300

golang-1.9 (1.9.2-4) unstable; urgency=medium

  * Enable building on mips, mipsel and mips64. (Closes: 879764)

 -- Michael Hudson-Doyle <mwhudson@debian.org>  Fri, 08 Dec 2017 14:09:24 +1300

golang-1.9 (1.9.2-3) unstable; urgency=medium

  * Remove workaround for now fixed debhelper bug #879762
  * Backport three patches from upstream to fix ftbfs on ppc64el with new kernel.

 -- Michael Hudson-Doyle <mwhudson@debian.org>  Tue, 31 Oct 2017 12:16:17 +1300

golang-1.9 (1.9.2-2) unstable; urgency=medium

  [ Martín Ferrari ]
  * Add debian/patches/0003-Do-not-use-SP-as-index-reg.patch (Closes: #877541)

 -- Michael Stapelberg <stapelberg@debian.org>  Fri, 27 Oct 2017 08:55:32 +0200

golang-1.9 (1.9.2-1) unstable; urgency=medium

  * New upstream version 1.9.2
  * Work around debhelper bug #879762

 -- Michael Hudson-Doyle <mwhudson@debian.org>  Thu, 26 Oct 2017 13:46:40 +1300

golang-1.9 (1.9.1-2) unstable; urgency=medium

  * Update debian/copyright (Closes: #873740)

 -- Michael Stapelberg <stapelberg@debian.org>  Mon, 09 Oct 2017 18:03:49 +0200

golang-1.9 (1.9.1-1) unstable; urgency=medium

  * New upstream release.
  * Use my @debian.org address in Uploaders.

 -- Michael Hudson-Doyle <mwhudson@debian.org>  Fri, 06 Oct 2017 13:04:46 +1300

golang-1.9 (1.9-1) unstable; urgency=medium

  [ Michael Hudson-Doyle ]
  * New upstream release.
  * Suppress some new lintian errors in golang-1.9-src.

  [ Michael Stapelberg ]
  * Add debian/patches/0002-reproducible-BUILD_PATH_PREFIX_MAP.patch

 -- Michael Hudson-Doyle <mwhudson@debian.org>  Wed, 30 Aug 2017 16:31:09 +1200

golang-1.8 (1.8.3-1) unstable; urgency=medium

  * New upstream release. (Closes: 863292, 863307)

 -- Michael Hudson-Doyle <michael.hudson@ubuntu.com>  Thu, 01 Jun 2017 21:06:00 +1200

golang-1.8 (1.8.1-1) unstable; urgency=medium

  * New upstream release.

 -- Michael Hudson-Doyle <michael.hudson@ubuntu.com>  Mon, 10 Apr 2017 13:29:28 +1200

golang-1.8 (1.8-1) unstable; urgency=medium

  * New upstream release.

 -- Michael Hudson-Doyle <michael.hudson@ubuntu.com>  Thu, 02 Mar 2017 10:11:55 +1300

golang-1.8 (1.8~rc3-1) unstable; urgency=medium

  * New upstream release.

 -- Michael Hudson-Doyle <michael.hudson@ubuntu.com>  Fri, 27 Jan 2017 10:23:56 +1300

golang-1.8 (1.8~rc2-1) unstable; urgency=medium

  * New upstream release.

 -- Michael Hudson-Doyle <michael.hudson@ubuntu.com>  Fri, 20 Jan 2017 12:15:27 +1300

golang-1.8 (1.8~rc1-1) unstable; urgency=medium

  * New upstream release.

 -- Michael Hudson-Doyle <michael.hudson@ubuntu.com>  Mon, 16 Jan 2017 15:51:54 +1300

golang-1.8 (1.8~beta2-1) unstable; urgency=medium

  * New upstream release.

 -- Michael Hudson-Doyle <michael.hudson@ubuntu.com>  Tue, 20 Dec 2016 14:19:55 +1300

golang-1.8 (1.8~beta1-1) unstable; urgency=medium

  * New upstream release.
  * Remove d/patches/cl-29995--tzdata-2016g.patch, included upstream.

 -- Michael Hudson-Doyle <michael.hudson@ubuntu.com>  Wed, 07 Dec 2016 17:38:57 -0800

golang-1.7 (1.7.4-1) unstable; urgency=medium

  * Update to 1.7.4 upstream release (Closes: #846545)
    - https://groups.google.com/d/topic/golang-announce/2lP5z9i9ySY/discussion
    - https://golang.org/issue/17965 (potential DoS vector in net/http)
    - https://github.com/golang/go/compare/go1.7.3...go1.7.4

 -- Tianon Gravi <tianon@debian.org>  Fri, 02 Dec 2016 13:30:36 -0800

golang-1.7 (1.7.3-1) unstable; urgency=medium

  * New upstream release.
  * Delete d/patches/cl-28850.patch, applied upstream.

 -- Michael Hudson-Doyle <michael.hudson@ubuntu.com>  Thu, 20 Oct 2016 09:10:47 +1300

golang-1.7 (1.7.1-3) unstable; urgency=medium

  * Backport CL 29995 for tzdata 2016g changes (Closes: #839317)

 -- Tianon Gravi <tianon@debian.org>  Mon, 03 Oct 2016 15:12:28 -0700

golang-1.7 (1.7.1-2) unstable; urgency=medium

  * Add upstream patch for s390x FTBFS

 -- Tianon Gravi <tianon@debian.org>  Mon, 12 Sep 2016 09:32:10 -0700

golang-1.7 (1.7.1-1) unstable; urgency=medium

  * New upstream release.
  * Re-enable tests on s390x now that gcc-6 has been fixed in unstable.

 -- Michael Hudson-Doyle <michael.hudson@ubuntu.com>  Thu, 08 Sep 2016 13:04:33 +1200

golang-1.7 (1.7-3) unstable; urgency=medium

  * Add "s390x" to Architectures

 -- Tianon Gravi <tianon@debian.org>  Tue, 23 Aug 2016 07:35:16 -0700

golang-1.7 (1.7-2) unstable; urgency=medium

  * Disable tests on armel.

 -- Michael Hudson-Doyle <michael.hudson@ubuntu.com>  Tue, 16 Aug 2016 15:18:07 +1200

golang-1.7 (1.7-1) unstable; urgency=medium

  * New upstream release.

 -- Michael Hudson-Doyle <michael.hudson@ubuntu.com>  Tue, 16 Aug 2016 11:37:34 +1200

golang-1.7 (1.7~rc4-1) unstable; urgency=medium

  * New upstream release.

 -- Michael Hudson-Doyle <michael.hudson@ubuntu.com>  Tue, 02 Aug 2016 15:10:22 +1200

golang-1.7 (1.7~rc3-1) unstable; urgency=medium

  [ Tianon Gravi ]
  * Remove outdated README files (README.source and README.Debian)

  [ Michael Hudson-Doyle ]
  * New upstream release.
  * Suppress inaccurate source-is-missing lintian warnings.
  * Update Standards-Version to 3.9.8 (no changes required).

 -- Tianon Gravi <tianon@debian.org>  Mon, 11 Jul 2016 18:31:57 -0700

golang-1.7 (1.7~rc2-1) unstable; urgency=medium

  * Update to 1.7rc2 upstream release.

 -- Michael Hudson-Doyle <michael.hudson@ubuntu.com>  Tue, 19 Jul 2016 14:40:14 +1200

golang-1.7 (1.7~rc1-1) unstable; urgency=medium

  [ Paul Tagliamonte ]
  * Use a secure transport for the Vcs-Git and Vcs-Browser URL

  [ Tianon Gravi ]
  * Update to 1.7rc1 upstream release (new packages, not used by default; see
    also src:golang-defaults)
  * Update Vcs-Git to reference a particular branch

 -- Tianon Gravi <tianon@debian.org>  Mon, 11 Jul 2016 16:10:12 -0700

golang-1.6 (1.6.2-2) unstable; urgency=medium

  * Update "golang-any" in "Build-Depends" to fallback to "golang-go | gccgo"
    (will help with backporting)

 -- Tianon Gravi <tianon@debian.org>  Thu, 23 Jun 2016 20:01:00 -0700

golang-1.6 (1.6.2-1) unstable; urgency=medium

  * Update to 1.6.2 upstream release (Closes: #825696)
  * Build-Depend on golang-any instead of golang-go (Closes: #824421)

 -- Michael Hudson-Doyle <michael.hudson@ubuntu.com>  Fri, 03 Jun 2016 07:50:44 -0700

golang-1.6 (1.6.1-1) unstable; urgency=medium

  * Build golang version-specific packages (Closes: #818415)
  * Things that (conceptually at least) move to new golang version independent
    golang-defaults source package:
    - Man pages.
    - Suggesting golang-golang-x-tools.
    - Breaks/Replace-ing of old golang-go-$GOOS-$GOARCH packages.
  * Stop using alternatives to manage /usr/bin/go.
  * sed trickery in debian/rules to support easy changes to new golang versions.

 -- Michael Hudson-Doyle <michael.hudson@ubuntu.com>  Wed, 01 Jun 2016 10:04:53 -0700

golang (2:1.6.1-2) unstable; urgency=medium

  * Don't strip testdata files, causes build failures on some platforms.

 -- Michael Hudson-Doyle <michael.hudson@ubuntu.com>  Wed, 13 Apr 2016 15:47:46 -0700

golang (2:1.6.1-1) unstable; urgency=medium

  [ Michael Hudson-Doyle ]
  * Breaks/Replaces: older golang-golang-x-tools, not Conflicts, to ensure
    smooth upgrades.
  * Strip the binaries as it has worked for the last five years or so and
    upstream sees no reason to disable it.

  [ Tianon Gravi ]
  * Update to 1.6.1 upstream release (Closes: #820369)
    - Fix CVE-2016-3959: infinite loop in several big integer routines

 -- Tianon Gravi <tianon@debian.org>  Tue, 12 Apr 2016 23:06:43 -0700

golang (2:1.6-1) unstable; urgency=medium

  * Update to 1.6 upstream release (thanks Hilko!)
    - change "ar" arguments to quiet spurious warnings while using gccgo
      (Closes: #807138)
    - skip multicast listen test (Closes: #814849)
    - skip userns tests when chrooted (Closes: #807303)
    - use correct ELF header for armhf binaries (Closes: #734357)
    - Update debian/rules clean for new location of generated file.

  [ Michael Hudson-Doyle ]
  * Respect "nocheck" in DEB_BUILD_OPTIONS while building to skip tests
    (Closes: #807290)
  * Trim Build-Depends (Closes: #807299)
  * Fix several minor debian/copyright issues (Closes: #807304)
  * Remove inconsistently included race-built packages (Closes: #807294)

  [ Tianon Gravi ]
  * Add "-k" to "run.bash" invocation so that we do a full test run every time

 -- Tianon Gravi <tianon@debian.org>  Mon, 29 Feb 2016 16:10:32 -0800

golang (2:1.5.3-1) unstable; urgency=high

  * Update to 1.5.3 upstream release
    - Fix CVE-2015-8618: Carry propagation in Int.Exp Montgomery code in
      math/big library (Closes: #809168)
  * Add "Breaks" to properly complement our "Replaces" (Closes: #810595)

 -- Tianon Gravi <tianon@debian.org>  Thu, 14 Jan 2016 07:41:44 -0800

golang (2:1.5.2-1) unstable; urgency=medium

  * Update to 1.5.2 upstream release (Closes: #807136)

 -- Tianon Gravi <tianon@debian.org>  Tue, 05 Jan 2016 19:59:22 -0800

golang (2:1.5.1-4) unstable; urgency=medium

  * Add Conflicts to force newer golang-go.tools too (Closes: #803559)

 -- Tianon Gravi <tianon@debian.org>  Tue, 03 Nov 2015 21:57:54 -0800

golang (2:1.5.1-3) unstable; urgency=medium

  * Remove architecture qualification on golang-go Build-Depend now that
    golang-go is available for more architectures.

 -- Tianon Gravi <tianon@debian.org>  Thu, 29 Oct 2015 07:40:38 -0700

golang (2:1.5.1-2) unstable; urgency=medium

  * Add Conflicts to force newer golang-golang-x-tools (Closes: #802945).

 -- Tianon Gravi <tianon@debian.org>  Tue, 27 Oct 2015 13:28:56 -0700

golang (2:1.5.1-1) unstable; urgency=medium

  * Upload to unstable.
  * Update to 1.5.1 upstream release (see notes from experimental uploads for
    what's changed).
  * Skip tests on architectures where the tests fail.

 -- Tianon Gravi <tianon@debian.org>  Sat, 24 Oct 2015 10:22:02 -0700

golang (2:1.4.3-3) unstable; urgency=medium

  * Fix FTBFS for non-amd64 architectures due to handling of "-race".

 -- Tianon Gravi <tianon@debian.org>  Mon, 05 Oct 2015 02:04:07 -0700

golang (2:1.5.1-1~exp2) experimental; urgency=medium

  * Upload to experimental.
  * Add arch-qualifiers to "golang-go" build-depends to unblock the buildds
    (Closes: #800479); thanks Tim!

 -- Tianon Gravi <tianon@debian.org>  Wed, 30 Sep 2015 11:19:26 -0700

golang (2:1.4.3-2) unstable; urgency=medium

  * Update Recommends/Suggests, especially to add gcc, etc.
  * Refactor "debian/rules" to utilize debhelper more effectively, especially
    for arch vs indep building (mostly backported from the 1.5+ changes), which
    fixes the "arch:all" FTBFS.

 -- Tianon Gravi <tianon@debian.org>  Sun, 27 Sep 2015 22:06:07 -0700

golang (2:1.5.1-1~exp1) experimental; urgency=low

  * Upload to experimental.
  * Update to 1.5.1 upstream release (Closes: #796150).
    - Compiler and runtime written entirely in Go.
    - Concurrent garbage collector.
    - GOMAXPROCS=runtime.NumCPU() by default.
    - "internal" packages for all, not just core.
    - Experimental "vendoring" support.
    - Cross-compilation no longer requires a complete rebuild of the stdlib in
      GOROOT, and thus the golang-go-GOHOST-GOARCH packages are removed.
  * Sync debian/copyright with the Ubuntu delta. (thanks doko!)
  * Remove patches that no longer apply.
  * Add more supported arches to "debian/rules" code for detecting
    appropriate GOARCH/GOHOSTARCH values; thanks mwhudson and tpot!
    (Closes: #799907)
  * Refactor "debian/rules" to utilize debhelper more effectively, especially
    for arch vs indep building.
  * Move "dpkg-architecture" to "GOOS"/"GOARCH" code into a simple shell script
    for easier maintenance.

 -- Tianon Gravi <tianon@debian.org>  Fri, 25 Sep 2015 14:36:53 -0700

golang (2:1.4.3-1) unstable; urgency=medium

  * New upstream version (https://golang.org/doc/devel/release.html#go1.4.minor)
    - includes previous CVE and non-CVE security fixes, especially
      TEMP-0000000-1C4729

 -- Tianon Gravi <tianon@debian.org>  Fri, 25 Sep 2015 00:02:31 -0700

golang (2:1.4.2-4) unstable; urgency=high

  * Apply backported CVE fixes (Closes: #795106).
    - CVE-2015-5739: Invalid headers are parsed as valid headers
    - CVE-2015-5740: RFC 7230 3.3.3 4 violation
    - CVE-2015-5741: other discoveries of security-relevant RFC 7230 violations

 -- Tianon Gravi <tianon@debian.org>  Mon, 14 Sep 2015 12:27:57 -0700

golang (2:1.4.2-3) unstable; urgency=medium

  * Add missing "prerm" for our new alternatives (thanks piuparts).

 -- Tianon Gravi <admwiggin@gmail.com>  Tue, 05 May 2015 17:38:37 -0600

golang (2:1.4.2-2) unstable; urgency=medium

  * Move "go" and "gofmt" into "/usr/lib/go" and use alternatives to provide
    appropriate symlinks (Closes: #779503, #782301).
  * Relax "golang-go.tools" relationship to Suggests (from Recommends).
  * Add "go get" VCS options to Suggests for golang-go (bzr, git, mercurial,
    subversion).

 -- Tianon Gravi <admwiggin@gmail.com>  Tue, 05 May 2015 00:37:53 -0600

golang (2:1.4.2-1) unstable; urgency=medium

  * New upstream version
    (https://golang.org/doc/devel/release.html#go1.4.minor)

 -- Tianon Gravi <admwiggin@gmail.com>  Sat, 02 May 2015 10:06:34 -0600

golang (2:1.4.1-1~exp1) experimental; urgency=low

  * New upstream version (https://golang.org/doc/go1.4)
    - all editor support files have been removed from misc/ upstream upstream,
      so golang-mode, kate-syntax-go, and vim-syntax-go can no longer be
      provided; see https://github.com/golang/go/wiki/IDEsAndTextEditorPlugins
      for an upstream-maintained list of potential replacements

 -- Tianon Gravi <admwiggin@gmail.com>  Fri, 16 Jan 2015 00:52:10 -0500

golang (2:1.3.3-1) unstable; urgency=medium

  * New upstream version (https://code.google.com/p/go/source/list?name=go1.3.3)
    - time: removed from tests now obsolete assumption about Australian tz
      abbreviations
    - net: temporarily skip TestAcceptIgnoreSomeErrors
    - runtime: hide cgocallback_gofunc calling cgocallbackg from linker
    - runtime: fix GOTRACEBACK reading on Windows, Plan 9
    - nacltest.bash: unset GOROOT
    - cmd/5l, cmd/6l, cmd/8l: fix nacl binary corruption bug
  * Add Paul and myself as uploaders. Many, many thanks to Michael for his work
    so far on this package (and hopefully more to come).

 -- Tianon Gravi <admwiggin@gmail.com>  Fri, 12 Dec 2014 16:11:02 -0500

golang (2:1.3.2-1) unstable; urgency=medium

  * New upstream version

 -- Michael Stapelberg <stapelberg@debian.org>  Fri, 26 Sep 2014 23:21:45 +0200

golang (2:1.3.1-1) unstable; urgency=medium

  * New upstream version

 -- Michael Stapelberg <stapelberg@debian.org>  Wed, 13 Aug 2014 09:15:58 +0200

golang (2:1.3-4) unstable; urgency=medium

  [ Tianon Gravi ]
  * update debian/watch for upstream's latest move (Closes: #756415)
  * backport archive/tar patch to fix PAX headers (Closes: #756416)

 -- Michael Stapelberg <stapelberg@debian.org>  Sat, 02 Aug 2014 21:02:24 +0200

golang (2:1.3-3) unstable; urgency=medium

  * don’t depend on emacs23, depend on emacs instead (Closes: #754013)
  * install include/ in golang-src, VERSION in golang-go (Closes: #693186)

 -- Michael Stapelberg <stapelberg@debian.org>  Mon, 07 Jul 2014 08:30:50 +0200

golang (2:1.3-2) unstable; urgency=medium

  * Add /usr/lib/go/test symlink
  * Build with GO386=387 to favor the 387 floating point unit over sse2
    instructions (Closes: #753160)
  * Add debian/patches/0001-backport-delete-whole-line.patch to fix a
    deprecation warning about flet in the emacs part of golang-mode
    (Closes: #753607)
  * Migrate to emacsen >2 (Closes: #753607)
  * Backport two patches to improve archive/tar performance (for docker):
    debian/patches/0002-archive-tar-reuse-temporary-buffer-in-writeHeader.patch
    debian/patches/0003-archive-tar-reuse-temporary-buffer-in-readHeader.patch

 -- Michael Stapelberg <stapelberg@debian.org>  Thu, 03 Jul 2014 23:33:46 +0200

golang (2:1.3-1) unstable; urgency=medium

  * New upstream version.
  * Drop patches merged upstream:
    - debian/patches/add-tar-xattr-support.patch
    - debian/patches/add-tar-xattr-support.patch
  * Fix debian/watch (Thanks Tianon) (Closes: #748290)
  * Remove dangling symlink /usr/lib/go/lib/godoc (Closes: #747968)

 -- Michael Stapelberg <stapelberg@debian.org>  Thu, 19 Jun 2014 09:23:36 +0200

golang (2:1.2.1-2) unstable; urgency=low

  * Re-apply debian/patches/add-tar-xattr-support.patch which got lost when
    uploading 1.2.1-1; sorry about that.

 -- Michael Stapelberg <stapelberg@debian.org>  Sat, 08 Mar 2014 20:01:12 +0100

golang (2:1.2.1-1) unstable; urgency=low

  * New upstream release.

 -- Michael Stapelberg <stapelberg@debian.org>  Mon, 03 Mar 2014 17:40:57 +0100

golang (2:1.2-3) unstable; urgency=low

  * add debian/patches/add-tar-xattr-support.patch to have xattr support in
    tar (cherry-picked from upstream) (Thanks proppy) (Closes: #739586)

 -- Michael Stapelberg <stapelberg@debian.org>  Mon, 24 Feb 2014 19:34:16 +0100

golang (2:1.2-2) unstable; urgency=low

  * add patches/add-src-pkg-debug-elf-testdata-hello.patch to provide source
    for the testdata/ ELF binaries (Closes: #716853)

 -- Michael Stapelberg <stapelberg@debian.org>  Tue, 31 Dec 2013 18:28:29 +0100

golang (2:1.2-1) unstable; urgency=low

  * New upstream release.
  * drop patches/archive-tar-fix-links-and-pax.patch, it is merged upstream
  * godoc(1) is now in the Debian package golang-go.tools, it was moved into a
    separate repository by upstream.
  * move patches/godoc-symlinks.diff to golang-go.tools

 -- Michael Stapelberg <stapelberg@debian.org>  Mon, 02 Dec 2013 23:57:24 +0100

golang (2:1.1.2-3) unstable; urgency=low

  * cherry-pick upstream commit: archive-tar-fix-links-and-pax.patch
    (Closes: #730566)

 -- Michael Stapelberg <stapelberg@debian.org>  Tue, 26 Nov 2013 18:59:27 +0100

golang (2:1.1.2-2) unstable; urgency=low

  * Build golang-go-linux-* for each architecture (Thanks James Page)
    (Closes: #719611)
  * Update lintian-overrides to override statically-linked-binary and
    unstripped-binary-or-object for all of golang-go

 -- Michael Stapelberg <stapelberg@debian.org>  Tue, 20 Aug 2013 08:13:40 +0200

golang (2:1.1.2-1) unstable; urgency=low

  * New upstream release.
  * Relicense debian/ under the Go license to match upstream. All copyright
    holders agreed to this. (Closes: #716907)
  * golang-mode: don’t install for a number of emacs versions which are not
    supported upstream (Thanks Kevin Ryde) (Closes: #702511, #717521)

 -- Michael Stapelberg <stapelberg@debian.org>  Tue, 13 Aug 2013 13:47:58 +0200

golang (2:1.1.1-4) unstable; urgency=low

  * Disable stripping, it breaks go binaries on some architectures. This drops
    the golang-dbg package which would be empty now. (Thanks Robie Basak)
    (Closes: #717172)

 -- Michael Stapelberg <stapelberg@debian.org>  Wed, 17 Jul 2013 19:15:18 +0200

golang (2:1.1.1-3) unstable; urgency=low

  * Ship */runtime/cgo.a in golang-go to ensure it is present. It can only be
    used on the native architecture anyway (cannot be used when
    cross-compiling), so having it in golang-go-$GOOS-$GOARCH is not
    necessary. Even worse, since these packages are arch: all, they will be
    built precisely once, and only the runtime/cgo.a for the buildd’s native
    arch will be present. (Closes: #715025)

 -- Michael Stapelberg <stapelberg@debian.org>  Thu, 11 Jul 2013 20:25:52 +0200

golang (2:1.1.1-2) unstable; urgency=low

  [ James Page ]
  * Ensure smooth upgrade path from << 2:1.1-2 (Closes: #714838)

 -- Michael Stapelberg <stapelberg@debian.org>  Wed, 03 Jul 2013 18:05:58 +0200

golang (2:1.1.1-1) unstable; urgency=low

  * Imported Upstream version 1.1.1

 -- Ingo Oeser <nightlyone@googlemail.com>  Fri, 14 Jun 2013 23:25:44 +0200

golang (2:1.1-2) unstable; urgency=low

  [ Ondřej Surý ]
  * Promote Michael to Maintainer

  [ Michael Stapelberg ]
  * Build golang-go-$GOOS-$GOARCH packages for cross-compiling (Closes: #710090)
  * Build race detector on linux/amd64 (only supported arch) (Closes: #710691)
  * Switch compression to xz (50% smaller binaries)

 -- Michael Stapelberg <stapelberg@debian.org>  Fri, 07 Jun 2013 23:18:09 +0200

golang (2:1.1-1) unstable; urgency=low

  * New upstream release: Go 1.1!
  * Remove the long obsolete goinstall debconf question and config file.
    goinstall does not exist anymore since a long time.
    This also obsoletes the need for any translations
    (Closes: #685923, #692478)
  * Emacs go-mode auto-mode-alist entry was fixed upstream (Closes: #670371)

 -- Michael Stapelberg <stapelberg@debian.org>  Tue, 14 May 2013 19:36:04 +0200

golang (2:1.1~hg20130405-1) experimental; urgency=low

  * Provide a new hg tip snapshot. This includes what was recently released as
    Go 1.1 beta.

 -- Michael Stapelberg <stapelberg@debian.org>  Fri, 05 Apr 2013 18:24:36 +0200

golang (2:1.1~hg20130323-1) experimental; urgency=low

  * Provide a new hg tip snapshot.
  * Add debian/watch (Closes: #699698)

 -- Michael Stapelberg <stapelberg@debian.org>  Sat, 23 Mar 2013 11:31:26 +0100

golang (2:1.1~hg20130304-2) experimental; urgency=low

  * Fix FTBFS of binary-arch only builds (as performed by buildds)
    caused by 'rm' not finding jquery.js in golang-doc
    (Thanks Peter Green)

 -- Michael Stapelberg <stapelberg@debian.org>  Tue, 05 Mar 2013 00:49:27 +0100

golang (2:1.1~hg20130304-1) experimental; urgency=low

  * Provide a hg tip snapshot (2013-03-04) in Debian experimental.
    Current hg tip is a good approximation to Go 1.1 and should get
    some testing within Debian in order to package Go 1.1 well when
    it is released. Thanks to Andrew Gerrand.

 -- Michael Stapelberg <stapelberg@debian.org>  Mon, 04 Mar 2013 21:28:58 +0100

golang (2:1.0.2-2) unstable; urgency=low

  * Add myself to uploaders, as discussed in #683421.
  * cherry-pick r820ffde8c396 (net/http: non-keepalive connections close
    successfully) (Closes: #683421)

 -- Michael Stapelberg <stapelberg@debian.org>  Thu, 02 Aug 2012 14:25:58 +0200

golang (2:1.0.2-1.1) unstable; urgency=low

  * Non-maintainer upload. (as discussed with Ondřej in #679692)
  * Fix godoc-symlinks.diff (godoc didn’t find docs) (Closes: #679692)

 -- Michael Stapelberg <stapelberg@debian.org>  Fri, 20 Jul 2012 17:59:38 +0200

golang (2:1.0.2-1) unstable; urgency=low

  [ Ondřej Surý ]
  * Imported Upstream version 1.0.2
  * Update Vcs fields to reflect new git repository location
  * Kill get-orig-source, since 1.0.0, the tarballs can be downloaded from
    webpage

  [ Michael Stapelberg ]
  * golang-mode: use debian-pkg-add-load-path-item (Closes: #664802)
  * add manpages (Closes: #632964)
  * Use updated pt.po from Pedro Ribeiro (Closes: #674958)

 -- Ondřej Surý <ondrej@sury.org>  Thu, 28 Jun 2012 12:14:15 +0200

golang (2:1.0.1-1) unstable; urgency=low

  * Imported Upstream version 1.0.1
  * Apply godoc patch to display package list correctly (Closes: #669354)

 -- Ondřej Surý <ondrej@debian.org>  Wed, 02 May 2012 15:44:59 +0200

golang (2:1-6) unstable; urgency=low

  * Merge upstream patch to fix homedir issue
    (http://code.google.com/p/go/source/detail?r=709120aecee0)
  * Disable GNU/KFreeBSD build (Closes: #668794)

 -- Ondřej Surý <ondrej@debian.org>  Wed, 18 Apr 2012 09:53:30 +0200

golang (2:1-5) unstable; urgency=low

  * Rewrite test conditions to make them more readable
    (and fix the debian/rules to really not check on armel+kfreebsd)
  * Patch upstream test to not fail on missing home directory

 -- Ondřej Surý <ondrej@debian.org>  Sun, 15 Apr 2012 12:35:53 +0200

golang (2:1-4) unstable; urgency=low

  * Disable tests on Debian GNU/KFreeBSD, they just hang now (Closes: #668794)
  * Disable tests on armel, but the invalid instruction needs fixing in
    upstream
  * Create fake home directory to pass the os/user test

 -- Ondřej Surý <ondrej@debian.org>  Sun, 15 Apr 2012 10:49:09 +0200

golang (2:1-3) unstable; urgency=high

  * Use VERSION provided by upstream for packaging purposes
  * Run tests as a part of a build process
  * Install full src tree (except pkg/debug) because go command depend
    on sources available
  * Install sources without testdata and *_test.go
  * Remove circular dependency golang-go->golang-doc->golang-go
  * Make sure that timestamp on installed binaries and libraries is same
    because go build/install recompiles everything if the go binary has
    more recent timestamp than libraries (Closes: #668235)
    + Need to update timestamps at postinst time because already created
      directories can have time in the past
  * Fix couple of lintian errors and warnings

 -- Ondřej Surý <ondrej@debian.org>  Wed, 11 Apr 2012 23:21:47 +0200

golang (2:1-2) unstable; urgency=low

  * Remove preserving of old -tools settings, there are too many options
    now anyway (Closes: #666007)

 -- Ondřej Surý <ondrej@debian.org>  Fri, 06 Apr 2012 16:52:13 +0200

golang (2:1-1) unstable; urgency=low

  * New major upstream release Go 1 (Closes: #666942)
  * Bumb epoch to 2, since 1 < 60 < 2011 (I wonder if next version will be 0 :)
  * Debconf templates and debian/control reviewed by the debian-l10n-
    english team as part of the Smith review project. (Closes: #663181)
  * [Debconf translation updates]
    + Pick existing translations from golang-weekly and do appropriate
      sed magic to fit golang templates. (Closes: #666884, #666880, #666881)
    + Dutch; (Jeroen Schot).  (Closes: #664598)
    + Czech (Michal Simunek).  (Closes: #665385)
    + Spanish; (Camaleón).  (Closes: #666177)
    + Danish (Joe Hansen).  (Closes: #666526)

 -- Ondřej Surý <ondrej@debian.org>  Fri, 06 Apr 2012 16:04:17 +0200

golang (1:60.3-2) unstable; urgency=low

  * debconf-gettextize package templates

 -- Ondřej Surý <ondrej@debian.org>  Mon, 20 Feb 2012 22:01:10 +0100

golang (1:60.3-1) unstable; urgency=low

  * Imported Upstream version 60.3

 -- Ondřej Surý <ondrej@debian.org>  Mon, 28 Nov 2011 08:46:18 +0100

golang (1:60.2-1) unstable; urgency=low

  * Imported Upstream version 60.2

 -- Ondřej Surý <ondrej@debian.org>  Thu, 06 Oct 2011 08:57:00 +0200

golang (1:60.1-1) unstable; urgency=low

  * Imported Upstream version 60.1

 -- Ondřej Surý <ondrej@debian.org>  Mon, 19 Sep 2011 10:18:12 +0200

golang (1:60-1) unstable; urgency=low

  * Imported Upstream version 60
  * Save upstream VERSION to the archive
  * Use GOVERSION as generated by src/version.bash on hg archive time
  * Add support for goinstall dashboard debconf question in the Debian
    packaging
  * Read goinstall dashboard option from debian configuration file
  * Remove 005-goinstall_dont_call_home_by_default.patch; replaced by
    configuration option
  * Fix directory name for upstream archive checkout

 -- Ondřej Surý <ondrej@debian.org>  Tue, 13 Sep 2011 13:13:59 +0200

golang (1:59-1) unstable; urgency=low

  * Imported Upstream version 59
  * Refresh patches to a new release
  * Fix FTBFS on ARM (Closes: #634270)
  * Update version.bash to work with Debian packaging and not hg
    repository

 -- Ondřej Surý <ondrej@debian.org>  Wed, 03 Aug 2011 17:04:59 +0200

golang (1:58.1-2) unstable; urgency=low

  * Install golang-doc package by default (Recommends from golang-tools,
    Depends from golang)

 -- Ondřej Surý <ondrej@debian.org>  Mon, 18 Jul 2011 09:13:43 +0200

golang (1:58.1-1) unstable; urgency=low

  * Imported Upstream version 58.1

 -- Ondřej Surý <ondrej@debian.org>  Wed, 13 Jul 2011 08:39:04 +0200

golang (1:58-1) unstable; urgency=low

  * Imported Upstream version 58
    + Add NEWS file with upstream API changes
  * Remove patch to not update standard package, fixed in upstream

 -- Ondřej Surý <ondrej@debian.org>  Thu, 30 Jun 2011 15:36:35 +0200

golang (1:57.2-1) unstable; urgency=low

  * Imported Upstream version 57.2
  * More spelling fixes (Closes: #630660)

 -- Ondřej Surý <ondrej@debian.org>  Thu, 16 Jun 2011 11:10:58 +0200

golang (1:57.1-4) unstable; urgency=low

  * Description update to have proper articles and capitalization
    (Closes: #630189)
  * Add extended description about Go being experimental and that the
    languager can change between releases

 -- Ondřej Surý <ondrej@debian.org>  Tue, 14 Jun 2011 21:38:11 +0200

golang (1:57.1-3) unstable; urgency=low

  * Fix "the Google's Go implementation" in extended description
    (Closes: #627814)
  * Update Vcs-* links
  * Install vim ftplugin files into correct directory (Closes: #629844)

 -- Ondřej Surý <ondrej@debian.org>  Thu, 09 Jun 2011 10:10:41 +0200

golang (1:57.1-2) unstable; urgency=low

  * Bump standards version to 3.9.2
  * Capitalize Kate (Closes: #627036)
  * Import slightly modified patch to be more clear about $GOPATH
    installs for non-root users
  * Remove don't install deps patch from goinstall; deprecated by
    $GOPATH installs

 -- Ondřej Surý <ondrej@debian.org>  Mon, 23 May 2011 11:07:11 +0200

golang (1:57.1-1) unstable; urgency=low

  * Add support for dot-minor releases
  * Imported Upstream version 57.1

 -- Ondřej Surý <ondrej@debian.org>  Mon, 16 May 2011 11:45:53 +0200

golang (1:57-3) unstable; urgency=low

  [ Florian Weimer ]
  * golang-tools: install gofix binary

  [ Ondřej Surý ]
  * Add lintian-overrides for gofix binary

 -- Ondřej Surý <ondrej@debian.org>  Sat, 07 May 2011 20:41:58 +0200

golang (1:57-2) unstable; urgency=low

  * Remove weekly code from debian/rules
  * Add golang meta-package
  * Don't create tool chain symlinks twice
  * Make debian/rules more generic for simpler sync between weekly
    and release branches

 -- Ondřej Surý <ondrej@debian.org>  Wed, 04 May 2011 16:48:24 +0200

golang (1:57-1) unstable; urgency=low

  * Imported Upstream version r57
  * Bumped epoch version to 1, to convert from date based versions
    to release number based version
  * Allow release to migrate to testing (Closes: #624408)
  * Add kate and vim syntax highlighting (Closes: #624544)
  * Add -dbg package with debugging symbols

 -- Ondřej Surý <ondrej@debian.org>  Wed, 04 May 2011 01:20:07 +0200

golang (2011.04.27-2) unstable; urgency=low

  * Fix yet another build failure on kfreebsd (use linux userspace)

 -- Ondřej Surý <ondrej@debian.org>  Fri, 29 Apr 2011 16:22:47 +0200

golang (2011.04.27-1) unstable; urgency=low

  * Imported Upstream version 2011.04.27
  * Update debian/rules to allow pulling weekly upstream releases
  * Don't remove RUNPATH from binaries; fixed upstream (golang#1527)
  * Set GOHOSTOS and GOHOSTARCH to match dpkg-architecture variables
  * Add support for kfreebsd-i386, kfreebsd-amd64, armel and armhf
    architectures
    + 006-fix_kfreebsd_build.patch:
      - Add GNU/KFreeBSD support by replacing all uname calls by $(GOOS)
    + 007-use_native_dynamic_linker_on_kfreebsd.patch:
      - Use native kfreebsd dynamic linker (/lib/ld-*.so.1)
  * Add information about available architectures (Closes: #623877)
  * Don't strip gotest
  * Add Depends: golang-go to golang-tools
  * Add better support for armhf

 -- Ondřej Surý <ondrej@debian.org>  Thu, 28 Apr 2011 16:14:39 +0200

golang (2011.04.13-1) unstable; urgency=low

  [ Florian Weimer ]
  * Delete bin directory in clean target
  * Enable parallel build
  * golang-src: install source files directly
  * Use proper symlink targets for architecture-independent toolchain
    names
  * Emacs mode: indent keys in struct literals properly

  [ Ondřej Surý ]
  * Imported Upstream weekly version 2011.04.13
  * Update patches to new weekly release
  * Add lintian-override for gotest binary

 -- Ondřej Surý <ondrej@debian.org>  Tue, 26 Apr 2011 09:59:28 +0200

golang (2011.03.07.1-1) unstable; urgency=low

  * Imported Upstream version 2011.03.07.1
  * Install to /usr/lib/go
  * Remove xkcd strip to get rid of CC-NC-BY
  * Update golang-src.install to new upstream
  * Remove 002-use_GOROOT_FINAL_in_generated_binaries.patch; merged
    upstream
  * Make all .go files no-executable
  * Update lintian-overrides to include both types of syntax

 -- Ondřej Surý <ondrej@debian.org>  Wed, 20 Apr 2011 17:36:48 +0200

golang (2011.02.15-2) unstable; urgency=low

  [ Ondřej Surý ]
  * Add ${misc:Depends} to golang-mode to shutup lintian
  * Rehaul build system and add golang-src package with .go source files
  * goinstall: do not automatically install prerequisities
  * goinstall: don't report to dashboard by default
  * Add a README.Debian about local modifications to goinstall
  * Add warning about local modifications also directly to goinstall command

  [ Florian Weimer ]
  * Fix syntax error in 004-
    dont_reinstall_dependencies_in_goinstall.patch

 -- Ondřej Surý <ondrej@debian.org>  Fri, 18 Feb 2011 16:02:09 +0100

golang (2011.02.15-1) unstable; urgency=low

  [ Obey Arthur Liu ]
  * Added pkg-google git repo to control file

  [ Florian Weimer ]
  * Build golang-mode package

  [ Ondřej Surý ]
  * Imported Upstream version 2011.02.15
  * Don't compress godoc documentation
  * Correctly use $GOROOT_FINAL in the build chain
  * Remove RPATH/RUNPATH from go binaries

 -- Ondřej Surý <ondrej@debian.org>  Fri, 18 Feb 2011 11:39:10 +0100

golang (2011.02.01.1-1) unstable; urgency=low

  [ Ivan Wong ]
  * Initial release (Closes: #574371)

  [ Jonathan Nieder ]
  * Fill out copyright file
  * Rewrite debian/rules using dh driver
  * debian: fix get-orig-source rule
  * debian: do not install extra files on repeated build
  * debian: fix reversed ‘if’
  * debian: do not leave around stale debian/env.sh+ file
  * debian: Build-Depends on awk instead of gawk
  * debian: add run-time dependency on perl
  * debian: add build-time dependency on perl
  * debian: fix setting of GOARM on arm
  * debian: do not compress files in web page
  * debian: install favicon

  [ Ondřej Surý ]
  * Make myself a maintainer
  * Add patch to allow IPv4 on IPv6 sockets (Courtesy of Florian Weimer)
  * Use GOROOT_FINAL and change GOBIN to /usr/bin
  * Get rid of env.sh and wrappers
  * Add support for building in i386 pbuilder on amd64 architecture
  * Rename source package to golang to match upstream repository name
  * Add golang-doc package
  * Split package into compiler, docs and tools
  * Don't install quietgcc and hgpatch
  * Don't generate fake gomake
  * Update golang-doc package
  * Export GOHOSTARCH and GOHOSTOS
  * Disable build time checks
  * Fail on missed installed files
  * Revert s{tmp{golang-go{ change in DESTDIR
  * Relicence debian/ files from versionless GPL to GPL-3
  * Move golang-doc to doc section
  * Add more lintian overrides for Go binaries
  * Install all 6,8,5 variants of commands
  * Install golang-* symlinks for 6,8,5* commands
  * Don't strip govet as well
  * Remove ${shlibs:Depends} where it doesn't belong
  * Move more html files to golang-doc package
  * Remove codereview directory - some python code to deal with mercurial

 -- Ondřej Surý <ondrej@debian.org>  Mon, 14 Feb 2011 17:42:39 +0100<|MERGE_RESOLUTION|>--- conflicted
+++ resolved
@@ -1,10 +1,3 @@
-<<<<<<< HEAD
-golang-1.17 (1.17.2-1~bpo11+1) bullseye-backports; urgency=medium
-
-  * Rebuild for bullseye-backports.
-
- -- Anthony Fok <foka@debian.org>  Tue, 12 Oct 2021 01:46:18 -0600
-=======
 golang-1.17 (1.17.3-1) unstable; urgency=medium
 
   * Team upload.
@@ -14,7 +7,12 @@
     + CVE-2021-41772: archive/zip: Reader.Open panics on empty string
 
  -- Shengjing Zhu <zhsj@debian.org>  Sun, 07 Nov 2021 22:33:32 +0800
->>>>>>> f6268f88
+
+golang-1.17 (1.17.2-1~bpo11+1) bullseye-backports; urgency=medium
+
+  * Rebuild for bullseye-backports.
+
+ -- Anthony Fok <foka@debian.org>  Tue, 12 Oct 2021 01:46:18 -0600
 
 golang-1.17 (1.17.2-1) unstable; urgency=medium
 
