<<<<<<< HEAD
golang-1.19 (1.19.12-2~bpo11+1) bullseye-backports-sloppy; urgency=medium

  * Rebuild for bullseye-backports-sloppy.

 -- Anthony Fok <foka@debian.org>  Mon, 04 Sep 2023 09:06:24 -0600
=======
golang-1.19 (1.19.13-1) unstable; urgency=medium

  * Team upload
  * New upstream version 1.19.13
    + Improve backward compatibility for fixes of CVE-2023-29409
      and CVE-2023-29406.

 -- Shengjing Zhu <zhsj@debian.org>  Thu, 07 Sep 2023 12:01:53 +0800
>>>>>>> 986f0168

golang-1.19 (1.19.12-2) unstable; urgency=medium

  * Team upload
  * Backport patch to fix link tests on riscv64

 -- Shengjing Zhu <zhsj@debian.org>  Fri, 04 Aug 2023 12:45:43 +0800

golang-1.19 (1.19.12-1) unstable; urgency=medium

  * Team upload
  * New upstream version 1.19.12
    + CVE-2023-29409: crypto/tls: restrict RSA keys in certificates
      to <= 8192 bits

 -- Shengjing Zhu <zhsj@debian.org>  Wed, 02 Aug 2023 11:34:17 +0800

golang-1.19 (1.19.11-1) unstable; urgency=medium

  * Team upload
  * New upstream version 1.19.11
    + CVE-2023-29406: net/http: insufficient sanitization of Host header
  * Add autopkgtest

 -- Shengjing Zhu <zhsj@debian.org>  Wed, 12 Jul 2023 13:53:19 +0800

golang-1.19 (1.19.10-2) unstable; urgency=medium

  * Team upload
  * Upload to unstable

 -- Shengjing Zhu <zhsj@debian.org>  Thu, 15 Jun 2023 17:47:17 +0800

golang-1.19 (1.19.10-1) experimental; urgency=medium

  * Team upload
  * New upstream version 1.19.10
    + CVE-2023-29402: cmd/go: cgo code injection
    + CVE-2023-29403: runtime: unexpected behavior of setuid/setgid binaries
    + CVE-2023-29404/CVE-2023-29405: cmd/go: improper sanitization of LDFLAGS

 -- Shengjing Zhu <zhsj@debian.org>  Wed, 07 Jun 2023 12:28:33 +0800

golang-1.19 (1.19.9-1) experimental; urgency=medium

  * Team upload
  * New upstream version 1.19.9
    + CVE-2023-24539: html/template: improper sanitization of CSS values
    + CVE-2023-24540: html/template: improper handling of JavaScript whitespace
    + CVE-2023-29400: html/template: improper handling of empty HTML attributes

 -- Shengjing Zhu <zhsj@debian.org>  Wed, 03 May 2023 15:08:50 +0800

golang-1.19 (1.19.8-2~bpo11+1) bullseye-backports; urgency=medium

  * Rebuild for bullseye-backports.

 -- Anthony Fok <foka@debian.org>  Wed, 12 Apr 2023 10:15:03 -0600

golang-1.19 (1.19.8-2) unstable; urgency=medium

  * Team upload
  * Upload to unstable

 -- Shengjing Zhu <zhsj@debian.org>  Fri, 07 Apr 2023 15:12:06 +0800

golang-1.19 (1.19.8-1) experimental; urgency=medium

  * Team upload
  * New upstream version 1.19.8
    + CVE-2023-24537: go/parser: infinite loop in parsing
    + CVE-2023-24538: html/template: backticks not treated as string delimiters
    + CVE-2023-24534: net/http, net/textproto: denial of service from excessive
      memory allocation
    + CVE-2023-24536: net/http, net/textproto, mime/multipart: denial of
      service from excessive resource consumption

 -- Shengjing Zhu <zhsj@debian.org>  Wed, 05 Apr 2023 02:15:56 +0800

golang-1.19 (1.19.7-1) experimental; urgency=medium

  * Team upload
  * New upstream version 1.19.7
    + CVE-2023-24532: crypto/elliptic: incorrect P-256 ScalarMult and
      ScalarBaseMult results

 -- Shengjing Zhu <zhsj@debian.org>  Wed, 08 Mar 2023 13:54:08 +0800

golang-1.19 (1.19.6-2~bpo11+1) bullseye-backports; urgency=medium

  * Rebuild for bullseye-backports.

 -- Anthony Fok <foka@debian.org>  Thu, 23 Feb 2023 01:23:28 -0700

golang-1.19 (1.19.6-2) unstable; urgency=medium

  * Team upload
  * Upload to unstable

 -- Shengjing Zhu <zhsj@debian.org>  Fri, 17 Feb 2023 17:56:44 +0800

golang-1.19 (1.19.6-1) experimental; urgency=medium

  * Team upload
  * New upstream version 1.19.6
    + CVE-2022-41722: path/filepath: path traversal in filepath.Clean on
      Windows
    + CVE-2022-41725: net/http, mime/multipart: denial of service from
      excessive resource consumption
    + CVE-2022-41724: crypto/tls: large handshake records may cause panics
    + CVE-2022-41723: net/http: avoid quadratic complexity in HPACK decoding

 -- Shengjing Zhu <zhsj@debian.org>  Wed, 15 Feb 2023 10:09:02 +0800

golang-1.19 (1.19.5-1~bpo11+1) bullseye-backports; urgency=medium

  * Rebuild for bullseye-backports.

 -- Anthony Fok <foka@debian.org>  Sun, 29 Jan 2023 16:04:43 -0700

golang-1.19 (1.19.5-1) unstable; urgency=medium

  * Team upload
  * Add NO_PNG_PKG_MANGLE to prevent mangling testdata.
    This is Ubuntu specific behaviour so they can sync the package without
    vendor patch.
  * New upstream version 1.19.5

 -- Shengjing Zhu <zhsj@debian.org>  Wed, 11 Jan 2023 15:35:00 +0800

golang-1.19 (1.19.4-1~bpo11+1) bullseye-backports; urgency=medium

  * Rebuild for bullseye-backports.

 -- Anthony Fok <foka@debian.org>  Tue, 17 Jan 2023 14:25:50 -0700

golang-1.19 (1.19.4-1) unstable; urgency=medium

  * New upstream version 1.19.4
    + CVE-2022-41720: os, net/http: avoid escapes from os.DirFS and http.Dir
      on Windows
    + CVE-2022-41717: net/http: limit canonical header cache by bytes, not
      entries

 -- William 'jawn-smith' Wilson <jawn-smith@ubuntu.com>  Tue, 06 Dec 2022 16:10:54 -0600

golang-1.19 (1.19.3-1~bpo11+1) bullseye-backports; urgency=medium

  * Rebuild for bullseye-backports.

 -- Anthony Fok <foka@debian.org>  Thu, 17 Nov 2022 13:21:10 -0700

golang-1.19 (1.19.3-1) unstable; urgency=medium

  * New upstream version 1.19.3
    + CVE-2022-41716: syscall, os/exec: unsanitized NUL in environment variables
      On Windows, syscall.StartProcess and os/exec.Cmd did not properly check
      for invalid environment variable values. A malicious environment variable
      value could exploit this behavior to set a value for a different
      environment variable.

 -- William 'jawn-smith' Wilson <jawn-smith@ubuntu.com>  Thu, 03 Nov 2022 08:39:47 -0500

golang-1.19 (1.19.2-1) unstable; urgency=medium

  * New upstream version 1.19.2
    + CVE-2022-2879: archive/tar: unbounded memory consumption when reading
      headers
    + CVE-2022-2880: net/http/httputil: ReverseProxy should not forward
      unparseable query parameters
    + CVE-2022-41715: regexp/syntax: limit memory used by parsing regexps

 -- William 'jawn-smith' Wilson <jawn-smith@ubuntu.com>  Tue, 04 Oct 2022 15:23:25 -0500

golang-1.19 (1.19.1-1~bpo11+1) bullseye-backports; urgency=medium

  * Rebuild for bullseye-backports.

 -- Anthony Fok <foka@debian.org>  Mon, 19 Sep 2022 16:24:06 -0600

golang-1.19 (1.19.1-1) unstable; urgency=medium

  * New upstream version 1.19.1

 -- William 'jawn-smith' Wilson <jawn-smith@ubuntu.com>  Tue, 06 Sep 2022 14:58:49 -0500

golang-1.19 (1.19-1~bpo11+1) bullseye-backports; urgency=medium

  * Rebuild for bullseye-backports.

 -- Anthony Fok <foka@debian.org>  Sat, 06 Aug 2022 13:16:49 -0600

golang-1.19 (1.19-1) unstable; urgency=medium

  * New upstream version 1.19
  * Update d/docs to reflect upstream removal of AUTHORS and CONTRIBUTORS

 -- William 'jawn-smith' Wilson <jawn-smith@ubuntu.com>  Tue, 02 Aug 2022 15:35:20 -0500

golang-1.19 (1.19~rc2-1) unstable; urgency=medium

  * New upstream version 1.19 rc2

 -- William 'jawn-smith' Wilson <jawn-smith@ubuntu.com>  Tue, 12 Jul 2022 18:32:28 -0500

golang-1.19 (1.19~rc1-1~bpo11+1) bullseye-backports; urgency=medium

  * Rebuild for bullseye-backports.

 -- Anthony Fok <foka@debian.org>  Wed, 13 Jul 2022 14:33:05 -0600

golang-1.19 (1.19~rc1-1) unstable; urgency=medium

  * Team upload.
  * Update upstream signing key.
    Download from https://dl.google.com/dl/linux/linux_signing_key.pub
  * New upstream version 1.19~rc1
    + Fix boostrap with gccgo (Closes: #1014238)
  * Update Standards-Version to 4.6.1 (no changes)

 -- Shengjing Zhu <zhsj@debian.org>  Thu, 07 Jul 2022 23:42:03 +0800

golang-1.19 (1.19~beta1-2) unstable; urgency=medium

  * Team upload.
  * Source-only upload for migration to testing

 -- Shengjing Zhu <zhsj@debian.org>  Sat, 02 Jul 2022 03:11:52 +0800

golang-1.19 (1.19~beta1-1) unstable; urgency=medium

  * New upstream version 1.19 beta1

 -- William 'jawn-smith' Wilson <jawn-smith@ubuntu.com>  Fri, 10 Jun 2022 13:52:13 -0500

golang-1.18 (1.18.3-1) unstable; urgency=medium

  * New upstream version 1.18.3

 -- William 'jawn-smith' Wilson <jawn-smith@ubuntu.com>  Wed, 01 Jun 2022 17:23:29 -0500

golang-1.18 (1.18.2-2) unstable; urgency=medium

  * d/p/0007-cmd-link-use-TOC-relative-trampolines-on-PPC64-when-.patch:
    Remove patch.  It's causing the build on ppc64el to FTBFS during link
    time.

 -- Sergio Durigan Junior <sergiodj@debian.org>  Sat, 14 May 2022 15:22:04 -0400

golang-1.18 (1.18.2-1) unstable; urgency=medium

  * New upstream version 1.18.2
  * d/p/0007-cmd-link-use-TOC-relative-trampolines-on-PPC64-when-.patch:
    Use TOC-relative trampolines on ppc64el when needed.  Fix link error
    when building PIE binaries. (Closes: #1010942)

 -- Sergio Durigan Junior <sergiodj@debian.org>  Fri, 13 May 2022 14:07:03 -0400

golang-1.18 (1.18.1-1) unstable; urgency=medium

  * New upstream version 1.18.1
    + CVE-2022-24675: encoding/pem: fix stack overflow in Decode
    + CVE-2022-28327: crypto/elliptic: tolerate all oversized scalars
      in generic P-256
    + CVE-2022-27536: crypto/x509: non-compliant certificates can
      cause a panic in Verify on macOS in Go 1.18

 -- William 'jawn-smith' Wilson <jawn-smith@ubuntu.com>  Wed, 13 Apr 2022 12:54:36 -0500

golang-1.18 (1.18-1) unstable; urgency=medium

  * New upstream version 1.18

 -- William 'jawn-smith' Wilson <jawn-smith@ubuntu.com>  Tue, 15 Mar 2022 14:59:19 -0500

golang-1.18 (1.18~rc1-1) unstable; urgency=medium

  * Team upload.
  * New upstream version 1.18~rc1

 -- Shengjing Zhu <zhsj@debian.org>  Fri, 18 Feb 2022 01:31:48 +0800

golang-1.18 (1.18~beta2-1) unstable; urgency=medium

  * New upstream version 1.18 beta2

 -- William 'jawn-smith' Wilson <jawn-smith@ubuntu.com>  Mon, 31 Jan 2022 16:53:48 -0600

golang-1.18 (1.18~beta1-2) unstable; urgency=medium

  * Source-only upload for migration to testing

 -- Anthony Fok <foka@debian.org>  Thu, 13 Jan 2022 14:01:05 -0700

golang-1.18 (1.18~beta1-1) unstable; urgency=medium

  * New upstream version 1.18 beta1

 -- William 'jawn-smith' Wilson <jawn-smith@ubuntu.com>  Wed, 15 Dec 2021 16:07:48 -0600

golang-1.17 (1.17.5-1) unstable; urgency=medium

  * Team upload.
  * New upstream version 1.17.5
    + CVE-2021-44716: net/http: limit growth of header canonicalization cache
    + CVE-2021-44717: syscall: don’t close fd 0 on ForkExec error

 -- Shengjing Zhu <zhsj@debian.org>  Thu, 09 Dec 2021 23:22:36 +0800

golang-1.17 (1.17.4-1) unstable; urgency=medium

  * Team upload.
  * New upstream version 1.17.4

 -- Shengjing Zhu <zhsj@debian.org>  Sat, 04 Dec 2021 01:32:29 +0800

golang-1.17 (1.17.3-1) unstable; urgency=medium

  * Team upload.
  * New upstream version 1.17.3
    + CVE-2021-41771: debug/macho: invalid dynamic symbol table command
      can cause panic
    + CVE-2021-41772: archive/zip: Reader.Open panics on empty string

 -- Shengjing Zhu <zhsj@debian.org>  Sun, 07 Nov 2021 22:33:32 +0800

golang-1.17 (1.17.2-1) unstable; urgency=medium

  * Team upload.

  [ Anthony Fok ]
  * Fix Lintian warning: tab-in-license-text
    debian/copyright (starting at line 366)

  [ Shengjing Zhu ]
  * Ensure GOROOT_BOOTSTRAP is valid
  * Set GOPATH in d/rules.
    Seems the go command needs GOPATH env
  * New upstream version 1.17.2
    + CVE-2021-38297: When invoking functions from WASM modules, built using
      GOARCH=wasm GOOS=js, passing very large arguments can cause portions of
      the module to be overwritten with data from the arguments

 -- Shengjing Zhu <zhsj@debian.org>  Sat, 09 Oct 2021 01:23:05 +0800

golang-1.17 (1.17.1-1) unstable; urgency=high

  * New upstream version 1.17.1
    + CVE-2021-39293: security fix to the archive/zip package
      The fix for CVE-2021-33196 can be bypassed by crafted inputs.
      As a result, the NewReader and OpenReader functions in archive/zip
      can still cause a panic or an unrecoverable fatal error when reading
      an archive that claims to contain a large number of files,
      regardless of its actual size.
      Thanks to the OSS-Fuzz project for discovering this issue
      and to Emmanuel Odeke for reporting it.
    + bug fixes to the archive/zip, go/internal/gccgoimporter,
      html/template, net/http, and runtime/pprof packages
  * Re-add "Multi-Arch: foreign" hint
  * Rename Maintainer from "Go Compiler Team" to "Debian Go Compiler Team"
  * Bump Standards-Version to 4.6.0 (no change)

 -- Anthony Fok <foka@debian.org>  Fri, 10 Sep 2021 18:01:21 -0600

golang-1.17 (1.17-3) unstable; urgency=medium

  * Team upload.
  * Add missing generated buildcfg file (Closes: #993450)

 -- Shengjing Zhu <zhsj@debian.org>  Thu, 02 Sep 2021 00:08:21 +0800

golang-1.17 (1.17-2) unstable; urgency=medium

  * Team upload.
  * Fix extracting go version for gccgo

 -- Shengjing Zhu <zhsj@debian.org>  Sun, 29 Aug 2021 01:16:12 +0800

golang-1.17 (1.17-1) unstable; urgency=medium

  * Team upload.
  * New upstream version 1.17
  * Refresh patches, dropping
    0003-cmd-go-cmd-cgo-pass-mfp32-and-mhard-soft-float-to-MI.patch which was
    merged upstream.
  * Do not include the now-deleted favicon.ico in golang-1.17-doc.
  * Add one more arch-independent-package-contains-binary-or-object lintian
    suppression.

 -- Michael Hudson-Doyle <mwhudson@debian.org>  Tue, 17 Aug 2021 13:03:28 +1200

golang-1.16 (1.16.7-1) unstable; urgency=medium

  * Team upload.
  * New upstream version 1.16.7
    + CVE-2021-36221: net/http: panic due to racy read of persistConn after
      handler panic

 -- Shengjing Zhu <zhsj@debian.org>  Fri, 06 Aug 2021 02:38:44 +0800

golang-1.16 (1.16.6-1) unstable; urgency=medium

  * Team upload.
  * New upstream version 1.16.6
    + CVE-2021-34558: crypto/tls: clients can panic when provided a certificate
      of the wrong type for the negotiated parameters

 -- Shengjing Zhu <zhsj@debian.org>  Tue, 13 Jul 2021 13:11:46 +0800

golang-1.16 (1.16.5-1) unstable; urgency=medium

  * Team upload.
  * New upstream version 1.16.5
    + CVE-2021-33195: net: Lookup functions may return invalid host names
    + CVE-2021-33196: archive/zip: malformed archive may cause panic or memory
      exhaustion (Closes: #989492)
    + CVE-2021-33197: net/http/httputil: ReverseProxy forwards Connection
      headers if first one is empty
    + CVE-2021-33198: math/big: (*Rat).SetString with "1.770p02041010010011001001"
      crashes with "makeslice: len out of range"

 -- Shengjing Zhu <zhsj@debian.org>  Sat, 05 Jun 2021 19:03:59 +0800

golang-1.16 (1.16.4-1) unstable; urgency=medium

  * Team upload.
  * New upstream version 1.16.4
    Fix CVE-2021-31525 net/http: ReadRequest can stack overflow due to
    recursion with very large headers

 -- Shengjing Zhu <zhsj@debian.org>  Sat, 08 May 2021 02:27:38 +0800

golang-1.16 (1.16.3-4) unstable; urgency=medium

  * Team upload.
  * Remove bootstrap dir after build. Otherwise tests fail

 -- Shengjing Zhu <zhsj@debian.org>  Tue, 20 Apr 2021 02:05:56 +0800

golang-1.16 (1.16.3-3) unstable; urgency=medium

  * Team upload.
  * Drop mtime hack in postinst and d/rules
    https://github.com/golang/go/issues/3506#issuecomment-341310161
    > Essentially everything involved in this report has been rewritten.
    > The go command no longer cares about mtimes.
  * No need to remove src dir in golang-$(GOVER)-go package.
    It's not installed by golang-X.Y-go.dirs now
  * Update description and recommended way to use specified version (Closes: #985542)
  * Rebuild with go1.16.
    To build with GO386=softfloat, https://github.com/golang/go/issues/44500
  * Add Multi-Arch hint
  * Only build in -arch target again.
    Move generated source files to golang-1.16-go package
  * Not force gencontrol in dh_clean.
    Not needed after the new branch is created. And we need to add some
    Breaks/Replaces to d/control which should not be in next version
  * Remove GOCACHE before dh_install.
    So it is executed when build with nocheck as well

 -- Shengjing Zhu <zhsj@debian.org>  Tue, 20 Apr 2021 00:46:07 +0800

golang-1.16 (1.16.3-2) unstable; urgency=medium

  * Team upload.
  * Also build package in indep target (Closes: #987126)
    As the -src package moved to arch all,
  * Build with empty GO386 env on i386 for now.
    It's no possible to build go1.16 with go1.15 with either
    GO386=softfloat or GO386=387.
    We can rebuild go1.16 with go1.16 and GO386=softfloat later.

 -- Shengjing Zhu <zhsj@debian.org>  Sun, 18 Apr 2021 17:27:43 +0800

golang-1.16 (1.16.3-1) unstable; urgency=medium

  * Team upload.
  * New upstream version 1.16.3
    Fix CVE-2021-27918 CVE-2021-27919
  * Move golang-X.Y-src to arch all.
    The package doesn't contain arch specific source now.
  * Update golang-X.Y-doc package description.
    Most contents are removed by upstream in 1.16, which is moved to
    x/website repository. And the godoc binary is also shipped in
    golang-golang-x-tools now. So no longer recommend users to read doc
    with godoc. These html files can also be read in plain browsers.
  * Replace dpkg-parsechangelog with dpkg pkg-info.mk
  * Try to enable tests on armel and ppc64.
    No comments say why it doesn't work
  * Remove nocheck detection as debhelper respects it since compat 13
  * Remove override_dh_missing as fail-missing is default in compat 13

 -- Shengjing Zhu <zhsj@debian.org>  Sun, 18 Apr 2021 03:56:41 +0800

golang-1.16 (1.16-1) unstable; urgency=medium

  * New upstream version 1.16
  * debian/control{.in,}: Change Section from devel to golang
  * Add myself to Uploaders

 -- Anthony Fok <foka@debian.org>  Thu, 18 Feb 2021 00:02:53 -0700

golang-1.16 (1.16~rc1-1) unstable; urgency=medium

  * Team upload.
  * New upstream major version.
    - Drop 0004-cmd-dist-fix-build-failure-of-misc-cgo-test-on-arm64.patch
      which was replaced by https://go-review.googlesource.com/c/go/+/262357/
      and cherry-picked as b3f7f60 for go1.16 upstream
    - Refresh remaining patches
  * Update Standards-Version to 4.5.1, no changes needed

 -- Anthony Fok <foka@debian.org>  Mon, 08 Feb 2021 17:43:41 -0700

golang-1.15 (1.15.8-1) unstable; urgency=medium

  * Team upload.
  * New upstream version 1.15.8
  * Skip userns tests in schroot.
    When schroot is using overlayfs, it fails to detect it as chroot.

 -- Shengjing Zhu <zhsj@debian.org>  Fri, 05 Feb 2021 20:51:44 +0800

golang-1.15 (1.15.7-1) unstable; urgency=medium

  * Team upload.
  * New upstream version 1.15.7
    + crypto/elliptic: incorrect operations on the P-224 curve
      CVE-2021-3114

 -- Shengjing Zhu <zhsj@debian.org>  Sat, 23 Jan 2021 01:59:14 +0800

golang-1.15 (1.15.6-1) unstable; urgency=medium

  * Team upload.

  [ Balint Reczey ]
  * cmd/dist: increase default timeout scale for arm (LP: #1893640)

  [ Shengjing Zhu ]
  * New upstream version 1.15.6
  * Drop CGO_LDFLAGS patch, fixed in go1.15.6

 -- Shengjing Zhu <zhsj@debian.org>  Sun, 13 Dec 2020 18:27:59 +0800

golang-1.15 (1.15.5-2) unstable; urgency=medium

  * Team upload.
  * Backport patch to fix usability regression in go1.15.5
    cmd/go: allow flags in CGO_LDFLAGS environment variable not in security allowlist
    https://github.com/golang/go/issues/42567

 -- Shengjing Zhu <zhsj@debian.org>  Wed, 18 Nov 2020 00:46:08 +0800

golang-1.15 (1.15.5-1) unstable; urgency=medium

  * New upstream version 1.15.5.

 -- Michael Hudson-Doyle <mwhudson@debian.org>  Fri, 13 Nov 2020 09:40:16 +1300

golang-1.15 (1.15.4-1) unstable; urgency=medium

  * New upstream version 1.15.4.

 -- Michael Hudson-Doyle <mwhudson@debian.org>  Tue, 10 Nov 2020 10:48:51 +1300

golang-1.15 (1.15.2-1) unstable; urgency=medium

  * New upstream version 1.15.2.

 -- Michael Hudson-Doyle <michael.hudson@ubuntu.com>  Tue, 15 Sep 2020 09:51:42 +1200

golang-1.15 (1.15-2) unstable; urgency=medium

  * Team upload.
  * Backport fix for arm64 cgo test
    https://go-review.googlesource.com/c/go/+/237858

 -- Shengjing Zhu <zhsj@debian.org>  Thu, 27 Aug 2020 13:44:43 +0800

golang-1.15 (1.15-1) unstable; urgency=medium

  * New upstream version 1.15

 -- Dr. Tobias Quathamer <toddy@debian.org>  Tue, 25 Aug 2020 19:59:24 +0200

golang-1.15 (1.15~rc2-1) unstable; urgency=medium

  * New upstream version 1.15~rc2
    - encoding/binary: ReadUvarint and ReadVarint can read an unlimited
      number of bytes from invalid inputs. CVE-2020-16845

 -- Dr. Tobias Quathamer <toddy@debian.org>  Sun, 09 Aug 2020 16:12:45 +0200

golang-1.15 (1.15~rc1-1) unstable; urgency=medium

  [ Shengjing Zhu ]
  * Backport patches to fix the FPU ABI problems for mips32
    https://go-review.googlesource.com/c/go/+/237058/

  [ Dr. Tobias Quathamer ]
  * New upstream version 1.15~rc1
    - Refresh patches
    - net/http: Expect 100-continue panics in httputil.ReverseProxy.
      See https://github.com/golang/go/issues/34902, fixes CVE-2020-15586

 -- Dr. Tobias Quathamer <toddy@debian.org>  Mon, 03 Aug 2020 21:22:44 +0200

golang-1.15 (1.15~beta1-2) unstable; urgency=medium

  * Source-only upload.

 -- Dr. Tobias Quathamer <toddy@debian.org>  Wed, 17 Jun 2020 17:17:08 +0200

golang-1.15 (1.15~beta1-1) unstable; urgency=medium

  * New upstream major version.
    - Drop patch to fix FTBFS on $HOME managed with git, has been
      applied upstream.
    - Refresh remaining patches

 -- Dr. Tobias Quathamer <toddy@debian.org>  Mon, 15 Jun 2020 21:40:49 +0200

golang-1.14 (1.14.4-1) unstable; urgency=medium

  * New upstream version 1.14.4
    - Refresh patches

 -- Dr. Tobias Quathamer <toddy@debian.org>  Mon, 15 Jun 2020 21:19:41 +0200

golang-1.14 (1.14.3-2) unstable; urgency=medium

  * Increase the test timeout that made some builds succeed
    there on slow hardware (such as emulated riscv64).
    Thanks to Gianfranco Costamagna (Closes: #960759)

 -- Dr. Tobias Quathamer <toddy@debian.org>  Sat, 16 May 2020 14:32:28 +0200

golang-1.14 (1.14.3-1) unstable; urgency=medium

  * New upstream version 1.14.3
  * Use debhelper v13

 -- Dr. Tobias Quathamer <toddy@debian.org>  Fri, 15 May 2020 15:24:43 +0200

golang-1.14 (1.14.2-1) unstable; urgency=medium

  * New upstream version 1.14.2

 -- Dr. Tobias Quathamer <toddy@debian.org>  Fri, 10 Apr 2020 14:34:21 +0200

golang-1.14 (1.14.1-1) unstable; urgency=medium

  * New upstream version 1.14.1
    - Add new patch to fix FTBFS on $HOME managed with git.
      Thanks to Guillem Jover <gjover@sipwise.com> (Closes: #953276)

 -- Dr. Tobias Quathamer <toddy@debian.org>  Sat, 21 Mar 2020 14:01:31 +0100

golang-1.14 (1.14-2) unstable; urgency=medium

  * Fix FTBFS if built twice in a row.
    Some paths of autogenerated files have been changed upstream,
    so that the removal of those files after the build did no
    longer succeed.
    Thanks to Guillem Jover (Closes: #953277)
  * Update Standards-Version to 4.5.0, no changes needed

 -- Dr. Tobias Quathamer <toddy@debian.org>  Mon, 09 Mar 2020 14:00:39 +0100

golang-1.14 (1.14-1) unstable; urgency=medium

  * New upstream version 1.14

 -- Dr. Tobias Quathamer <toddy@debian.org>  Tue, 25 Feb 2020 21:33:50 +0100

golang-1.14 (1.14~rc1-1) unstable; urgency=medium

  * New upstream version 1.14~rc1
    - Fixes CVE-2020-7919
  * Add Breaks: dh-golang (<< 1.43~) to golang-go.
    Thanks to Pirate Praveen <praveen@onenetbeyond.org>
  * Update upstream's signing key
  * Add support for riscv64.
    Thanks to Aurelien Jarno <aurel32@debian.org> (Closes: #950517)

 -- Dr. Tobias Quathamer <toddy@debian.org>  Wed, 05 Feb 2020 23:54:28 +0100

golang-1.14 (1.14~beta1-2) unstable; urgency=medium

  * Source-only upload.
  * Add two more lintian overrides for testdata

 -- Dr. Tobias Quathamer <toddy@debian.org>  Thu, 26 Dec 2019 20:11:44 +0100

golang-1.14 (1.14~beta1-1) unstable; urgency=medium

  * New upstream major version.

 -- Dr. Tobias Quathamer <toddy@debian.org>  Wed, 25 Dec 2019 21:27:46 +0100

golang-1.13 (1.13.5-1) unstable; urgency=medium

  * New upstream version 1.13.5

 -- Dr. Tobias Quathamer <toddy@debian.org>  Thu, 05 Dec 2019 12:27:21 +0100

golang-1.13 (1.13.4-1) unstable; urgency=medium

  * New upstream version 1.13.4
    - Refresh patches

 -- Dr. Tobias Quathamer <toddy@debian.org>  Fri, 01 Nov 2019 21:07:16 +0100

golang-1.13 (1.13.3-1) unstable; urgency=medium

  * New upstream version 1.13.3
    - Refresh patch
    - crypto/dsa: invalid public key causes panic in dsa.Verify.
      Fixes CVE-2019-17596. Closes: #942628
  * Update Standards-Version to 4.4.1, no changes needed

 -- Dr. Tobias Quathamer <toddy@debian.org>  Sat, 19 Oct 2019 13:30:36 +0200

golang-1.13 (1.13.1-1) unstable; urgency=medium

  * New upstream version 1.13.1
    - net/textproto: don't normalize headers with spaces before the colon.
      Fixes CVE-2019-16276. See https://github.com/golang/go/issues/34541
      and Debian bug #941173

 -- Dr. Tobias Quathamer <toddy@debian.org>  Thu, 26 Sep 2019 11:32:14 +0200

golang-1.13 (1.13-1) unstable; urgency=medium

  * New upstream version 1.13
    - Refresh patch
  * Set pristine-tar for gbp to False

 -- Dr. Tobias Quathamer <toddy@debian.org>  Wed, 04 Sep 2019 11:28:07 +0200

golang-1.13 (1.13~rc2-1) unstable; urgency=medium

  * New upstream version 1.13~rc2
    - Remove patch for CVE-2019-9512 and CVE-2019-9514,
      has been applied upstream

 -- Dr. Tobias Quathamer <toddy@debian.org>  Fri, 30 Aug 2019 13:29:21 +0200

golang-1.13 (1.13~rc1-2) unstable; urgency=medium

  * Exclude testdata from dh_makeshlibs.
    Otherwise, the build fails at least on armel and armhf.
  * Apply changes from cme fix dpkg
  * Set Rules-Requires-Root: no

 -- Dr. Tobias Quathamer <toddy@debian.org>  Thu, 22 Aug 2019 15:21:10 +0200

golang-1.13 (1.13~rc1-1) unstable; urgency=medium

  * New upstream version 1.13~rc1
    - Remove patch for CVE-2019-14809, has been applied upstream
  * Use dh_missing instead of deprecated dh_install --fail-missing
  * Do not run dh_dwz, there is no debugging information
  * Use debhelper-compat (= 12)

 -- Dr. Tobias Quathamer <toddy@debian.org>  Thu, 22 Aug 2019 12:48:15 +0200

golang-1.13 (1.13~beta1-3) unstable; urgency=high

  * Fix Denial of Service vulnerabilities in the HTTP/2 implementation.
    https://github.com/golang/go/issues/33631
    CVE-2019-9512, CVE-2019-9514. Closes: #934955
  * Fix multiple Parsing Issues in URL.Parse
    https://github.com/golang/go/issues/29098
    CVE-2019-14809. Closes: #934954

 -- Dr. Tobias Quathamer <toddy@debian.org>  Sat, 17 Aug 2019 23:47:53 +0200

golang-1.13 (1.13~beta1-2) unstable; urgency=medium

  * Set GOCACHE to fix a FTBFS. (See bug #933958)

 -- Dr. Tobias Quathamer <toddy@debian.org>  Fri, 09 Aug 2019 16:40:13 +0200

golang-1.13 (1.13~beta1-1) unstable; urgency=medium

  * New upstream major version.
    - Remove Reproducible-BUILD_PATH_PREFIX_MAP.patch.
      This patch is finally no longer needed with Go 1.13.
      Upstream has implemented a new flag "-trimpath" for the
      command "go build" which either strips the path or
      replaces it in the resulting binaries.
      References:
      https://github.com/golang/go/issues/16860
      https://go-review.googlesource.com/c/go/+/173345/
      https://go-review.googlesource.com/c/go/+/173344/
    - Remove arm64-arm64asm-recognise-new-ssbb-pssbb-mnemonics-fr.patch.
      This patch has been cherry-picked from upstream and is now included.
    - Refresh remaining patches
    - Fix lintian warning: make scripts executable
  * Switch to debhelper-compat, but stay at v11 for now

 -- Dr. Tobias Quathamer <toddy@debian.org>  Thu, 01 Aug 2019 14:21:51 +0200

golang-1.12 (1.12.7-1) unstable; urgency=medium

  * New upstream version 1.12.7
    - Refresh patches
  * Update Standards-Version to 4.4.0, no changes needed

 -- Dr. Tobias Quathamer <toddy@debian.org>  Tue, 09 Jul 2019 14:19:07 +0200

golang-1.12 (1.12.5-1) unstable; urgency=medium

  * New upstream version 1.12.5

 -- Dr. Tobias Quathamer <toddy@debian.org>  Thu, 09 May 2019 22:34:40 +0200

golang-1.12 (1.12.4-1) unstable; urgency=medium

  [ Anthony Fok ]
  * Add /usr/lib/go-X.Y/{api,misc} symlinks.
    For example, programs such as https://github.com/vugu/vugu and
    documentation such as https://github.com/golang/go/wiki/WebAssembly
    expect to find wasm_exec.js at "$(go env GOROOT)/misc/wasm/wasm_exec.js".

  [ Dr. Tobias Quathamer ]
  * New upstream version 1.12.4
  * Add five lintian overrides for false positives

 -- Dr. Tobias Quathamer <toddy@debian.org>  Sat, 13 Apr 2019 14:09:40 +0200

golang-1.12 (1.12.1-1) unstable; urgency=medium

  * New upstream version 1.12.1
  * Use upstream signing key for tarball verification

 -- Dr. Tobias Quathamer <toddy@debian.org>  Sun, 17 Mar 2019 21:56:32 +0100

golang-1.12 (1.12-1) unstable; urgency=medium

  * New upstream version 1.12
    - Remove patch 0005-Fix-CVE-2019-6486, applied upstream

 -- Dr. Tobias Quathamer <toddy@debian.org>  Tue, 26 Feb 2019 21:31:48 +0100

golang-1.12 (1.12~beta2-2) unstable; urgency=medium

  * Refresh patch Reproducible BUILD_PATH_PREFIX_MAP.
    Thanks to Michael Stapelberg!
  * Add patch to fix CVE-2019-6486. (Closes: #920548)

 -- Dr. Tobias Quathamer <toddy@debian.org>  Sun, 27 Jan 2019 20:05:59 +0100

golang-1.12 (1.12~beta2-1) unstable; urgency=medium

  * New upstream version 1.12~beta2
    - Remove two patches, applied upstream. Refresh remaining patch.

 -- Dr. Tobias Quathamer <toddy@debian.org>  Fri, 11 Jan 2019 17:14:43 +0100

golang-1.12 (1.12~beta1-4) unstable; urgency=medium

  * Switch watch file to version 4
  * Update d/copyright

 -- Dr. Tobias Quathamer <toddy@debian.org>  Mon, 07 Jan 2019 23:06:22 +0100

golang-1.12 (1.12~beta1-3) unstable; urgency=medium

  [ Anthony Fok ]
  * Add patch "unix: fix Fstatat by using fillStat_t on linux/mips64x"
    This fixes the "Fstatat: returned stat does not match Stat/Lstat"
    errors detected by TestFstatat.
    See https://go-review.googlesource.com/c/sys/+/155747

  [ Dr. Tobias Quathamer ]
  * Add another lintian override

 -- Dr. Tobias Quathamer <toddy@debian.org>  Fri, 28 Dec 2018 23:06:20 +0100

golang-1.12 (1.12~beta1-2) unstable; urgency=medium

  [ Anthony Fok ]
  * Add patch "cmd/compile: fix MIPS SGTconst-with-shift rules"
    by Cherry Zhang.  This fixes the root problem behind the
    "slice bounds out of range" build error seen in 1.11.4
    on mips and mipsel architectures.
    See https://go-review.googlesource.com/c/go/+/155798
  * Bump Standards-Version to 4.3.0 (no change)

  [ Dr. Tobias Quathamer ]
  * Do not compress favicon.ico.
    Thanks to Dato Simó <dato@debian.org> (Closes: #917132)

 -- Dr. Tobias Quathamer <toddy@debian.org>  Wed, 26 Dec 2018 23:20:03 +0100

golang-1.12 (1.12~beta1-1) unstable; urgency=medium

  * New upstream major version.
    - Refresh patches
    - Add new patch to disable test for UserHomeDir
  * Switch team address to tracker.d.o
  * Add another lintian override for a false positive

 -- Dr. Tobias Quathamer <toddy@debian.org>  Thu, 20 Dec 2018 12:51:49 +0100

golang-1.11 (1.11.4-1) unstable; urgency=medium

  * New upstream version 1.11.4
  * Make lintian override agnostic of golang version

 -- Dr. Tobias Quathamer <toddy@debian.org>  Sun, 16 Dec 2018 13:48:52 +0100

golang-1.11 (1.11.3-1) unstable; urgency=medium

  * New upstream version 1.11.3
    - Refresh patches
  * Update gbp.conf to new style syntax
  * Suggest brz as alternative to bzr; it provides the same command-line API.
  * Add myself to Uploaders

 -- Dr. Tobias Quathamer <toddy@debian.org>  Thu, 13 Dec 2018 23:23:40 +0100

golang-1.11 (1.11.2-2) unstable; urgency=medium

  * d/patches/arm64-arm64asm-recognise-new-ssbb-pssbb-mnemonics-fr.patch:
    backport workaround for objdump's support of newer mnemonics on arm64.

 -- Michael Hudson-Doyle <mwhudson@debian.org>  Mon, 26 Nov 2018 13:24:37 +1300

golang-1.11 (1.11.2-1) unstable; urgency=medium

  * Team upload.

  [ Michael Hudson-Doyle ]
  * New upstream major version.
  * Update debhelper compat level to 11.
  * Remove GOCACHE files after running tests.
  * Stop dh_strip_nondeterminism from looking at testdata directories.

  [ Dr. Tobias Quathamer ]
  * Build-Depend on debhelper v11
  * Override two false positive Lintian errors (missing depends
    on sensible-utils)
  * Add Lintian overrides for testdata
  * Include /usr/share/dpkg/architecture.mk for DEB_HOST_ARCH
  * Refresh patch for new upstream version
  * Fix Lintian warnings about wrong interpreter path
  * Make two scripts executable which have been missed by upstream
  * Remove three unneeded lintian overrides
  * Use HTTPS URL for d/watch
  * Update to Standards-Version 4.2.1
    - Use HTTPS for d/copyright
  * Update d/copyright

 -- Dr. Tobias Quathamer <toddy@debian.org>  Tue, 20 Nov 2018 22:51:44 +0100

golang-1.10 (1.10.3-1) unstable; urgency=medium

  * New upstream version 1.10.3
  * Restore changelog entry for 1.10.1-3, and fix that for 1.10.2-1, oops.

 -- Michael Hudson-Doyle <mwhudson@debian.org>  Thu, 14 Jun 2018 14:55:58 +1200

golang-1.10 (1.10.2-1) unstable; urgency=medium

  * New upstream version 1.10.2.
    - d/patches/0003-Backport_nopie_fix.patch: removed, now included upstream.
    - d/patches/0004-Backport_mips_octeon3_fp_fix.patch: removed, also included
      upstream.

 -- Michael Hudson-Doyle <mwhudson@debian.org>  Wed, 23 May 2018 15:24:03 +1200

golang-1.10 (1.10.1-3) unstable; urgency=high

  * Team upload.

  [ Michael Hudson-Doyle ]
  * Install the 'misc' and 'api' directories as part of the golang-1.10-src
    package as some tools (vgo, go tool trace) expect them to be there.
    (Closes: 894992¸ LP: #1743598)

  [ Martín Ferrari ]
  * Backport fix for FP bug in mips/Octeon III. Closes: #892088. Raising
    severity.

 -- Martín Ferrari <tincho@debian.org>  Sun, 22 Apr 2018 21:21:05 +0000

golang-1.10 (1.10.1-2) unstable; urgency=medium

  * Team upload.
  * Backport patch that fixes FTBFS in arm64.
  * debian/copyright: Update attribution.
  * debian/source: Update lintian-overrides.

 -- Martín Ferrari <tincho@debian.org>  Wed, 18 Apr 2018 15:38:49 +0000

golang-1.10 (1.10.1-1) unstable; urgency=medium

  * New upstream version 1.10.1.
  * d/patches/0002-reproducible-BUILD_PATH_PREFIX_MAP.patch: update patch tags
    to reference upstream discussion of this topic.
  * d/control, d/control.in: Update Vcs-* to point to salsa.

 -- Michael Hudson-Doyle <mwhudson@debian.org>  Tue, 03 Apr 2018 15:34:12 +1200

golang-1.10 (1.10-1) unstable; urgency=medium

  * New upstream version 1.10

 -- Michael Stapelberg <stapelberg@debian.org>  Sat, 17 Feb 2018 12:57:14 +0100

golang-1.10 (1.10~rc2-1) unstable; urgency=medium

  * New upstream version, fixing CVE-2018-6574.
  * d/patches/0001-os-signal-skip-TestTerminalSignal-if-posix_openpt-fa.patch,
    d/patches/0003-cmd-vendor-github.com-google-pprof-cherry-pick-fix-t.patch,
    d/patches/0004-cmd-link-internal-loadelf-fix-logic-for-computing-EL.patch:
    removed, now included upstream.

 -- Michael Hudson-Doyle <mwhudson@debian.org>  Thu, 08 Feb 2018 10:46:52 +1300

golang-1.10 (1.10~rc1-2) unstable; urgency=medium

  * d/patches/0004-cmd-link-internal-loadelf-fix-logic-for-computing-EL.patch:
    Backport from upstream to fix build issues on armhf (causes ftbfs on
    Ubuntu but not Debian for some reason, but could produce broken binaries
    on Debian too).

 -- Michael Hudson-Doyle <mwhudson@debian.org>  Wed, 07 Feb 2018 22:10:22 +1300

golang-1.10 (1.10~rc1-1) unstable; urgency=medium

  * New upstream version 1.10~rc1.
  * d/patches/0004-cmd-dist-use-buildmode-pie-for-pie-testing.patch,
    d/patches/0006-misc-cgo-testcarchive-use-no-pie-where-needed.patch,
    d/patches/0003-Do-not-use-SP-as-index-reg.patch: removed, included upstream.
  * d/patches/0002-reproducible-BUILD_PATH_PREFIX_MAP.patch: refreshed.
  * d/patches/0001-os-signal-skip-TestTerminalSignal-if-posix_openpt-fa.patch:
    Add to fix test failure in chroot.
  * d/patches/0003-cmd-vendor-github.com-google-pprof-cherry-pick-fix-t.patch:
    Add to fix test failure when $HOME is not writable.
  * d/rules: Set GOCACHE to "off" during build to avoid shipping cache files.

 -- Michael Hudson-Doyle <mwhudson@debian.org>  Wed, 31 Jan 2018 14:46:12 +1300

golang-1.9 (1.9.2-4) unstable; urgency=medium

  * Enable building on mips, mipsel and mips64. (Closes: 879764)

 -- Michael Hudson-Doyle <mwhudson@debian.org>  Fri, 08 Dec 2017 14:09:24 +1300

golang-1.9 (1.9.2-3) unstable; urgency=medium

  * Remove workaround for now fixed debhelper bug #879762
  * Backport three patches from upstream to fix ftbfs on ppc64el with new kernel.

 -- Michael Hudson-Doyle <mwhudson@debian.org>  Tue, 31 Oct 2017 12:16:17 +1300

golang-1.9 (1.9.2-2) unstable; urgency=medium

  [ Martín Ferrari ]
  * Add debian/patches/0003-Do-not-use-SP-as-index-reg.patch (Closes: #877541)

 -- Michael Stapelberg <stapelberg@debian.org>  Fri, 27 Oct 2017 08:55:32 +0200

golang-1.9 (1.9.2-1) unstable; urgency=medium

  * New upstream version 1.9.2
  * Work around debhelper bug #879762

 -- Michael Hudson-Doyle <mwhudson@debian.org>  Thu, 26 Oct 2017 13:46:40 +1300

golang-1.9 (1.9.1-2) unstable; urgency=medium

  * Update debian/copyright (Closes: #873740)

 -- Michael Stapelberg <stapelberg@debian.org>  Mon, 09 Oct 2017 18:03:49 +0200

golang-1.9 (1.9.1-1) unstable; urgency=medium

  * New upstream release.
  * Use my @debian.org address in Uploaders.

 -- Michael Hudson-Doyle <mwhudson@debian.org>  Fri, 06 Oct 2017 13:04:46 +1300

golang-1.9 (1.9-1) unstable; urgency=medium

  [ Michael Hudson-Doyle ]
  * New upstream release.
  * Suppress some new lintian errors in golang-1.9-src.

  [ Michael Stapelberg ]
  * Add debian/patches/0002-reproducible-BUILD_PATH_PREFIX_MAP.patch

 -- Michael Hudson-Doyle <mwhudson@debian.org>  Wed, 30 Aug 2017 16:31:09 +1200

golang-1.8 (1.8.3-1) unstable; urgency=medium

  * New upstream release. (Closes: 863292, 863307)

 -- Michael Hudson-Doyle <michael.hudson@ubuntu.com>  Thu, 01 Jun 2017 21:06:00 +1200

golang-1.8 (1.8.1-1) unstable; urgency=medium

  * New upstream release.

 -- Michael Hudson-Doyle <michael.hudson@ubuntu.com>  Mon, 10 Apr 2017 13:29:28 +1200

golang-1.8 (1.8-1) unstable; urgency=medium

  * New upstream release.

 -- Michael Hudson-Doyle <michael.hudson@ubuntu.com>  Thu, 02 Mar 2017 10:11:55 +1300

golang-1.8 (1.8~rc3-1) unstable; urgency=medium

  * New upstream release.

 -- Michael Hudson-Doyle <michael.hudson@ubuntu.com>  Fri, 27 Jan 2017 10:23:56 +1300

golang-1.8 (1.8~rc2-1) unstable; urgency=medium

  * New upstream release.

 -- Michael Hudson-Doyle <michael.hudson@ubuntu.com>  Fri, 20 Jan 2017 12:15:27 +1300

golang-1.8 (1.8~rc1-1) unstable; urgency=medium

  * New upstream release.

 -- Michael Hudson-Doyle <michael.hudson@ubuntu.com>  Mon, 16 Jan 2017 15:51:54 +1300

golang-1.8 (1.8~beta2-1) unstable; urgency=medium

  * New upstream release.

 -- Michael Hudson-Doyle <michael.hudson@ubuntu.com>  Tue, 20 Dec 2016 14:19:55 +1300

golang-1.8 (1.8~beta1-1) unstable; urgency=medium

  * New upstream release.
  * Remove d/patches/cl-29995--tzdata-2016g.patch, included upstream.

 -- Michael Hudson-Doyle <michael.hudson@ubuntu.com>  Wed, 07 Dec 2016 17:38:57 -0800

golang-1.7 (1.7.4-1) unstable; urgency=medium

  * Update to 1.7.4 upstream release (Closes: #846545)
    - https://groups.google.com/d/topic/golang-announce/2lP5z9i9ySY/discussion
    - https://golang.org/issue/17965 (potential DoS vector in net/http)
    - https://github.com/golang/go/compare/go1.7.3...go1.7.4

 -- Tianon Gravi <tianon@debian.org>  Fri, 02 Dec 2016 13:30:36 -0800

golang-1.7 (1.7.3-1) unstable; urgency=medium

  * New upstream release.
  * Delete d/patches/cl-28850.patch, applied upstream.

 -- Michael Hudson-Doyle <michael.hudson@ubuntu.com>  Thu, 20 Oct 2016 09:10:47 +1300

golang-1.7 (1.7.1-3) unstable; urgency=medium

  * Backport CL 29995 for tzdata 2016g changes (Closes: #839317)

 -- Tianon Gravi <tianon@debian.org>  Mon, 03 Oct 2016 15:12:28 -0700

golang-1.7 (1.7.1-2) unstable; urgency=medium

  * Add upstream patch for s390x FTBFS

 -- Tianon Gravi <tianon@debian.org>  Mon, 12 Sep 2016 09:32:10 -0700

golang-1.7 (1.7.1-1) unstable; urgency=medium

  * New upstream release.
  * Re-enable tests on s390x now that gcc-6 has been fixed in unstable.

 -- Michael Hudson-Doyle <michael.hudson@ubuntu.com>  Thu, 08 Sep 2016 13:04:33 +1200

golang-1.7 (1.7-3) unstable; urgency=medium

  * Add "s390x" to Architectures

 -- Tianon Gravi <tianon@debian.org>  Tue, 23 Aug 2016 07:35:16 -0700

golang-1.7 (1.7-2) unstable; urgency=medium

  * Disable tests on armel.

 -- Michael Hudson-Doyle <michael.hudson@ubuntu.com>  Tue, 16 Aug 2016 15:18:07 +1200

golang-1.7 (1.7-1) unstable; urgency=medium

  * New upstream release.

 -- Michael Hudson-Doyle <michael.hudson@ubuntu.com>  Tue, 16 Aug 2016 11:37:34 +1200

golang-1.7 (1.7~rc4-1) unstable; urgency=medium

  * New upstream release.

 -- Michael Hudson-Doyle <michael.hudson@ubuntu.com>  Tue, 02 Aug 2016 15:10:22 +1200

golang-1.7 (1.7~rc3-1) unstable; urgency=medium

  [ Tianon Gravi ]
  * Remove outdated README files (README.source and README.Debian)

  [ Michael Hudson-Doyle ]
  * New upstream release.
  * Suppress inaccurate source-is-missing lintian warnings.
  * Update Standards-Version to 3.9.8 (no changes required).

 -- Tianon Gravi <tianon@debian.org>  Mon, 11 Jul 2016 18:31:57 -0700

golang-1.7 (1.7~rc2-1) unstable; urgency=medium

  * Update to 1.7rc2 upstream release.

 -- Michael Hudson-Doyle <michael.hudson@ubuntu.com>  Tue, 19 Jul 2016 14:40:14 +1200

golang-1.7 (1.7~rc1-1) unstable; urgency=medium

  [ Paul Tagliamonte ]
  * Use a secure transport for the Vcs-Git and Vcs-Browser URL

  [ Tianon Gravi ]
  * Update to 1.7rc1 upstream release (new packages, not used by default; see
    also src:golang-defaults)
  * Update Vcs-Git to reference a particular branch

 -- Tianon Gravi <tianon@debian.org>  Mon, 11 Jul 2016 16:10:12 -0700

golang-1.6 (1.6.2-2) unstable; urgency=medium

  * Update "golang-any" in "Build-Depends" to fallback to "golang-go | gccgo"
    (will help with backporting)

 -- Tianon Gravi <tianon@debian.org>  Thu, 23 Jun 2016 20:01:00 -0700

golang-1.6 (1.6.2-1) unstable; urgency=medium

  * Update to 1.6.2 upstream release (Closes: #825696)
  * Build-Depend on golang-any instead of golang-go (Closes: #824421)

 -- Michael Hudson-Doyle <michael.hudson@ubuntu.com>  Fri, 03 Jun 2016 07:50:44 -0700

golang-1.6 (1.6.1-1) unstable; urgency=medium

  * Build golang version-specific packages (Closes: #818415)
  * Things that (conceptually at least) move to new golang version independent
    golang-defaults source package:
    - Man pages.
    - Suggesting golang-golang-x-tools.
    - Breaks/Replace-ing of old golang-go-$GOOS-$GOARCH packages.
  * Stop using alternatives to manage /usr/bin/go.
  * sed trickery in debian/rules to support easy changes to new golang versions.

 -- Michael Hudson-Doyle <michael.hudson@ubuntu.com>  Wed, 01 Jun 2016 10:04:53 -0700

golang (2:1.6.1-2) unstable; urgency=medium

  * Don't strip testdata files, causes build failures on some platforms.

 -- Michael Hudson-Doyle <michael.hudson@ubuntu.com>  Wed, 13 Apr 2016 15:47:46 -0700

golang (2:1.6.1-1) unstable; urgency=medium

  [ Michael Hudson-Doyle ]
  * Breaks/Replaces: older golang-golang-x-tools, not Conflicts, to ensure
    smooth upgrades.
  * Strip the binaries as it has worked for the last five years or so and
    upstream sees no reason to disable it.

  [ Tianon Gravi ]
  * Update to 1.6.1 upstream release (Closes: #820369)
    - Fix CVE-2016-3959: infinite loop in several big integer routines

 -- Tianon Gravi <tianon@debian.org>  Tue, 12 Apr 2016 23:06:43 -0700

golang (2:1.6-1) unstable; urgency=medium

  * Update to 1.6 upstream release (thanks Hilko!)
    - change "ar" arguments to quiet spurious warnings while using gccgo
      (Closes: #807138)
    - skip multicast listen test (Closes: #814849)
    - skip userns tests when chrooted (Closes: #807303)
    - use correct ELF header for armhf binaries (Closes: #734357)
    - Update debian/rules clean for new location of generated file.

  [ Michael Hudson-Doyle ]
  * Respect "nocheck" in DEB_BUILD_OPTIONS while building to skip tests
    (Closes: #807290)
  * Trim Build-Depends (Closes: #807299)
  * Fix several minor debian/copyright issues (Closes: #807304)
  * Remove inconsistently included race-built packages (Closes: #807294)

  [ Tianon Gravi ]
  * Add "-k" to "run.bash" invocation so that we do a full test run every time

 -- Tianon Gravi <tianon@debian.org>  Mon, 29 Feb 2016 16:10:32 -0800

golang (2:1.5.3-1) unstable; urgency=high

  * Update to 1.5.3 upstream release
    - Fix CVE-2015-8618: Carry propagation in Int.Exp Montgomery code in
      math/big library (Closes: #809168)
  * Add "Breaks" to properly complement our "Replaces" (Closes: #810595)

 -- Tianon Gravi <tianon@debian.org>  Thu, 14 Jan 2016 07:41:44 -0800

golang (2:1.5.2-1) unstable; urgency=medium

  * Update to 1.5.2 upstream release (Closes: #807136)

 -- Tianon Gravi <tianon@debian.org>  Tue, 05 Jan 2016 19:59:22 -0800

golang (2:1.5.1-4) unstable; urgency=medium

  * Add Conflicts to force newer golang-go.tools too (Closes: #803559)

 -- Tianon Gravi <tianon@debian.org>  Tue, 03 Nov 2015 21:57:54 -0800

golang (2:1.5.1-3) unstable; urgency=medium

  * Remove architecture qualification on golang-go Build-Depend now that
    golang-go is available for more architectures.

 -- Tianon Gravi <tianon@debian.org>  Thu, 29 Oct 2015 07:40:38 -0700

golang (2:1.5.1-2) unstable; urgency=medium

  * Add Conflicts to force newer golang-golang-x-tools (Closes: #802945).

 -- Tianon Gravi <tianon@debian.org>  Tue, 27 Oct 2015 13:28:56 -0700

golang (2:1.5.1-1) unstable; urgency=medium

  * Upload to unstable.
  * Update to 1.5.1 upstream release (see notes from experimental uploads for
    what's changed).
  * Skip tests on architectures where the tests fail.

 -- Tianon Gravi <tianon@debian.org>  Sat, 24 Oct 2015 10:22:02 -0700

golang (2:1.4.3-3) unstable; urgency=medium

  * Fix FTBFS for non-amd64 architectures due to handling of "-race".

 -- Tianon Gravi <tianon@debian.org>  Mon, 05 Oct 2015 02:04:07 -0700

golang (2:1.5.1-1~exp2) experimental; urgency=medium

  * Upload to experimental.
  * Add arch-qualifiers to "golang-go" build-depends to unblock the buildds
    (Closes: #800479); thanks Tim!

 -- Tianon Gravi <tianon@debian.org>  Wed, 30 Sep 2015 11:19:26 -0700

golang (2:1.4.3-2) unstable; urgency=medium

  * Update Recommends/Suggests, especially to add gcc, etc.
  * Refactor "debian/rules" to utilize debhelper more effectively, especially
    for arch vs indep building (mostly backported from the 1.5+ changes), which
    fixes the "arch:all" FTBFS.

 -- Tianon Gravi <tianon@debian.org>  Sun, 27 Sep 2015 22:06:07 -0700

golang (2:1.5.1-1~exp1) experimental; urgency=low

  * Upload to experimental.
  * Update to 1.5.1 upstream release (Closes: #796150).
    - Compiler and runtime written entirely in Go.
    - Concurrent garbage collector.
    - GOMAXPROCS=runtime.NumCPU() by default.
    - "internal" packages for all, not just core.
    - Experimental "vendoring" support.
    - Cross-compilation no longer requires a complete rebuild of the stdlib in
      GOROOT, and thus the golang-go-GOHOST-GOARCH packages are removed.
  * Sync debian/copyright with the Ubuntu delta. (thanks doko!)
  * Remove patches that no longer apply.
  * Add more supported arches to "debian/rules" code for detecting
    appropriate GOARCH/GOHOSTARCH values; thanks mwhudson and tpot!
    (Closes: #799907)
  * Refactor "debian/rules" to utilize debhelper more effectively, especially
    for arch vs indep building.
  * Move "dpkg-architecture" to "GOOS"/"GOARCH" code into a simple shell script
    for easier maintenance.

 -- Tianon Gravi <tianon@debian.org>  Fri, 25 Sep 2015 14:36:53 -0700

golang (2:1.4.3-1) unstable; urgency=medium

  * New upstream version (https://golang.org/doc/devel/release.html#go1.4.minor)
    - includes previous CVE and non-CVE security fixes, especially
      TEMP-0000000-1C4729

 -- Tianon Gravi <tianon@debian.org>  Fri, 25 Sep 2015 00:02:31 -0700

golang (2:1.4.2-4) unstable; urgency=high

  * Apply backported CVE fixes (Closes: #795106).
    - CVE-2015-5739: Invalid headers are parsed as valid headers
    - CVE-2015-5740: RFC 7230 3.3.3 4 violation
    - CVE-2015-5741: other discoveries of security-relevant RFC 7230 violations

 -- Tianon Gravi <tianon@debian.org>  Mon, 14 Sep 2015 12:27:57 -0700

golang (2:1.4.2-3) unstable; urgency=medium

  * Add missing "prerm" for our new alternatives (thanks piuparts).

 -- Tianon Gravi <admwiggin@gmail.com>  Tue, 05 May 2015 17:38:37 -0600

golang (2:1.4.2-2) unstable; urgency=medium

  * Move "go" and "gofmt" into "/usr/lib/go" and use alternatives to provide
    appropriate symlinks (Closes: #779503, #782301).
  * Relax "golang-go.tools" relationship to Suggests (from Recommends).
  * Add "go get" VCS options to Suggests for golang-go (bzr, git, mercurial,
    subversion).

 -- Tianon Gravi <admwiggin@gmail.com>  Tue, 05 May 2015 00:37:53 -0600

golang (2:1.4.2-1) unstable; urgency=medium

  * New upstream version
    (https://golang.org/doc/devel/release.html#go1.4.minor)

 -- Tianon Gravi <admwiggin@gmail.com>  Sat, 02 May 2015 10:06:34 -0600

golang (2:1.4.1-1~exp1) experimental; urgency=low

  * New upstream version (https://golang.org/doc/go1.4)
    - all editor support files have been removed from misc/ upstream upstream,
      so golang-mode, kate-syntax-go, and vim-syntax-go can no longer be
      provided; see https://github.com/golang/go/wiki/IDEsAndTextEditorPlugins
      for an upstream-maintained list of potential replacements

 -- Tianon Gravi <admwiggin@gmail.com>  Fri, 16 Jan 2015 00:52:10 -0500

golang (2:1.3.3-1) unstable; urgency=medium

  * New upstream version (https://code.google.com/p/go/source/list?name=go1.3.3)
    - time: removed from tests now obsolete assumption about Australian tz
      abbreviations
    - net: temporarily skip TestAcceptIgnoreSomeErrors
    - runtime: hide cgocallback_gofunc calling cgocallbackg from linker
    - runtime: fix GOTRACEBACK reading on Windows, Plan 9
    - nacltest.bash: unset GOROOT
    - cmd/5l, cmd/6l, cmd/8l: fix nacl binary corruption bug
  * Add Paul and myself as uploaders. Many, many thanks to Michael for his work
    so far on this package (and hopefully more to come).

 -- Tianon Gravi <admwiggin@gmail.com>  Fri, 12 Dec 2014 16:11:02 -0500

golang (2:1.3.2-1) unstable; urgency=medium

  * New upstream version

 -- Michael Stapelberg <stapelberg@debian.org>  Fri, 26 Sep 2014 23:21:45 +0200

golang (2:1.3.1-1) unstable; urgency=medium

  * New upstream version

 -- Michael Stapelberg <stapelberg@debian.org>  Wed, 13 Aug 2014 09:15:58 +0200

golang (2:1.3-4) unstable; urgency=medium

  [ Tianon Gravi ]
  * update debian/watch for upstream's latest move (Closes: #756415)
  * backport archive/tar patch to fix PAX headers (Closes: #756416)

 -- Michael Stapelberg <stapelberg@debian.org>  Sat, 02 Aug 2014 21:02:24 +0200

golang (2:1.3-3) unstable; urgency=medium

  * don’t depend on emacs23, depend on emacs instead (Closes: #754013)
  * install include/ in golang-src, VERSION in golang-go (Closes: #693186)

 -- Michael Stapelberg <stapelberg@debian.org>  Mon, 07 Jul 2014 08:30:50 +0200

golang (2:1.3-2) unstable; urgency=medium

  * Add /usr/lib/go/test symlink
  * Build with GO386=387 to favor the 387 floating point unit over sse2
    instructions (Closes: #753160)
  * Add debian/patches/0001-backport-delete-whole-line.patch to fix a
    deprecation warning about flet in the emacs part of golang-mode
    (Closes: #753607)
  * Migrate to emacsen >2 (Closes: #753607)
  * Backport two patches to improve archive/tar performance (for docker):
    debian/patches/0002-archive-tar-reuse-temporary-buffer-in-writeHeader.patch
    debian/patches/0003-archive-tar-reuse-temporary-buffer-in-readHeader.patch

 -- Michael Stapelberg <stapelberg@debian.org>  Thu, 03 Jul 2014 23:33:46 +0200

golang (2:1.3-1) unstable; urgency=medium

  * New upstream version.
  * Drop patches merged upstream:
    - debian/patches/add-tar-xattr-support.patch
    - debian/patches/add-tar-xattr-support.patch
  * Fix debian/watch (Thanks Tianon) (Closes: #748290)
  * Remove dangling symlink /usr/lib/go/lib/godoc (Closes: #747968)

 -- Michael Stapelberg <stapelberg@debian.org>  Thu, 19 Jun 2014 09:23:36 +0200

golang (2:1.2.1-2) unstable; urgency=low

  * Re-apply debian/patches/add-tar-xattr-support.patch which got lost when
    uploading 1.2.1-1; sorry about that.

 -- Michael Stapelberg <stapelberg@debian.org>  Sat, 08 Mar 2014 20:01:12 +0100

golang (2:1.2.1-1) unstable; urgency=low

  * New upstream release.

 -- Michael Stapelberg <stapelberg@debian.org>  Mon, 03 Mar 2014 17:40:57 +0100

golang (2:1.2-3) unstable; urgency=low

  * add debian/patches/add-tar-xattr-support.patch to have xattr support in
    tar (cherry-picked from upstream) (Thanks proppy) (Closes: #739586)

 -- Michael Stapelberg <stapelberg@debian.org>  Mon, 24 Feb 2014 19:34:16 +0100

golang (2:1.2-2) unstable; urgency=low

  * add patches/add-src-pkg-debug-elf-testdata-hello.patch to provide source
    for the testdata/ ELF binaries (Closes: #716853)

 -- Michael Stapelberg <stapelberg@debian.org>  Tue, 31 Dec 2013 18:28:29 +0100

golang (2:1.2-1) unstable; urgency=low

  * New upstream release.
  * drop patches/archive-tar-fix-links-and-pax.patch, it is merged upstream
  * godoc(1) is now in the Debian package golang-go.tools, it was moved into a
    separate repository by upstream.
  * move patches/godoc-symlinks.diff to golang-go.tools

 -- Michael Stapelberg <stapelberg@debian.org>  Mon, 02 Dec 2013 23:57:24 +0100

golang (2:1.1.2-3) unstable; urgency=low

  * cherry-pick upstream commit: archive-tar-fix-links-and-pax.patch
    (Closes: #730566)

 -- Michael Stapelberg <stapelberg@debian.org>  Tue, 26 Nov 2013 18:59:27 +0100

golang (2:1.1.2-2) unstable; urgency=low

  * Build golang-go-linux-* for each architecture (Thanks James Page)
    (Closes: #719611)
  * Update lintian-overrides to override statically-linked-binary and
    unstripped-binary-or-object for all of golang-go

 -- Michael Stapelberg <stapelberg@debian.org>  Tue, 20 Aug 2013 08:13:40 +0200

golang (2:1.1.2-1) unstable; urgency=low

  * New upstream release.
  * Relicense debian/ under the Go license to match upstream. All copyright
    holders agreed to this. (Closes: #716907)
  * golang-mode: don’t install for a number of emacs versions which are not
    supported upstream (Thanks Kevin Ryde) (Closes: #702511, #717521)

 -- Michael Stapelberg <stapelberg@debian.org>  Tue, 13 Aug 2013 13:47:58 +0200

golang (2:1.1.1-4) unstable; urgency=low

  * Disable stripping, it breaks go binaries on some architectures. This drops
    the golang-dbg package which would be empty now. (Thanks Robie Basak)
    (Closes: #717172)

 -- Michael Stapelberg <stapelberg@debian.org>  Wed, 17 Jul 2013 19:15:18 +0200

golang (2:1.1.1-3) unstable; urgency=low

  * Ship */runtime/cgo.a in golang-go to ensure it is present. It can only be
    used on the native architecture anyway (cannot be used when
    cross-compiling), so having it in golang-go-$GOOS-$GOARCH is not
    necessary. Even worse, since these packages are arch: all, they will be
    built precisely once, and only the runtime/cgo.a for the buildd’s native
    arch will be present. (Closes: #715025)

 -- Michael Stapelberg <stapelberg@debian.org>  Thu, 11 Jul 2013 20:25:52 +0200

golang (2:1.1.1-2) unstable; urgency=low

  [ James Page ]
  * Ensure smooth upgrade path from << 2:1.1-2 (Closes: #714838)

 -- Michael Stapelberg <stapelberg@debian.org>  Wed, 03 Jul 2013 18:05:58 +0200

golang (2:1.1.1-1) unstable; urgency=low

  * Imported Upstream version 1.1.1

 -- Ingo Oeser <nightlyone@googlemail.com>  Fri, 14 Jun 2013 23:25:44 +0200

golang (2:1.1-2) unstable; urgency=low

  [ Ondřej Surý ]
  * Promote Michael to Maintainer

  [ Michael Stapelberg ]
  * Build golang-go-$GOOS-$GOARCH packages for cross-compiling (Closes: #710090)
  * Build race detector on linux/amd64 (only supported arch) (Closes: #710691)
  * Switch compression to xz (50% smaller binaries)

 -- Michael Stapelberg <stapelberg@debian.org>  Fri, 07 Jun 2013 23:18:09 +0200

golang (2:1.1-1) unstable; urgency=low

  * New upstream release: Go 1.1!
  * Remove the long obsolete goinstall debconf question and config file.
    goinstall does not exist anymore since a long time.
    This also obsoletes the need for any translations
    (Closes: #685923, #692478)
  * Emacs go-mode auto-mode-alist entry was fixed upstream (Closes: #670371)

 -- Michael Stapelberg <stapelberg@debian.org>  Tue, 14 May 2013 19:36:04 +0200

golang (2:1.1~hg20130405-1) experimental; urgency=low

  * Provide a new hg tip snapshot. This includes what was recently released as
    Go 1.1 beta.

 -- Michael Stapelberg <stapelberg@debian.org>  Fri, 05 Apr 2013 18:24:36 +0200

golang (2:1.1~hg20130323-1) experimental; urgency=low

  * Provide a new hg tip snapshot.
  * Add debian/watch (Closes: #699698)

 -- Michael Stapelberg <stapelberg@debian.org>  Sat, 23 Mar 2013 11:31:26 +0100

golang (2:1.1~hg20130304-2) experimental; urgency=low

  * Fix FTBFS of binary-arch only builds (as performed by buildds)
    caused by 'rm' not finding jquery.js in golang-doc
    (Thanks Peter Green)

 -- Michael Stapelberg <stapelberg@debian.org>  Tue, 05 Mar 2013 00:49:27 +0100

golang (2:1.1~hg20130304-1) experimental; urgency=low

  * Provide a hg tip snapshot (2013-03-04) in Debian experimental.
    Current hg tip is a good approximation to Go 1.1 and should get
    some testing within Debian in order to package Go 1.1 well when
    it is released. Thanks to Andrew Gerrand.

 -- Michael Stapelberg <stapelberg@debian.org>  Mon, 04 Mar 2013 21:28:58 +0100

golang (2:1.0.2-2) unstable; urgency=low

  * Add myself to uploaders, as discussed in #683421.
  * cherry-pick r820ffde8c396 (net/http: non-keepalive connections close
    successfully) (Closes: #683421)

 -- Michael Stapelberg <stapelberg@debian.org>  Thu, 02 Aug 2012 14:25:58 +0200

golang (2:1.0.2-1.1) unstable; urgency=low

  * Non-maintainer upload. (as discussed with Ondřej in #679692)
  * Fix godoc-symlinks.diff (godoc didn’t find docs) (Closes: #679692)

 -- Michael Stapelberg <stapelberg@debian.org>  Fri, 20 Jul 2012 17:59:38 +0200

golang (2:1.0.2-1) unstable; urgency=low

  [ Ondřej Surý ]
  * Imported Upstream version 1.0.2
  * Update Vcs fields to reflect new git repository location
  * Kill get-orig-source, since 1.0.0, the tarballs can be downloaded from
    webpage

  [ Michael Stapelberg ]
  * golang-mode: use debian-pkg-add-load-path-item (Closes: #664802)
  * add manpages (Closes: #632964)
  * Use updated pt.po from Pedro Ribeiro (Closes: #674958)

 -- Ondřej Surý <ondrej@sury.org>  Thu, 28 Jun 2012 12:14:15 +0200

golang (2:1.0.1-1) unstable; urgency=low

  * Imported Upstream version 1.0.1
  * Apply godoc patch to display package list correctly (Closes: #669354)

 -- Ondřej Surý <ondrej@debian.org>  Wed, 02 May 2012 15:44:59 +0200

golang (2:1-6) unstable; urgency=low

  * Merge upstream patch to fix homedir issue
    (http://code.google.com/p/go/source/detail?r=709120aecee0)
  * Disable GNU/KFreeBSD build (Closes: #668794)

 -- Ondřej Surý <ondrej@debian.org>  Wed, 18 Apr 2012 09:53:30 +0200

golang (2:1-5) unstable; urgency=low

  * Rewrite test conditions to make them more readable
    (and fix the debian/rules to really not check on armel+kfreebsd)
  * Patch upstream test to not fail on missing home directory

 -- Ondřej Surý <ondrej@debian.org>  Sun, 15 Apr 2012 12:35:53 +0200

golang (2:1-4) unstable; urgency=low

  * Disable tests on Debian GNU/KFreeBSD, they just hang now (Closes: #668794)
  * Disable tests on armel, but the invalid instruction needs fixing in
    upstream
  * Create fake home directory to pass the os/user test

 -- Ondřej Surý <ondrej@debian.org>  Sun, 15 Apr 2012 10:49:09 +0200

golang (2:1-3) unstable; urgency=high

  * Use VERSION provided by upstream for packaging purposes
  * Run tests as a part of a build process
  * Install full src tree (except pkg/debug) because go command depend
    on sources available
  * Install sources without testdata and *_test.go
  * Remove circular dependency golang-go->golang-doc->golang-go
  * Make sure that timestamp on installed binaries and libraries is same
    because go build/install recompiles everything if the go binary has
    more recent timestamp than libraries (Closes: #668235)
    + Need to update timestamps at postinst time because already created
      directories can have time in the past
  * Fix couple of lintian errors and warnings

 -- Ondřej Surý <ondrej@debian.org>  Wed, 11 Apr 2012 23:21:47 +0200

golang (2:1-2) unstable; urgency=low

  * Remove preserving of old -tools settings, there are too many options
    now anyway (Closes: #666007)

 -- Ondřej Surý <ondrej@debian.org>  Fri, 06 Apr 2012 16:52:13 +0200

golang (2:1-1) unstable; urgency=low

  * New major upstream release Go 1 (Closes: #666942)
  * Bumb epoch to 2, since 1 < 60 < 2011 (I wonder if next version will be 0 :)
  * Debconf templates and debian/control reviewed by the debian-l10n-
    english team as part of the Smith review project. (Closes: #663181)
  * [Debconf translation updates]
    + Pick existing translations from golang-weekly and do appropriate
      sed magic to fit golang templates. (Closes: #666884, #666880, #666881)
    + Dutch; (Jeroen Schot).  (Closes: #664598)
    + Czech (Michal Simunek).  (Closes: #665385)
    + Spanish; (Camaleón).  (Closes: #666177)
    + Danish (Joe Hansen).  (Closes: #666526)

 -- Ondřej Surý <ondrej@debian.org>  Fri, 06 Apr 2012 16:04:17 +0200

golang (1:60.3-2) unstable; urgency=low

  * debconf-gettextize package templates

 -- Ondřej Surý <ondrej@debian.org>  Mon, 20 Feb 2012 22:01:10 +0100

golang (1:60.3-1) unstable; urgency=low

  * Imported Upstream version 60.3

 -- Ondřej Surý <ondrej@debian.org>  Mon, 28 Nov 2011 08:46:18 +0100

golang (1:60.2-1) unstable; urgency=low

  * Imported Upstream version 60.2

 -- Ondřej Surý <ondrej@debian.org>  Thu, 06 Oct 2011 08:57:00 +0200

golang (1:60.1-1) unstable; urgency=low

  * Imported Upstream version 60.1

 -- Ondřej Surý <ondrej@debian.org>  Mon, 19 Sep 2011 10:18:12 +0200

golang (1:60-1) unstable; urgency=low

  * Imported Upstream version 60
  * Save upstream VERSION to the archive
  * Use GOVERSION as generated by src/version.bash on hg archive time
  * Add support for goinstall dashboard debconf question in the Debian
    packaging
  * Read goinstall dashboard option from debian configuration file
  * Remove 005-goinstall_dont_call_home_by_default.patch; replaced by
    configuration option
  * Fix directory name for upstream archive checkout

 -- Ondřej Surý <ondrej@debian.org>  Tue, 13 Sep 2011 13:13:59 +0200

golang (1:59-1) unstable; urgency=low

  * Imported Upstream version 59
  * Refresh patches to a new release
  * Fix FTBFS on ARM (Closes: #634270)
  * Update version.bash to work with Debian packaging and not hg
    repository

 -- Ondřej Surý <ondrej@debian.org>  Wed, 03 Aug 2011 17:04:59 +0200

golang (1:58.1-2) unstable; urgency=low

  * Install golang-doc package by default (Recommends from golang-tools,
    Depends from golang)

 -- Ondřej Surý <ondrej@debian.org>  Mon, 18 Jul 2011 09:13:43 +0200

golang (1:58.1-1) unstable; urgency=low

  * Imported Upstream version 58.1

 -- Ondřej Surý <ondrej@debian.org>  Wed, 13 Jul 2011 08:39:04 +0200

golang (1:58-1) unstable; urgency=low

  * Imported Upstream version 58
    + Add NEWS file with upstream API changes
  * Remove patch to not update standard package, fixed in upstream

 -- Ondřej Surý <ondrej@debian.org>  Thu, 30 Jun 2011 15:36:35 +0200

golang (1:57.2-1) unstable; urgency=low

  * Imported Upstream version 57.2
  * More spelling fixes (Closes: #630660)

 -- Ondřej Surý <ondrej@debian.org>  Thu, 16 Jun 2011 11:10:58 +0200

golang (1:57.1-4) unstable; urgency=low

  * Description update to have proper articles and capitalization
    (Closes: #630189)
  * Add extended description about Go being experimental and that the
    languager can change between releases

 -- Ondřej Surý <ondrej@debian.org>  Tue, 14 Jun 2011 21:38:11 +0200

golang (1:57.1-3) unstable; urgency=low

  * Fix "the Google's Go implementation" in extended description
    (Closes: #627814)
  * Update Vcs-* links
  * Install vim ftplugin files into correct directory (Closes: #629844)

 -- Ondřej Surý <ondrej@debian.org>  Thu, 09 Jun 2011 10:10:41 +0200

golang (1:57.1-2) unstable; urgency=low

  * Bump standards version to 3.9.2
  * Capitalize Kate (Closes: #627036)
  * Import slightly modified patch to be more clear about $GOPATH
    installs for non-root users
  * Remove don't install deps patch from goinstall; deprecated by
    $GOPATH installs

 -- Ondřej Surý <ondrej@debian.org>  Mon, 23 May 2011 11:07:11 +0200

golang (1:57.1-1) unstable; urgency=low

  * Add support for dot-minor releases
  * Imported Upstream version 57.1

 -- Ondřej Surý <ondrej@debian.org>  Mon, 16 May 2011 11:45:53 +0200

golang (1:57-3) unstable; urgency=low

  [ Florian Weimer ]
  * golang-tools: install gofix binary

  [ Ondřej Surý ]
  * Add lintian-overrides for gofix binary

 -- Ondřej Surý <ondrej@debian.org>  Sat, 07 May 2011 20:41:58 +0200

golang (1:57-2) unstable; urgency=low

  * Remove weekly code from debian/rules
  * Add golang meta-package
  * Don't create tool chain symlinks twice
  * Make debian/rules more generic for simpler sync between weekly
    and release branches

 -- Ondřej Surý <ondrej@debian.org>  Wed, 04 May 2011 16:48:24 +0200

golang (1:57-1) unstable; urgency=low

  * Imported Upstream version r57
  * Bumped epoch version to 1, to convert from date based versions
    to release number based version
  * Allow release to migrate to testing (Closes: #624408)
  * Add kate and vim syntax highlighting (Closes: #624544)
  * Add -dbg package with debugging symbols

 -- Ondřej Surý <ondrej@debian.org>  Wed, 04 May 2011 01:20:07 +0200

golang (2011.04.27-2) unstable; urgency=low

  * Fix yet another build failure on kfreebsd (use linux userspace)

 -- Ondřej Surý <ondrej@debian.org>  Fri, 29 Apr 2011 16:22:47 +0200

golang (2011.04.27-1) unstable; urgency=low

  * Imported Upstream version 2011.04.27
  * Update debian/rules to allow pulling weekly upstream releases
  * Don't remove RUNPATH from binaries; fixed upstream (golang#1527)
  * Set GOHOSTOS and GOHOSTARCH to match dpkg-architecture variables
  * Add support for kfreebsd-i386, kfreebsd-amd64, armel and armhf
    architectures
    + 006-fix_kfreebsd_build.patch:
      - Add GNU/KFreeBSD support by replacing all uname calls by $(GOOS)
    + 007-use_native_dynamic_linker_on_kfreebsd.patch:
      - Use native kfreebsd dynamic linker (/lib/ld-*.so.1)
  * Add information about available architectures (Closes: #623877)
  * Don't strip gotest
  * Add Depends: golang-go to golang-tools
  * Add better support for armhf

 -- Ondřej Surý <ondrej@debian.org>  Thu, 28 Apr 2011 16:14:39 +0200

golang (2011.04.13-1) unstable; urgency=low

  [ Florian Weimer ]
  * Delete bin directory in clean target
  * Enable parallel build
  * golang-src: install source files directly
  * Use proper symlink targets for architecture-independent toolchain
    names
  * Emacs mode: indent keys in struct literals properly

  [ Ondřej Surý ]
  * Imported Upstream weekly version 2011.04.13
  * Update patches to new weekly release
  * Add lintian-override for gotest binary

 -- Ondřej Surý <ondrej@debian.org>  Tue, 26 Apr 2011 09:59:28 +0200

golang (2011.03.07.1-1) unstable; urgency=low

  * Imported Upstream version 2011.03.07.1
  * Install to /usr/lib/go
  * Remove xkcd strip to get rid of CC-NC-BY
  * Update golang-src.install to new upstream
  * Remove 002-use_GOROOT_FINAL_in_generated_binaries.patch; merged
    upstream
  * Make all .go files no-executable
  * Update lintian-overrides to include both types of syntax

 -- Ondřej Surý <ondrej@debian.org>  Wed, 20 Apr 2011 17:36:48 +0200

golang (2011.02.15-2) unstable; urgency=low

  [ Ondřej Surý ]
  * Add ${misc:Depends} to golang-mode to shutup lintian
  * Rehaul build system and add golang-src package with .go source files
  * goinstall: do not automatically install prerequisities
  * goinstall: don't report to dashboard by default
  * Add a README.Debian about local modifications to goinstall
  * Add warning about local modifications also directly to goinstall command

  [ Florian Weimer ]
  * Fix syntax error in 004-
    dont_reinstall_dependencies_in_goinstall.patch

 -- Ondřej Surý <ondrej@debian.org>  Fri, 18 Feb 2011 16:02:09 +0100

golang (2011.02.15-1) unstable; urgency=low

  [ Obey Arthur Liu ]
  * Added pkg-google git repo to control file

  [ Florian Weimer ]
  * Build golang-mode package

  [ Ondřej Surý ]
  * Imported Upstream version 2011.02.15
  * Don't compress godoc documentation
  * Correctly use $GOROOT_FINAL in the build chain
  * Remove RPATH/RUNPATH from go binaries

 -- Ondřej Surý <ondrej@debian.org>  Fri, 18 Feb 2011 11:39:10 +0100

golang (2011.02.01.1-1) unstable; urgency=low

  [ Ivan Wong ]
  * Initial release (Closes: #574371)

  [ Jonathan Nieder ]
  * Fill out copyright file
  * Rewrite debian/rules using dh driver
  * debian: fix get-orig-source rule
  * debian: do not install extra files on repeated build
  * debian: fix reversed ‘if’
  * debian: do not leave around stale debian/env.sh+ file
  * debian: Build-Depends on awk instead of gawk
  * debian: add run-time dependency on perl
  * debian: add build-time dependency on perl
  * debian: fix setting of GOARM on arm
  * debian: do not compress files in web page
  * debian: install favicon

  [ Ondřej Surý ]
  * Make myself a maintainer
  * Add patch to allow IPv4 on IPv6 sockets (Courtesy of Florian Weimer)
  * Use GOROOT_FINAL and change GOBIN to /usr/bin
  * Get rid of env.sh and wrappers
  * Add support for building in i386 pbuilder on amd64 architecture
  * Rename source package to golang to match upstream repository name
  * Add golang-doc package
  * Split package into compiler, docs and tools
  * Don't install quietgcc and hgpatch
  * Don't generate fake gomake
  * Update golang-doc package
  * Export GOHOSTARCH and GOHOSTOS
  * Disable build time checks
  * Fail on missed installed files
  * Revert s{tmp{golang-go{ change in DESTDIR
  * Relicence debian/ files from versionless GPL to GPL-3
  * Move golang-doc to doc section
  * Add more lintian overrides for Go binaries
  * Install all 6,8,5 variants of commands
  * Install golang-* symlinks for 6,8,5* commands
  * Don't strip govet as well
  * Remove ${shlibs:Depends} where it doesn't belong
  * Move more html files to golang-doc package
  * Remove codereview directory - some python code to deal with mercurial

 -- Ondřej Surý <ondrej@debian.org>  Mon, 14 Feb 2011 17:42:39 +0100<|MERGE_RESOLUTION|>--- conflicted
+++ resolved
@@ -1,10 +1,3 @@
-<<<<<<< HEAD
-golang-1.19 (1.19.12-2~bpo11+1) bullseye-backports-sloppy; urgency=medium
-
-  * Rebuild for bullseye-backports-sloppy.
-
- -- Anthony Fok <foka@debian.org>  Mon, 04 Sep 2023 09:06:24 -0600
-=======
 golang-1.19 (1.19.13-1) unstable; urgency=medium
 
   * Team upload
@@ -13,7 +6,12 @@
       and CVE-2023-29406.
 
  -- Shengjing Zhu <zhsj@debian.org>  Thu, 07 Sep 2023 12:01:53 +0800
->>>>>>> 986f0168
+
+golang-1.19 (1.19.12-2~bpo11+1) bullseye-backports-sloppy; urgency=medium
+
+  * Rebuild for bullseye-backports-sloppy.
+
+ -- Anthony Fok <foka@debian.org>  Mon, 04 Sep 2023 09:06:24 -0600
 
 golang-1.19 (1.19.12-2) unstable; urgency=medium
 
