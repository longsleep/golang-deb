--- conflicted
+++ resolved
@@ -1,10 +1,3 @@
-<<<<<<< HEAD
-golang-1.10 (1.10.3-1~bpo9+1) stretch-backports; urgency=medium
-
-  * Rebuild for stretch-backports.
-
- -- Martín Ferrari <tincho@debian.org>  Tue, 03 Jul 2018 15:16:55 +0000
-=======
 golang-1.10 (1.10.5-1) unstable; urgency=medium
 
   * Team upload.
@@ -32,7 +25,12 @@
     upstream.
 
  -- Michael Hudson-Doyle <mwhudson@debian.org>  Wed, 19 Sep 2018 10:03:11 +0200
->>>>>>> 2a6c0f50
+
+golang-1.10 (1.10.3-1~bpo9+1) stretch-backports; urgency=medium
+
+  * Rebuild for stretch-backports.
+
+ -- Martín Ferrari <tincho@debian.org>  Tue, 03 Jul 2018 15:16:55 +0000
 
 golang-1.10 (1.10.3-1) unstable; urgency=medium
 
