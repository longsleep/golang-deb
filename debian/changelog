--- conflicted
+++ resolved
@@ -1,11 +1,3 @@
-<<<<<<< HEAD
-golang-1.15 (1.15.9-3~bpo10+1) buster-backports; urgency=medium
-
-  * Team upload.
-  * Rebuild for buster-backports.
-
- -- Roger Shimizu <rosh@debian.org>  Sun, 16 May 2021 01:10:34 +0900
-=======
 golang-1.15 (1.15.9-5) unstable; urgency=medium
 
   * Team upload.
@@ -26,7 +18,13 @@
     https://github.com/golang/go/issues/46396
 
  -- Shengjing Zhu <zhsj@debian.org>  Wed, 02 Jun 2021 10:56:03 +0800
->>>>>>> 6ba4c7e8
+
+golang-1.15 (1.15.9-3~bpo10+1) buster-backports; urgency=medium
+
+  * Team upload.
+  * Rebuild for buster-backports.
+
+ -- Roger Shimizu <rosh@debian.org>  Sun, 16 May 2021 01:10:34 +0900
 
 golang-1.15 (1.15.9-3) unstable; urgency=medium
 
