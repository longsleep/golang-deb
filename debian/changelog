--- conflicted
+++ resolved
@@ -1,10 +1,3 @@
-<<<<<<< HEAD
-golang-1.13 (1.13.5-1~bpo10+1) buster-backports; urgency=medium
-
-  * Rebuild for buster-backports.
-
- -- Dr. Tobias Quathamer <toddy@debian.org>  Sun, 05 Jan 2020 20:14:52 +0100
-=======
 golang-1.13 (1.13.6-2) unstable; urgency=medium
 
   * Add Breaks: dh-golang (<< 1.43~) to golang-go.
@@ -17,7 +10,12 @@
   * New upstream version 1.13.6
 
  -- Dr. Tobias Quathamer <toddy@debian.org>  Thu, 09 Jan 2020 22:57:32 +0100
->>>>>>> 8893c42d
+
+golang-1.13 (1.13.5-1~bpo10+1) buster-backports; urgency=medium
+
+  * Rebuild for buster-backports.
+
+ -- Dr. Tobias Quathamer <toddy@debian.org>  Sun, 05 Jan 2020 20:14:52 +0100
 
 golang-1.13 (1.13.5-1) unstable; urgency=medium
 
