--- conflicted
+++ resolved
@@ -1,12 +1,3 @@
-<<<<<<< HEAD
-golang-1.16 (1.16.8-1~bpo11+1) bullseye-backports; urgency=high
-
-  * Rebuild for bullseye-backports.
-  * New upstream version 1.16.8
-    + CVE-2021-39293: security fix to the archive/zip package
-
- -- Anthony Fok <foka@debian.org>  Fri, 10 Sep 2021 18:45:15 -0600
-=======
 golang-1.16 (1.16.9-2) unstable; urgency=medium
 
   * Team upload.
@@ -26,7 +17,14 @@
       the module to be overwritten with data from the arguments
 
  -- Shengjing Zhu <zhsj@debian.org>  Sat, 09 Oct 2021 00:07:27 +0800
->>>>>>> 497fae37
+
+golang-1.16 (1.16.8-1~bpo11+1) bullseye-backports; urgency=high
+
+  * Rebuild for bullseye-backports.
+  * New upstream version 1.16.8
+    + CVE-2021-39293: security fix to the archive/zip package
+
+ -- Anthony Fok <foka@debian.org>  Fri, 10 Sep 2021 18:45:15 -0600
 
 golang-1.16 (1.16.8-1) unstable; urgency=high
 
