<<<<<<< HEAD
golang-1.19 (1.19.5-1~bpo11+1) bullseye-backports; urgency=medium

  * Rebuild for bullseye-backports.

 -- Anthony Fok <foka@debian.org>  Sun, 29 Jan 2023 16:04:43 -0700
=======
golang-1.19 (1.19.6-2) unstable; urgency=medium

  * Team upload
  * Upload to unstable

 -- Shengjing Zhu <zhsj@debian.org>  Fri, 17 Feb 2023 17:56:44 +0800

golang-1.19 (1.19.6-1) experimental; urgency=medium

  * Team upload
  * New upstream version 1.19.6
    + CVE-2022-41722: path/filepath: path traversal in filepath.Clean on
      Windows
    + CVE-2022-41725: net/http, mime/multipart: denial of service from
      excessive resource consumption
    + CVE-2022-41724: crypto/tls: large handshake records may cause panics
    + CVE-2022-41723: net/http: avoid quadratic complexity in HPACK decoding

 -- Shengjing Zhu <zhsj@debian.org>  Wed, 15 Feb 2023 10:09:02 +0800
>>>>>>> ba543ba0

golang-1.19 (1.19.5-1) unstable; urgency=medium

  * Team upload
  * Add NO_PNG_PKG_MANGLE to prevent mangling testdata.
    This is Ubuntu specific behaviour so they can sync the package without
    vendor patch.
  * New upstream version 1.19.5

 -- Shengjing Zhu <zhsj@debian.org>  Wed, 11 Jan 2023 15:35:00 +0800

golang-1.19 (1.19.4-1~bpo11+1) bullseye-backports; urgency=medium

  * Rebuild for bullseye-backports.

 -- Anthony Fok <foka@debian.org>  Tue, 17 Jan 2023 14:25:50 -0700

golang-1.19 (1.19.4-1) unstable; urgency=medium

  * New upstream version 1.19.4
    + CVE-2022-41720: os, net/http: avoid escapes from os.DirFS and http.Dir
      on Windows
    + CVE-2022-41717: net/http: limit canonical header cache by bytes, not
      entries

 -- William 'jawn-smith' Wilson <jawn-smith@ubuntu.com>  Tue, 06 Dec 2022 16:10:54 -0600

golang-1.19 (1.19.3-1~bpo11+1) bullseye-backports; urgency=medium

  * Rebuild for bullseye-backports.

 -- Anthony Fok <foka@debian.org>  Thu, 17 Nov 2022 13:21:10 -0700

golang-1.19 (1.19.3-1) unstable; urgency=medium

  * New upstream version 1.19.3
    + CVE-2022-41716: syscall, os/exec: unsanitized NUL in environment variables
      On Windows, syscall.StartProcess and os/exec.Cmd did not properly check
      for invalid environment variable values. A malicious environment variable
      value could exploit this behavior to set a value for a different
      environment variable.

 -- William 'jawn-smith' Wilson <jawn-smith@ubuntu.com>  Thu, 03 Nov 2022 08:39:47 -0500

golang-1.19 (1.19.2-1) unstable; urgency=medium

  * New upstream version 1.19.2
    + CVE-2022-2879: archive/tar: unbounded memory consumption when reading
      headers
    + CVE-2022-2880: net/http/httputil: ReverseProxy should not forward
      unparseable query parameters
    + CVE-2022-41715: regexp/syntax: limit memory used by parsing regexps

 -- William 'jawn-smith' Wilson <jawn-smith@ubuntu.com>  Tue, 04 Oct 2022 15:23:25 -0500

golang-1.19 (1.19.1-1~bpo11+1) bullseye-backports; urgency=medium

  * Rebuild for bullseye-backports.

 -- Anthony Fok <foka@debian.org>  Mon, 19 Sep 2022 16:24:06 -0600

golang-1.19 (1.19.1-1) unstable; urgency=medium

  * New upstream version 1.19.1

 -- William 'jawn-smith' Wilson <jawn-smith@ubuntu.com>  Tue, 06 Sep 2022 14:58:49 -0500

golang-1.19 (1.19-1~bpo11+1) bullseye-backports; urgency=medium

  * Rebuild for bullseye-backports.

 -- Anthony Fok <foka@debian.org>  Sat, 06 Aug 2022 13:16:49 -0600

golang-1.19 (1.19-1) unstable; urgency=medium

  * New upstream version 1.19
  * Update d/docs to reflect upstream removal of AUTHORS and CONTRIBUTORS

 -- William 'jawn-smith' Wilson <jawn-smith@ubuntu.com>  Tue, 02 Aug 2022 15:35:20 -0500

golang-1.19 (1.19~rc2-1) unstable; urgency=medium

  * New upstream version 1.19 rc2

 -- William 'jawn-smith' Wilson <jawn-smith@ubuntu.com>  Tue, 12 Jul 2022 18:32:28 -0500

golang-1.19 (1.19~rc1-1~bpo11+1) bullseye-backports; urgency=medium

  * Rebuild for bullseye-backports.

 -- Anthony Fok <foka@debian.org>  Wed, 13 Jul 2022 14:33:05 -0600

golang-1.19 (1.19~rc1-1) unstable; urgency=medium

  * Team upload.
  * Update upstream signing key.
    Download from https://dl.google.com/dl/linux/linux_signing_key.pub
  * New upstream version 1.19~rc1
    + Fix boostrap with gccgo (Closes: #1014238)
  * Update Standards-Version to 4.6.1 (no changes)

 -- Shengjing Zhu <zhsj@debian.org>  Thu, 07 Jul 2022 23:42:03 +0800

golang-1.19 (1.19~beta1-2) unstable; urgency=medium

  * Team upload.
  * Source-only upload for migration to testing

 -- Shengjing Zhu <zhsj@debian.org>  Sat, 02 Jul 2022 03:11:52 +0800

golang-1.19 (1.19~beta1-1) unstable; urgency=medium

  * New upstream version 1.19 beta1

 -- William 'jawn-smith' Wilson <jawn-smith@ubuntu.com>  Fri, 10 Jun 2022 13:52:13 -0500

golang-1.18 (1.18.3-1) unstable; urgency=medium

  * New upstream version 1.18.3

 -- William 'jawn-smith' Wilson <jawn-smith@ubuntu.com>  Wed, 01 Jun 2022 17:23:29 -0500

golang-1.18 (1.18.2-2) unstable; urgency=medium

  * d/p/0007-cmd-link-use-TOC-relative-trampolines-on-PPC64-when-.patch:
    Remove patch.  It's causing the build on ppc64el to FTBFS during link
    time.

 -- Sergio Durigan Junior <sergiodj@debian.org>  Sat, 14 May 2022 15:22:04 -0400

golang-1.18 (1.18.2-1) unstable; urgency=medium

  * New upstream version 1.18.2
  * d/p/0007-cmd-link-use-TOC-relative-trampolines-on-PPC64-when-.patch:
    Use TOC-relative trampolines on ppc64el when needed.  Fix link error
    when building PIE binaries. (Closes: #1010942)

 -- Sergio Durigan Junior <sergiodj@debian.org>  Fri, 13 May 2022 14:07:03 -0400

golang-1.18 (1.18.1-1) unstable; urgency=medium

  * New upstream version 1.18.1
    + CVE-2022-24675: encoding/pem: fix stack overflow in Decode
    + CVE-2022-28327: crypto/elliptic: tolerate all oversized scalars
      in generic P-256
    + CVE-2022-27536: crypto/x509: non-compliant certificates can
      cause a panic in Verify on macOS in Go 1.18

 -- William 'jawn-smith' Wilson <jawn-smith@ubuntu.com>  Wed, 13 Apr 2022 12:54:36 -0500

golang-1.18 (1.18-1) unstable; urgency=medium

  * New upstream version 1.18

 -- William 'jawn-smith' Wilson <jawn-smith@ubuntu.com>  Tue, 15 Mar 2022 14:59:19 -0500

golang-1.18 (1.18~rc1-1) unstable; urgency=medium

  * Team upload.
  * New upstream version 1.18~rc1

 -- Shengjing Zhu <zhsj@debian.org>  Fri, 18 Feb 2022 01:31:48 +0800

golang-1.18 (1.18~beta2-1) unstable; urgency=medium

  * New upstream version 1.18 beta2

 -- William 'jawn-smith' Wilson <jawn-smith@ubuntu.com>  Mon, 31 Jan 2022 16:53:48 -0600

golang-1.18 (1.18~beta1-2) unstable; urgency=medium

  * Source-only upload for migration to testing

 -- Anthony Fok <foka@debian.org>  Thu, 13 Jan 2022 14:01:05 -0700

golang-1.18 (1.18~beta1-1) unstable; urgency=medium

  * New upstream version 1.18 beta1

 -- William 'jawn-smith' Wilson <jawn-smith@ubuntu.com>  Wed, 15 Dec 2021 16:07:48 -0600

golang-1.17 (1.17.5-1) unstable; urgency=medium

  * Team upload.
  * New upstream version 1.17.5
    + CVE-2021-44716: net/http: limit growth of header canonicalization cache
    + CVE-2021-44717: syscall: don’t close fd 0 on ForkExec error

 -- Shengjing Zhu <zhsj@debian.org>  Thu, 09 Dec 2021 23:22:36 +0800

golang-1.17 (1.17.4-1) unstable; urgency=medium

  * Team upload.
  * New upstream version 1.17.4

 -- Shengjing Zhu <zhsj@debian.org>  Sat, 04 Dec 2021 01:32:29 +0800

golang-1.17 (1.17.3-1) unstable; urgency=medium

  * Team upload.
  * New upstream version 1.17.3
    + CVE-2021-41771: debug/macho: invalid dynamic symbol table command
      can cause panic
    + CVE-2021-41772: archive/zip: Reader.Open panics on empty string

 -- Shengjing Zhu <zhsj@debian.org>  Sun, 07 Nov 2021 22:33:32 +0800

golang-1.17 (1.17.2-1) unstable; urgency=medium

  * Team upload.

  [ Anthony Fok ]
  * Fix Lintian warning: tab-in-license-text
    debian/copyright (starting at line 366)

  [ Shengjing Zhu ]
  * Ensure GOROOT_BOOTSTRAP is valid
  * Set GOPATH in d/rules.
    Seems the go command needs GOPATH env
  * New upstream version 1.17.2
    + CVE-2021-38297: When invoking functions from WASM modules, built using
      GOARCH=wasm GOOS=js, passing very large arguments can cause portions of
      the module to be overwritten with data from the arguments

 -- Shengjing Zhu <zhsj@debian.org>  Sat, 09 Oct 2021 01:23:05 +0800

golang-1.17 (1.17.1-1) unstable; urgency=high

  * New upstream version 1.17.1
    + CVE-2021-39293: security fix to the archive/zip package
      The fix for CVE-2021-33196 can be bypassed by crafted inputs.
      As a result, the NewReader and OpenReader functions in archive/zip
      can still cause a panic or an unrecoverable fatal error when reading
      an archive that claims to contain a large number of files,
      regardless of its actual size.
      Thanks to the OSS-Fuzz project for discovering this issue
      and to Emmanuel Odeke for reporting it.
    + bug fixes to the archive/zip, go/internal/gccgoimporter,
      html/template, net/http, and runtime/pprof packages
  * Re-add "Multi-Arch: foreign" hint
  * Rename Maintainer from "Go Compiler Team" to "Debian Go Compiler Team"
  * Bump Standards-Version to 4.6.0 (no change)

 -- Anthony Fok <foka@debian.org>  Fri, 10 Sep 2021 18:01:21 -0600

golang-1.17 (1.17-3) unstable; urgency=medium

  * Team upload.
  * Add missing generated buildcfg file (Closes: #993450)

 -- Shengjing Zhu <zhsj@debian.org>  Thu, 02 Sep 2021 00:08:21 +0800

golang-1.17 (1.17-2) unstable; urgency=medium

  * Team upload.
  * Fix extracting go version for gccgo

 -- Shengjing Zhu <zhsj@debian.org>  Sun, 29 Aug 2021 01:16:12 +0800

golang-1.17 (1.17-1) unstable; urgency=medium

  * Team upload.
  * New upstream version 1.17
  * Refresh patches, dropping
    0003-cmd-go-cmd-cgo-pass-mfp32-and-mhard-soft-float-to-MI.patch which was
    merged upstream.
  * Do not include the now-deleted favicon.ico in golang-1.17-doc.
  * Add one more arch-independent-package-contains-binary-or-object lintian
    suppression.

 -- Michael Hudson-Doyle <mwhudson@debian.org>  Tue, 17 Aug 2021 13:03:28 +1200

golang-1.16 (1.16.7-1) unstable; urgency=medium

  * Team upload.
  * New upstream version 1.16.7
    + CVE-2021-36221: net/http: panic due to racy read of persistConn after
      handler panic

 -- Shengjing Zhu <zhsj@debian.org>  Fri, 06 Aug 2021 02:38:44 +0800

golang-1.16 (1.16.6-1) unstable; urgency=medium

  * Team upload.
  * New upstream version 1.16.6
    + CVE-2021-34558: crypto/tls: clients can panic when provided a certificate
      of the wrong type for the negotiated parameters

 -- Shengjing Zhu <zhsj@debian.org>  Tue, 13 Jul 2021 13:11:46 +0800

golang-1.16 (1.16.5-1) unstable; urgency=medium

  * Team upload.
  * New upstream version 1.16.5
    + CVE-2021-33195: net: Lookup functions may return invalid host names
    + CVE-2021-33196: archive/zip: malformed archive may cause panic or memory
      exhaustion (Closes: #989492)
    + CVE-2021-33197: net/http/httputil: ReverseProxy forwards Connection
      headers if first one is empty
    + CVE-2021-33198: math/big: (*Rat).SetString with "1.770p02041010010011001001"
      crashes with "makeslice: len out of range"

 -- Shengjing Zhu <zhsj@debian.org>  Sat, 05 Jun 2021 19:03:59 +0800

golang-1.16 (1.16.4-1) unstable; urgency=medium

  * Team upload.
  * New upstream version 1.16.4
    Fix CVE-2021-31525 net/http: ReadRequest can stack overflow due to
    recursion with very large headers

 -- Shengjing Zhu <zhsj@debian.org>  Sat, 08 May 2021 02:27:38 +0800

golang-1.16 (1.16.3-4) unstable; urgency=medium

  * Team upload.
  * Remove bootstrap dir after build. Otherwise tests fail

 -- Shengjing Zhu <zhsj@debian.org>  Tue, 20 Apr 2021 02:05:56 +0800

golang-1.16 (1.16.3-3) unstable; urgency=medium

  * Team upload.
  * Drop mtime hack in postinst and d/rules
    https://github.com/golang/go/issues/3506#issuecomment-341310161
    > Essentially everything involved in this report has been rewritten.
    > The go command no longer cares about mtimes.
  * No need to remove src dir in golang-$(GOVER)-go package.
    It's not installed by golang-X.Y-go.dirs now
  * Update description and recommended way to use specified version (Closes: #985542)
  * Rebuild with go1.16.
    To build with GO386=softfloat, https://github.com/golang/go/issues/44500
  * Add Multi-Arch hint
  * Only build in -arch target again.
    Move generated source files to golang-1.16-go package
  * Not force gencontrol in dh_clean.
    Not needed after the new branch is created. And we need to add some
    Breaks/Replaces to d/control which should not be in next version
  * Remove GOCACHE before dh_install.
    So it is executed when build with nocheck as well

 -- Shengjing Zhu <zhsj@debian.org>  Tue, 20 Apr 2021 00:46:07 +0800

golang-1.16 (1.16.3-2) unstable; urgency=medium

  * Team upload.
  * Also build package in indep target (Closes: #987126)
    As the -src package moved to arch all,
  * Build with empty GO386 env on i386 for now.
    It's no possible to build go1.16 with go1.15 with either
    GO386=softfloat or GO386=387.
    We can rebuild go1.16 with go1.16 and GO386=softfloat later.

 -- Shengjing Zhu <zhsj@debian.org>  Sun, 18 Apr 2021 17:27:43 +0800

golang-1.16 (1.16.3-1) unstable; urgency=medium

  * Team upload.
  * New upstream version 1.16.3
    Fix CVE-2021-27918 CVE-2021-27919
  * Move golang-X.Y-src to arch all.
    The package doesn't contain arch specific source now.
  * Update golang-X.Y-doc package description.
    Most contents are removed by upstream in 1.16, which is moved to
    x/website repository. And the godoc binary is also shipped in
    golang-golang-x-tools now. So no longer recommend users to read doc
    with godoc. These html files can also be read in plain browsers.
  * Replace dpkg-parsechangelog with dpkg pkg-info.mk
  * Try to enable tests on armel and ppc64.
    No comments say why it doesn't work
  * Remove nocheck detection as debhelper respects it since compat 13
  * Remove override_dh_missing as fail-missing is default in compat 13

 -- Shengjing Zhu <zhsj@debian.org>  Sun, 18 Apr 2021 03:56:41 +0800

golang-1.16 (1.16-1) unstable; urgency=medium

  * New upstream version 1.16
  * debian/control{.in,}: Change Section from devel to golang
  * Add myself to Uploaders

 -- Anthony Fok <foka@debian.org>  Thu, 18 Feb 2021 00:02:53 -0700

golang-1.16 (1.16~rc1-1) unstable; urgency=medium

  * Team upload.
  * New upstream major version.
    - Drop 0004-cmd-dist-fix-build-failure-of-misc-cgo-test-on-arm64.patch
      which was replaced by https://go-review.googlesource.com/c/go/+/262357/
      and cherry-picked as b3f7f60 for go1.16 upstream
    - Refresh remaining patches
  * Update Standards-Version to 4.5.1, no changes needed

 -- Anthony Fok <foka@debian.org>  Mon, 08 Feb 2021 17:43:41 -0700

golang-1.15 (1.15.8-1) unstable; urgency=medium

  * Team upload.
  * New upstream version 1.15.8
  * Skip userns tests in schroot.
    When schroot is using overlayfs, it fails to detect it as chroot.

 -- Shengjing Zhu <zhsj@debian.org>  Fri, 05 Feb 2021 20:51:44 +0800

golang-1.15 (1.15.7-1) unstable; urgency=medium

  * Team upload.
  * New upstream version 1.15.7
    + crypto/elliptic: incorrect operations on the P-224 curve
      CVE-2021-3114

 -- Shengjing Zhu <zhsj@debian.org>  Sat, 23 Jan 2021 01:59:14 +0800

golang-1.15 (1.15.6-1) unstable; urgency=medium

  * Team upload.

  [ Balint Reczey ]
  * cmd/dist: increase default timeout scale for arm (LP: #1893640)

  [ Shengjing Zhu ]
  * New upstream version 1.15.6
  * Drop CGO_LDFLAGS patch, fixed in go1.15.6

 -- Shengjing Zhu <zhsj@debian.org>  Sun, 13 Dec 2020 18:27:59 +0800

golang-1.15 (1.15.5-2) unstable; urgency=medium

  * Team upload.
  * Backport patch to fix usability regression in go1.15.5
    cmd/go: allow flags in CGO_LDFLAGS environment variable not in security allowlist
    https://github.com/golang/go/issues/42567

 -- Shengjing Zhu <zhsj@debian.org>  Wed, 18 Nov 2020 00:46:08 +0800

golang-1.15 (1.15.5-1) unstable; urgency=medium

  * New upstream version 1.15.5.

 -- Michael Hudson-Doyle <mwhudson@debian.org>  Fri, 13 Nov 2020 09:40:16 +1300

golang-1.15 (1.15.4-1) unstable; urgency=medium

  * New upstream version 1.15.4.

 -- Michael Hudson-Doyle <mwhudson@debian.org>  Tue, 10 Nov 2020 10:48:51 +1300

golang-1.15 (1.15.2-1) unstable; urgency=medium

  * New upstream version 1.15.2.

 -- Michael Hudson-Doyle <michael.hudson@ubuntu.com>  Tue, 15 Sep 2020 09:51:42 +1200

golang-1.15 (1.15-2) unstable; urgency=medium

  * Team upload.
  * Backport fix for arm64 cgo test
    https://go-review.googlesource.com/c/go/+/237858

 -- Shengjing Zhu <zhsj@debian.org>  Thu, 27 Aug 2020 13:44:43 +0800

golang-1.15 (1.15-1) unstable; urgency=medium

  * New upstream version 1.15

 -- Dr. Tobias Quathamer <toddy@debian.org>  Tue, 25 Aug 2020 19:59:24 +0200

golang-1.15 (1.15~rc2-1) unstable; urgency=medium

  * New upstream version 1.15~rc2
    - encoding/binary: ReadUvarint and ReadVarint can read an unlimited
      number of bytes from invalid inputs. CVE-2020-16845

 -- Dr. Tobias Quathamer <toddy@debian.org>  Sun, 09 Aug 2020 16:12:45 +0200

golang-1.15 (1.15~rc1-1) unstable; urgency=medium

  [ Shengjing Zhu ]
  * Backport patches to fix the FPU ABI problems for mips32
    https://go-review.googlesource.com/c/go/+/237058/

  [ Dr. Tobias Quathamer ]
  * New upstream version 1.15~rc1
    - Refresh patches
    - net/http: Expect 100-continue panics in httputil.ReverseProxy.
      See https://github.com/golang/go/issues/34902, fixes CVE-2020-15586

 -- Dr. Tobias Quathamer <toddy@debian.org>  Mon, 03 Aug 2020 21:22:44 +0200

golang-1.15 (1.15~beta1-2) unstable; urgency=medium

  * Source-only upload.

 -- Dr. Tobias Quathamer <toddy@debian.org>  Wed, 17 Jun 2020 17:17:08 +0200

golang-1.15 (1.15~beta1-1) unstable; urgency=medium

  * New upstream major version.
    - Drop patch to fix FTBFS on $HOME managed with git, has been
      applied upstream.
    - Refresh remaining patches

 -- Dr. Tobias Quathamer <toddy@debian.org>  Mon, 15 Jun 2020 21:40:49 +0200

golang-1.14 (1.14.4-1) unstable; urgency=medium

  * New upstream version 1.14.4
    - Refresh patches

 -- Dr. Tobias Quathamer <toddy@debian.org>  Mon, 15 Jun 2020 21:19:41 +0200

golang-1.14 (1.14.3-2) unstable; urgency=medium

  * Increase the test timeout that made some builds succeed
    there on slow hardware (such as emulated riscv64).
    Thanks to Gianfranco Costamagna (Closes: #960759)

 -- Dr. Tobias Quathamer <toddy@debian.org>  Sat, 16 May 2020 14:32:28 +0200

golang-1.14 (1.14.3-1) unstable; urgency=medium

  * New upstream version 1.14.3
  * Use debhelper v13

 -- Dr. Tobias Quathamer <toddy@debian.org>  Fri, 15 May 2020 15:24:43 +0200

golang-1.14 (1.14.2-1) unstable; urgency=medium

  * New upstream version 1.14.2

 -- Dr. Tobias Quathamer <toddy@debian.org>  Fri, 10 Apr 2020 14:34:21 +0200

golang-1.14 (1.14.1-1) unstable; urgency=medium

  * New upstream version 1.14.1
    - Add new patch to fix FTBFS on $HOME managed with git.
      Thanks to Guillem Jover <gjover@sipwise.com> (Closes: #953276)

 -- Dr. Tobias Quathamer <toddy@debian.org>  Sat, 21 Mar 2020 14:01:31 +0100

golang-1.14 (1.14-2) unstable; urgency=medium

  * Fix FTBFS if built twice in a row.
    Some paths of autogenerated files have been changed upstream,
    so that the removal of those files after the build did no
    longer succeed.
    Thanks to Guillem Jover (Closes: #953277)
  * Update Standards-Version to 4.5.0, no changes needed

 -- Dr. Tobias Quathamer <toddy@debian.org>  Mon, 09 Mar 2020 14:00:39 +0100

golang-1.14 (1.14-1) unstable; urgency=medium

  * New upstream version 1.14

 -- Dr. Tobias Quathamer <toddy@debian.org>  Tue, 25 Feb 2020 21:33:50 +0100

golang-1.14 (1.14~rc1-1) unstable; urgency=medium

  * New upstream version 1.14~rc1
    - Fixes CVE-2020-7919
  * Add Breaks: dh-golang (<< 1.43~) to golang-go.
    Thanks to Pirate Praveen <praveen@onenetbeyond.org>
  * Update upstream's signing key
  * Add support for riscv64.
    Thanks to Aurelien Jarno <aurel32@debian.org> (Closes: #950517)

 -- Dr. Tobias Quathamer <toddy@debian.org>  Wed, 05 Feb 2020 23:54:28 +0100

golang-1.14 (1.14~beta1-2) unstable; urgency=medium

  * Source-only upload.
  * Add two more lintian overrides for testdata

 -- Dr. Tobias Quathamer <toddy@debian.org>  Thu, 26 Dec 2019 20:11:44 +0100

golang-1.14 (1.14~beta1-1) unstable; urgency=medium

  * New upstream major version.

 -- Dr. Tobias Quathamer <toddy@debian.org>  Wed, 25 Dec 2019 21:27:46 +0100

golang-1.13 (1.13.5-1) unstable; urgency=medium

  * New upstream version 1.13.5

 -- Dr. Tobias Quathamer <toddy@debian.org>  Thu, 05 Dec 2019 12:27:21 +0100

golang-1.13 (1.13.4-1) unstable; urgency=medium

  * New upstream version 1.13.4
    - Refresh patches

 -- Dr. Tobias Quathamer <toddy@debian.org>  Fri, 01 Nov 2019 21:07:16 +0100

golang-1.13 (1.13.3-1) unstable; urgency=medium

  * New upstream version 1.13.3
    - Refresh patch
    - crypto/dsa: invalid public key causes panic in dsa.Verify.
      Fixes CVE-2019-17596. Closes: #942628
  * Update Standards-Version to 4.4.1, no changes needed

 -- Dr. Tobias Quathamer <toddy@debian.org>  Sat, 19 Oct 2019 13:30:36 +0200

golang-1.13 (1.13.1-1) unstable; urgency=medium

  * New upstream version 1.13.1
    - net/textproto: don't normalize headers with spaces before the colon.
      Fixes CVE-2019-16276. See https://github.com/golang/go/issues/34541
      and Debian bug #941173

 -- Dr. Tobias Quathamer <toddy@debian.org>  Thu, 26 Sep 2019 11:32:14 +0200

golang-1.13 (1.13-1) unstable; urgency=medium

  * New upstream version 1.13
    - Refresh patch
  * Set pristine-tar for gbp to False

 -- Dr. Tobias Quathamer <toddy@debian.org>  Wed, 04 Sep 2019 11:28:07 +0200

golang-1.13 (1.13~rc2-1) unstable; urgency=medium

  * New upstream version 1.13~rc2
    - Remove patch for CVE-2019-9512 and CVE-2019-9514,
      has been applied upstream

 -- Dr. Tobias Quathamer <toddy@debian.org>  Fri, 30 Aug 2019 13:29:21 +0200

golang-1.13 (1.13~rc1-2) unstable; urgency=medium

  * Exclude testdata from dh_makeshlibs.
    Otherwise, the build fails at least on armel and armhf.
  * Apply changes from cme fix dpkg
  * Set Rules-Requires-Root: no

 -- Dr. Tobias Quathamer <toddy@debian.org>  Thu, 22 Aug 2019 15:21:10 +0200

golang-1.13 (1.13~rc1-1) unstable; urgency=medium

  * New upstream version 1.13~rc1
    - Remove patch for CVE-2019-14809, has been applied upstream
  * Use dh_missing instead of deprecated dh_install --fail-missing
  * Do not run dh_dwz, there is no debugging information
  * Use debhelper-compat (= 12)

 -- Dr. Tobias Quathamer <toddy@debian.org>  Thu, 22 Aug 2019 12:48:15 +0200

golang-1.13 (1.13~beta1-3) unstable; urgency=high

  * Fix Denial of Service vulnerabilities in the HTTP/2 implementation.
    https://github.com/golang/go/issues/33631
    CVE-2019-9512, CVE-2019-9514. Closes: #934955
  * Fix multiple Parsing Issues in URL.Parse
    https://github.com/golang/go/issues/29098
    CVE-2019-14809. Closes: #934954

 -- Dr. Tobias Quathamer <toddy@debian.org>  Sat, 17 Aug 2019 23:47:53 +0200

golang-1.13 (1.13~beta1-2) unstable; urgency=medium

  * Set GOCACHE to fix a FTBFS. (See bug #933958)

 -- Dr. Tobias Quathamer <toddy@debian.org>  Fri, 09 Aug 2019 16:40:13 +0200

golang-1.13 (1.13~beta1-1) unstable; urgency=medium

  * New upstream major version.
    - Remove Reproducible-BUILD_PATH_PREFIX_MAP.patch.
      This patch is finally no longer needed with Go 1.13.
      Upstream has implemented a new flag "-trimpath" for the
      command "go build" which either strips the path or
      replaces it in the resulting binaries.
      References:
      https://github.com/golang/go/issues/16860
      https://go-review.googlesource.com/c/go/+/173345/
      https://go-review.googlesource.com/c/go/+/173344/
    - Remove arm64-arm64asm-recognise-new-ssbb-pssbb-mnemonics-fr.patch.
      This patch has been cherry-picked from upstream and is now included.
    - Refresh remaining patches
    - Fix lintian warning: make scripts executable
  * Switch to debhelper-compat, but stay at v11 for now

 -- Dr. Tobias Quathamer <toddy@debian.org>  Thu, 01 Aug 2019 14:21:51 +0200

golang-1.12 (1.12.7-1) unstable; urgency=medium

  * New upstream version 1.12.7
    - Refresh patches
  * Update Standards-Version to 4.4.0, no changes needed

 -- Dr. Tobias Quathamer <toddy@debian.org>  Tue, 09 Jul 2019 14:19:07 +0200

golang-1.12 (1.12.5-1) unstable; urgency=medium

  * New upstream version 1.12.5

 -- Dr. Tobias Quathamer <toddy@debian.org>  Thu, 09 May 2019 22:34:40 +0200

golang-1.12 (1.12.4-1) unstable; urgency=medium

  [ Anthony Fok ]
  * Add /usr/lib/go-X.Y/{api,misc} symlinks.
    For example, programs such as https://github.com/vugu/vugu and
    documentation such as https://github.com/golang/go/wiki/WebAssembly
    expect to find wasm_exec.js at "$(go env GOROOT)/misc/wasm/wasm_exec.js".

  [ Dr. Tobias Quathamer ]
  * New upstream version 1.12.4
  * Add five lintian overrides for false positives

 -- Dr. Tobias Quathamer <toddy@debian.org>  Sat, 13 Apr 2019 14:09:40 +0200

golang-1.12 (1.12.1-1) unstable; urgency=medium

  * New upstream version 1.12.1
  * Use upstream signing key for tarball verification

 -- Dr. Tobias Quathamer <toddy@debian.org>  Sun, 17 Mar 2019 21:56:32 +0100

golang-1.12 (1.12-1) unstable; urgency=medium

  * New upstream version 1.12
    - Remove patch 0005-Fix-CVE-2019-6486, applied upstream

 -- Dr. Tobias Quathamer <toddy@debian.org>  Tue, 26 Feb 2019 21:31:48 +0100

golang-1.12 (1.12~beta2-2) unstable; urgency=medium

  * Refresh patch Reproducible BUILD_PATH_PREFIX_MAP.
    Thanks to Michael Stapelberg!
  * Add patch to fix CVE-2019-6486. (Closes: #920548)

 -- Dr. Tobias Quathamer <toddy@debian.org>  Sun, 27 Jan 2019 20:05:59 +0100

golang-1.12 (1.12~beta2-1) unstable; urgency=medium

  * New upstream version 1.12~beta2
    - Remove two patches, applied upstream. Refresh remaining patch.

 -- Dr. Tobias Quathamer <toddy@debian.org>  Fri, 11 Jan 2019 17:14:43 +0100

golang-1.12 (1.12~beta1-4) unstable; urgency=medium

  * Switch watch file to version 4
  * Update d/copyright

 -- Dr. Tobias Quathamer <toddy@debian.org>  Mon, 07 Jan 2019 23:06:22 +0100

golang-1.12 (1.12~beta1-3) unstable; urgency=medium

  [ Anthony Fok ]
  * Add patch "unix: fix Fstatat by using fillStat_t on linux/mips64x"
    This fixes the "Fstatat: returned stat does not match Stat/Lstat"
    errors detected by TestFstatat.
    See https://go-review.googlesource.com/c/sys/+/155747

  [ Dr. Tobias Quathamer ]
  * Add another lintian override

 -- Dr. Tobias Quathamer <toddy@debian.org>  Fri, 28 Dec 2018 23:06:20 +0100

golang-1.12 (1.12~beta1-2) unstable; urgency=medium

  [ Anthony Fok ]
  * Add patch "cmd/compile: fix MIPS SGTconst-with-shift rules"
    by Cherry Zhang.  This fixes the root problem behind the
    "slice bounds out of range" build error seen in 1.11.4
    on mips and mipsel architectures.
    See https://go-review.googlesource.com/c/go/+/155798
  * Bump Standards-Version to 4.3.0 (no change)

  [ Dr. Tobias Quathamer ]
  * Do not compress favicon.ico.
    Thanks to Dato Simó <dato@debian.org> (Closes: #917132)

 -- Dr. Tobias Quathamer <toddy@debian.org>  Wed, 26 Dec 2018 23:20:03 +0100

golang-1.12 (1.12~beta1-1) unstable; urgency=medium

  * New upstream major version.
    - Refresh patches
    - Add new patch to disable test for UserHomeDir
  * Switch team address to tracker.d.o
  * Add another lintian override for a false positive

 -- Dr. Tobias Quathamer <toddy@debian.org>  Thu, 20 Dec 2018 12:51:49 +0100

golang-1.11 (1.11.4-1) unstable; urgency=medium

  * New upstream version 1.11.4
  * Make lintian override agnostic of golang version

 -- Dr. Tobias Quathamer <toddy@debian.org>  Sun, 16 Dec 2018 13:48:52 +0100

golang-1.11 (1.11.3-1) unstable; urgency=medium

  * New upstream version 1.11.3
    - Refresh patches
  * Update gbp.conf to new style syntax
  * Suggest brz as alternative to bzr; it provides the same command-line API.
  * Add myself to Uploaders

 -- Dr. Tobias Quathamer <toddy@debian.org>  Thu, 13 Dec 2018 23:23:40 +0100

golang-1.11 (1.11.2-2) unstable; urgency=medium

  * d/patches/arm64-arm64asm-recognise-new-ssbb-pssbb-mnemonics-fr.patch:
    backport workaround for objdump's support of newer mnemonics on arm64.

 -- Michael Hudson-Doyle <mwhudson@debian.org>  Mon, 26 Nov 2018 13:24:37 +1300

golang-1.11 (1.11.2-1) unstable; urgency=medium

  * Team upload.

  [ Michael Hudson-Doyle ]
  * New upstream major version.
  * Update debhelper compat level to 11.
  * Remove GOCACHE files after running tests.
  * Stop dh_strip_nondeterminism from looking at testdata directories.

  [ Dr. Tobias Quathamer ]
  * Build-Depend on debhelper v11
  * Override two false positive Lintian errors (missing depends
    on sensible-utils)
  * Add Lintian overrides for testdata
  * Include /usr/share/dpkg/architecture.mk for DEB_HOST_ARCH
  * Refresh patch for new upstream version
  * Fix Lintian warnings about wrong interpreter path
  * Make two scripts executable which have been missed by upstream
  * Remove three unneeded lintian overrides
  * Use HTTPS URL for d/watch
  * Update to Standards-Version 4.2.1
    - Use HTTPS for d/copyright
  * Update d/copyright

 -- Dr. Tobias Quathamer <toddy@debian.org>  Tue, 20 Nov 2018 22:51:44 +0100

golang-1.10 (1.10.3-1) unstable; urgency=medium

  * New upstream version 1.10.3
  * Restore changelog entry for 1.10.1-3, and fix that for 1.10.2-1, oops.

 -- Michael Hudson-Doyle <mwhudson@debian.org>  Thu, 14 Jun 2018 14:55:58 +1200

golang-1.10 (1.10.2-1) unstable; urgency=medium

  * New upstream version 1.10.2.
    - d/patches/0003-Backport_nopie_fix.patch: removed, now included upstream.
    - d/patches/0004-Backport_mips_octeon3_fp_fix.patch: removed, also included
      upstream.

 -- Michael Hudson-Doyle <mwhudson@debian.org>  Wed, 23 May 2018 15:24:03 +1200

golang-1.10 (1.10.1-3) unstable; urgency=high

  * Team upload.

  [ Michael Hudson-Doyle ]
  * Install the 'misc' and 'api' directories as part of the golang-1.10-src
    package as some tools (vgo, go tool trace) expect them to be there.
    (Closes: 894992¸ LP: #1743598)

  [ Martín Ferrari ]
  * Backport fix for FP bug in mips/Octeon III. Closes: #892088. Raising
    severity.

 -- Martín Ferrari <tincho@debian.org>  Sun, 22 Apr 2018 21:21:05 +0000

golang-1.10 (1.10.1-2) unstable; urgency=medium

  * Team upload.
  * Backport patch that fixes FTBFS in arm64.
  * debian/copyright: Update attribution.
  * debian/source: Update lintian-overrides.

 -- Martín Ferrari <tincho@debian.org>  Wed, 18 Apr 2018 15:38:49 +0000

golang-1.10 (1.10.1-1) unstable; urgency=medium

  * New upstream version 1.10.1.
  * d/patches/0002-reproducible-BUILD_PATH_PREFIX_MAP.patch: update patch tags
    to reference upstream discussion of this topic.
  * d/control, d/control.in: Update Vcs-* to point to salsa.

 -- Michael Hudson-Doyle <mwhudson@debian.org>  Tue, 03 Apr 2018 15:34:12 +1200

golang-1.10 (1.10-1) unstable; urgency=medium

  * New upstream version 1.10

 -- Michael Stapelberg <stapelberg@debian.org>  Sat, 17 Feb 2018 12:57:14 +0100

golang-1.10 (1.10~rc2-1) unstable; urgency=medium

  * New upstream version, fixing CVE-2018-6574.
  * d/patches/0001-os-signal-skip-TestTerminalSignal-if-posix_openpt-fa.patch,
    d/patches/0003-cmd-vendor-github.com-google-pprof-cherry-pick-fix-t.patch,
    d/patches/0004-cmd-link-internal-loadelf-fix-logic-for-computing-EL.patch:
    removed, now included upstream.

 -- Michael Hudson-Doyle <mwhudson@debian.org>  Thu, 08 Feb 2018 10:46:52 +1300

golang-1.10 (1.10~rc1-2) unstable; urgency=medium

  * d/patches/0004-cmd-link-internal-loadelf-fix-logic-for-computing-EL.patch:
    Backport from upstream to fix build issues on armhf (causes ftbfs on
    Ubuntu but not Debian for some reason, but could produce broken binaries
    on Debian too).

 -- Michael Hudson-Doyle <mwhudson@debian.org>  Wed, 07 Feb 2018 22:10:22 +1300

golang-1.10 (1.10~rc1-1) unstable; urgency=medium

  * New upstream version 1.10~rc1.
  * d/patches/0004-cmd-dist-use-buildmode-pie-for-pie-testing.patch,
    d/patches/0006-misc-cgo-testcarchive-use-no-pie-where-needed.patch,
    d/patches/0003-Do-not-use-SP-as-index-reg.patch: removed, included upstream.
  * d/patches/0002-reproducible-BUILD_PATH_PREFIX_MAP.patch: refreshed.
  * d/patches/0001-os-signal-skip-TestTerminalSignal-if-posix_openpt-fa.patch:
    Add to fix test failure in chroot.
  * d/patches/0003-cmd-vendor-github.com-google-pprof-cherry-pick-fix-t.patch:
    Add to fix test failure when $HOME is not writable.
  * d/rules: Set GOCACHE to "off" during build to avoid shipping cache files.

 -- Michael Hudson-Doyle <mwhudson@debian.org>  Wed, 31 Jan 2018 14:46:12 +1300

golang-1.9 (1.9.2-4) unstable; urgency=medium

  * Enable building on mips, mipsel and mips64. (Closes: 879764)

 -- Michael Hudson-Doyle <mwhudson@debian.org>  Fri, 08 Dec 2017 14:09:24 +1300

golang-1.9 (1.9.2-3) unstable; urgency=medium

  * Remove workaround for now fixed debhelper bug #879762
  * Backport three patches from upstream to fix ftbfs on ppc64el with new kernel.

 -- Michael Hudson-Doyle <mwhudson@debian.org>  Tue, 31 Oct 2017 12:16:17 +1300

golang-1.9 (1.9.2-2) unstable; urgency=medium

  [ Martín Ferrari ]
  * Add debian/patches/0003-Do-not-use-SP-as-index-reg.patch (Closes: #877541)

 -- Michael Stapelberg <stapelberg@debian.org>  Fri, 27 Oct 2017 08:55:32 +0200

golang-1.9 (1.9.2-1) unstable; urgency=medium

  * New upstream version 1.9.2
  * Work around debhelper bug #879762

 -- Michael Hudson-Doyle <mwhudson@debian.org>  Thu, 26 Oct 2017 13:46:40 +1300

golang-1.9 (1.9.1-2) unstable; urgency=medium

  * Update debian/copyright (Closes: #873740)

 -- Michael Stapelberg <stapelberg@debian.org>  Mon, 09 Oct 2017 18:03:49 +0200

golang-1.9 (1.9.1-1) unstable; urgency=medium

  * New upstream release.
  * Use my @debian.org address in Uploaders.

 -- Michael Hudson-Doyle <mwhudson@debian.org>  Fri, 06 Oct 2017 13:04:46 +1300

golang-1.9 (1.9-1) unstable; urgency=medium

  [ Michael Hudson-Doyle ]
  * New upstream release.
  * Suppress some new lintian errors in golang-1.9-src.

  [ Michael Stapelberg ]
  * Add debian/patches/0002-reproducible-BUILD_PATH_PREFIX_MAP.patch

 -- Michael Hudson-Doyle <mwhudson@debian.org>  Wed, 30 Aug 2017 16:31:09 +1200

golang-1.8 (1.8.3-1) unstable; urgency=medium

  * New upstream release. (Closes: 863292, 863307)

 -- Michael Hudson-Doyle <michael.hudson@ubuntu.com>  Thu, 01 Jun 2017 21:06:00 +1200

golang-1.8 (1.8.1-1) unstable; urgency=medium

  * New upstream release.

 -- Michael Hudson-Doyle <michael.hudson@ubuntu.com>  Mon, 10 Apr 2017 13:29:28 +1200

golang-1.8 (1.8-1) unstable; urgency=medium

  * New upstream release.

 -- Michael Hudson-Doyle <michael.hudson@ubuntu.com>  Thu, 02 Mar 2017 10:11:55 +1300

golang-1.8 (1.8~rc3-1) unstable; urgency=medium

  * New upstream release.

 -- Michael Hudson-Doyle <michael.hudson@ubuntu.com>  Fri, 27 Jan 2017 10:23:56 +1300

golang-1.8 (1.8~rc2-1) unstable; urgency=medium

  * New upstream release.

 -- Michael Hudson-Doyle <michael.hudson@ubuntu.com>  Fri, 20 Jan 2017 12:15:27 +1300

golang-1.8 (1.8~rc1-1) unstable; urgency=medium

  * New upstream release.

 -- Michael Hudson-Doyle <michael.hudson@ubuntu.com>  Mon, 16 Jan 2017 15:51:54 +1300

golang-1.8 (1.8~beta2-1) unstable; urgency=medium

  * New upstream release.

 -- Michael Hudson-Doyle <michael.hudson@ubuntu.com>  Tue, 20 Dec 2016 14:19:55 +1300

golang-1.8 (1.8~beta1-1) unstable; urgency=medium

  * New upstream release.
  * Remove d/patches/cl-29995--tzdata-2016g.patch, included upstream.

 -- Michael Hudson-Doyle <michael.hudson@ubuntu.com>  Wed, 07 Dec 2016 17:38:57 -0800

golang-1.7 (1.7.4-1) unstable; urgency=medium

  * Update to 1.7.4 upstream release (Closes: #846545)
    - https://groups.google.com/d/topic/golang-announce/2lP5z9i9ySY/discussion
    - https://golang.org/issue/17965 (potential DoS vector in net/http)
    - https://github.com/golang/go/compare/go1.7.3...go1.7.4

 -- Tianon Gravi <tianon@debian.org>  Fri, 02 Dec 2016 13:30:36 -0800

golang-1.7 (1.7.3-1) unstable; urgency=medium

  * New upstream release.
  * Delete d/patches/cl-28850.patch, applied upstream.

 -- Michael Hudson-Doyle <michael.hudson@ubuntu.com>  Thu, 20 Oct 2016 09:10:47 +1300

golang-1.7 (1.7.1-3) unstable; urgency=medium

  * Backport CL 29995 for tzdata 2016g changes (Closes: #839317)

 -- Tianon Gravi <tianon@debian.org>  Mon, 03 Oct 2016 15:12:28 -0700

golang-1.7 (1.7.1-2) unstable; urgency=medium

  * Add upstream patch for s390x FTBFS

 -- Tianon Gravi <tianon@debian.org>  Mon, 12 Sep 2016 09:32:10 -0700

golang-1.7 (1.7.1-1) unstable; urgency=medium

  * New upstream release.
  * Re-enable tests on s390x now that gcc-6 has been fixed in unstable.

 -- Michael Hudson-Doyle <michael.hudson@ubuntu.com>  Thu, 08 Sep 2016 13:04:33 +1200

golang-1.7 (1.7-3) unstable; urgency=medium

  * Add "s390x" to Architectures

 -- Tianon Gravi <tianon@debian.org>  Tue, 23 Aug 2016 07:35:16 -0700

golang-1.7 (1.7-2) unstable; urgency=medium

  * Disable tests on armel.

 -- Michael Hudson-Doyle <michael.hudson@ubuntu.com>  Tue, 16 Aug 2016 15:18:07 +1200

golang-1.7 (1.7-1) unstable; urgency=medium

  * New upstream release.

 -- Michael Hudson-Doyle <michael.hudson@ubuntu.com>  Tue, 16 Aug 2016 11:37:34 +1200

golang-1.7 (1.7~rc4-1) unstable; urgency=medium

  * New upstream release.

 -- Michael Hudson-Doyle <michael.hudson@ubuntu.com>  Tue, 02 Aug 2016 15:10:22 +1200

golang-1.7 (1.7~rc3-1) unstable; urgency=medium

  [ Tianon Gravi ]
  * Remove outdated README files (README.source and README.Debian)

  [ Michael Hudson-Doyle ]
  * New upstream release.
  * Suppress inaccurate source-is-missing lintian warnings.
  * Update Standards-Version to 3.9.8 (no changes required).

 -- Tianon Gravi <tianon@debian.org>  Mon, 11 Jul 2016 18:31:57 -0700

golang-1.7 (1.7~rc2-1) unstable; urgency=medium

  * Update to 1.7rc2 upstream release.

 -- Michael Hudson-Doyle <michael.hudson@ubuntu.com>  Tue, 19 Jul 2016 14:40:14 +1200

golang-1.7 (1.7~rc1-1) unstable; urgency=medium

  [ Paul Tagliamonte ]
  * Use a secure transport for the Vcs-Git and Vcs-Browser URL

  [ Tianon Gravi ]
  * Update to 1.7rc1 upstream release (new packages, not used by default; see
    also src:golang-defaults)
  * Update Vcs-Git to reference a particular branch

 -- Tianon Gravi <tianon@debian.org>  Mon, 11 Jul 2016 16:10:12 -0700

golang-1.6 (1.6.2-2) unstable; urgency=medium

  * Update "golang-any" in "Build-Depends" to fallback to "golang-go | gccgo"
    (will help with backporting)

 -- Tianon Gravi <tianon@debian.org>  Thu, 23 Jun 2016 20:01:00 -0700

golang-1.6 (1.6.2-1) unstable; urgency=medium

  * Update to 1.6.2 upstream release (Closes: #825696)
  * Build-Depend on golang-any instead of golang-go (Closes: #824421)

 -- Michael Hudson-Doyle <michael.hudson@ubuntu.com>  Fri, 03 Jun 2016 07:50:44 -0700

golang-1.6 (1.6.1-1) unstable; urgency=medium

  * Build golang version-specific packages (Closes: #818415)
  * Things that (conceptually at least) move to new golang version independent
    golang-defaults source package:
    - Man pages.
    - Suggesting golang-golang-x-tools.
    - Breaks/Replace-ing of old golang-go-$GOOS-$GOARCH packages.
  * Stop using alternatives to manage /usr/bin/go.
  * sed trickery in debian/rules to support easy changes to new golang versions.

 -- Michael Hudson-Doyle <michael.hudson@ubuntu.com>  Wed, 01 Jun 2016 10:04:53 -0700

golang (2:1.6.1-2) unstable; urgency=medium

  * Don't strip testdata files, causes build failures on some platforms.

 -- Michael Hudson-Doyle <michael.hudson@ubuntu.com>  Wed, 13 Apr 2016 15:47:46 -0700

golang (2:1.6.1-1) unstable; urgency=medium

  [ Michael Hudson-Doyle ]
  * Breaks/Replaces: older golang-golang-x-tools, not Conflicts, to ensure
    smooth upgrades.
  * Strip the binaries as it has worked for the last five years or so and
    upstream sees no reason to disable it.

  [ Tianon Gravi ]
  * Update to 1.6.1 upstream release (Closes: #820369)
    - Fix CVE-2016-3959: infinite loop in several big integer routines

 -- Tianon Gravi <tianon@debian.org>  Tue, 12 Apr 2016 23:06:43 -0700

golang (2:1.6-1) unstable; urgency=medium

  * Update to 1.6 upstream release (thanks Hilko!)
    - change "ar" arguments to quiet spurious warnings while using gccgo
      (Closes: #807138)
    - skip multicast listen test (Closes: #814849)
    - skip userns tests when chrooted (Closes: #807303)
    - use correct ELF header for armhf binaries (Closes: #734357)
    - Update debian/rules clean for new location of generated file.

  [ Michael Hudson-Doyle ]
  * Respect "nocheck" in DEB_BUILD_OPTIONS while building to skip tests
    (Closes: #807290)
  * Trim Build-Depends (Closes: #807299)
  * Fix several minor debian/copyright issues (Closes: #807304)
  * Remove inconsistently included race-built packages (Closes: #807294)

  [ Tianon Gravi ]
  * Add "-k" to "run.bash" invocation so that we do a full test run every time

 -- Tianon Gravi <tianon@debian.org>  Mon, 29 Feb 2016 16:10:32 -0800

golang (2:1.5.3-1) unstable; urgency=high

  * Update to 1.5.3 upstream release
    - Fix CVE-2015-8618: Carry propagation in Int.Exp Montgomery code in
      math/big library (Closes: #809168)
  * Add "Breaks" to properly complement our "Replaces" (Closes: #810595)

 -- Tianon Gravi <tianon@debian.org>  Thu, 14 Jan 2016 07:41:44 -0800

golang (2:1.5.2-1) unstable; urgency=medium

  * Update to 1.5.2 upstream release (Closes: #807136)

 -- Tianon Gravi <tianon@debian.org>  Tue, 05 Jan 2016 19:59:22 -0800

golang (2:1.5.1-4) unstable; urgency=medium

  * Add Conflicts to force newer golang-go.tools too (Closes: #803559)

 -- Tianon Gravi <tianon@debian.org>  Tue, 03 Nov 2015 21:57:54 -0800

golang (2:1.5.1-3) unstable; urgency=medium

  * Remove architecture qualification on golang-go Build-Depend now that
    golang-go is available for more architectures.

 -- Tianon Gravi <tianon@debian.org>  Thu, 29 Oct 2015 07:40:38 -0700

golang (2:1.5.1-2) unstable; urgency=medium

  * Add Conflicts to force newer golang-golang-x-tools (Closes: #802945).

 -- Tianon Gravi <tianon@debian.org>  Tue, 27 Oct 2015 13:28:56 -0700

golang (2:1.5.1-1) unstable; urgency=medium

  * Upload to unstable.
  * Update to 1.5.1 upstream release (see notes from experimental uploads for
    what's changed).
  * Skip tests on architectures where the tests fail.

 -- Tianon Gravi <tianon@debian.org>  Sat, 24 Oct 2015 10:22:02 -0700

golang (2:1.4.3-3) unstable; urgency=medium

  * Fix FTBFS for non-amd64 architectures due to handling of "-race".

 -- Tianon Gravi <tianon@debian.org>  Mon, 05 Oct 2015 02:04:07 -0700

golang (2:1.5.1-1~exp2) experimental; urgency=medium

  * Upload to experimental.
  * Add arch-qualifiers to "golang-go" build-depends to unblock the buildds
    (Closes: #800479); thanks Tim!

 -- Tianon Gravi <tianon@debian.org>  Wed, 30 Sep 2015 11:19:26 -0700

golang (2:1.4.3-2) unstable; urgency=medium

  * Update Recommends/Suggests, especially to add gcc, etc.
  * Refactor "debian/rules" to utilize debhelper more effectively, especially
    for arch vs indep building (mostly backported from the 1.5+ changes), which
    fixes the "arch:all" FTBFS.

 -- Tianon Gravi <tianon@debian.org>  Sun, 27 Sep 2015 22:06:07 -0700

golang (2:1.5.1-1~exp1) experimental; urgency=low

  * Upload to experimental.
  * Update to 1.5.1 upstream release (Closes: #796150).
    - Compiler and runtime written entirely in Go.
    - Concurrent garbage collector.
    - GOMAXPROCS=runtime.NumCPU() by default.
    - "internal" packages for all, not just core.
    - Experimental "vendoring" support.
    - Cross-compilation no longer requires a complete rebuild of the stdlib in
      GOROOT, and thus the golang-go-GOHOST-GOARCH packages are removed.
  * Sync debian/copyright with the Ubuntu delta. (thanks doko!)
  * Remove patches that no longer apply.
  * Add more supported arches to "debian/rules" code for detecting
    appropriate GOARCH/GOHOSTARCH values; thanks mwhudson and tpot!
    (Closes: #799907)
  * Refactor "debian/rules" to utilize debhelper more effectively, especially
    for arch vs indep building.
  * Move "dpkg-architecture" to "GOOS"/"GOARCH" code into a simple shell script
    for easier maintenance.

 -- Tianon Gravi <tianon@debian.org>  Fri, 25 Sep 2015 14:36:53 -0700

golang (2:1.4.3-1) unstable; urgency=medium

  * New upstream version (https://golang.org/doc/devel/release.html#go1.4.minor)
    - includes previous CVE and non-CVE security fixes, especially
      TEMP-0000000-1C4729

 -- Tianon Gravi <tianon@debian.org>  Fri, 25 Sep 2015 00:02:31 -0700

golang (2:1.4.2-4) unstable; urgency=high

  * Apply backported CVE fixes (Closes: #795106).
    - CVE-2015-5739: Invalid headers are parsed as valid headers
    - CVE-2015-5740: RFC 7230 3.3.3 4 violation
    - CVE-2015-5741: other discoveries of security-relevant RFC 7230 violations

 -- Tianon Gravi <tianon@debian.org>  Mon, 14 Sep 2015 12:27:57 -0700

golang (2:1.4.2-3) unstable; urgency=medium

  * Add missing "prerm" for our new alternatives (thanks piuparts).

 -- Tianon Gravi <admwiggin@gmail.com>  Tue, 05 May 2015 17:38:37 -0600

golang (2:1.4.2-2) unstable; urgency=medium

  * Move "go" and "gofmt" into "/usr/lib/go" and use alternatives to provide
    appropriate symlinks (Closes: #779503, #782301).
  * Relax "golang-go.tools" relationship to Suggests (from Recommends).
  * Add "go get" VCS options to Suggests for golang-go (bzr, git, mercurial,
    subversion).

 -- Tianon Gravi <admwiggin@gmail.com>  Tue, 05 May 2015 00:37:53 -0600

golang (2:1.4.2-1) unstable; urgency=medium

  * New upstream version
    (https://golang.org/doc/devel/release.html#go1.4.minor)

 -- Tianon Gravi <admwiggin@gmail.com>  Sat, 02 May 2015 10:06:34 -0600

golang (2:1.4.1-1~exp1) experimental; urgency=low

  * New upstream version (https://golang.org/doc/go1.4)
    - all editor support files have been removed from misc/ upstream upstream,
      so golang-mode, kate-syntax-go, and vim-syntax-go can no longer be
      provided; see https://github.com/golang/go/wiki/IDEsAndTextEditorPlugins
      for an upstream-maintained list of potential replacements

 -- Tianon Gravi <admwiggin@gmail.com>  Fri, 16 Jan 2015 00:52:10 -0500

golang (2:1.3.3-1) unstable; urgency=medium

  * New upstream version (https://code.google.com/p/go/source/list?name=go1.3.3)
    - time: removed from tests now obsolete assumption about Australian tz
      abbreviations
    - net: temporarily skip TestAcceptIgnoreSomeErrors
    - runtime: hide cgocallback_gofunc calling cgocallbackg from linker
    - runtime: fix GOTRACEBACK reading on Windows, Plan 9
    - nacltest.bash: unset GOROOT
    - cmd/5l, cmd/6l, cmd/8l: fix nacl binary corruption bug
  * Add Paul and myself as uploaders. Many, many thanks to Michael for his work
    so far on this package (and hopefully more to come).

 -- Tianon Gravi <admwiggin@gmail.com>  Fri, 12 Dec 2014 16:11:02 -0500

golang (2:1.3.2-1) unstable; urgency=medium

  * New upstream version

 -- Michael Stapelberg <stapelberg@debian.org>  Fri, 26 Sep 2014 23:21:45 +0200

golang (2:1.3.1-1) unstable; urgency=medium

  * New upstream version

 -- Michael Stapelberg <stapelberg@debian.org>  Wed, 13 Aug 2014 09:15:58 +0200

golang (2:1.3-4) unstable; urgency=medium

  [ Tianon Gravi ]
  * update debian/watch for upstream's latest move (Closes: #756415)
  * backport archive/tar patch to fix PAX headers (Closes: #756416)

 -- Michael Stapelberg <stapelberg@debian.org>  Sat, 02 Aug 2014 21:02:24 +0200

golang (2:1.3-3) unstable; urgency=medium

  * don’t depend on emacs23, depend on emacs instead (Closes: #754013)
  * install include/ in golang-src, VERSION in golang-go (Closes: #693186)

 -- Michael Stapelberg <stapelberg@debian.org>  Mon, 07 Jul 2014 08:30:50 +0200

golang (2:1.3-2) unstable; urgency=medium

  * Add /usr/lib/go/test symlink
  * Build with GO386=387 to favor the 387 floating point unit over sse2
    instructions (Closes: #753160)
  * Add debian/patches/0001-backport-delete-whole-line.patch to fix a
    deprecation warning about flet in the emacs part of golang-mode
    (Closes: #753607)
  * Migrate to emacsen >2 (Closes: #753607)
  * Backport two patches to improve archive/tar performance (for docker):
    debian/patches/0002-archive-tar-reuse-temporary-buffer-in-writeHeader.patch
    debian/patches/0003-archive-tar-reuse-temporary-buffer-in-readHeader.patch

 -- Michael Stapelberg <stapelberg@debian.org>  Thu, 03 Jul 2014 23:33:46 +0200

golang (2:1.3-1) unstable; urgency=medium

  * New upstream version.
  * Drop patches merged upstream:
    - debian/patches/add-tar-xattr-support.patch
    - debian/patches/add-tar-xattr-support.patch
  * Fix debian/watch (Thanks Tianon) (Closes: #748290)
  * Remove dangling symlink /usr/lib/go/lib/godoc (Closes: #747968)

 -- Michael Stapelberg <stapelberg@debian.org>  Thu, 19 Jun 2014 09:23:36 +0200

golang (2:1.2.1-2) unstable; urgency=low

  * Re-apply debian/patches/add-tar-xattr-support.patch which got lost when
    uploading 1.2.1-1; sorry about that.

 -- Michael Stapelberg <stapelberg@debian.org>  Sat, 08 Mar 2014 20:01:12 +0100

golang (2:1.2.1-1) unstable; urgency=low

  * New upstream release.

 -- Michael Stapelberg <stapelberg@debian.org>  Mon, 03 Mar 2014 17:40:57 +0100

golang (2:1.2-3) unstable; urgency=low

  * add debian/patches/add-tar-xattr-support.patch to have xattr support in
    tar (cherry-picked from upstream) (Thanks proppy) (Closes: #739586)

 -- Michael Stapelberg <stapelberg@debian.org>  Mon, 24 Feb 2014 19:34:16 +0100

golang (2:1.2-2) unstable; urgency=low

  * add patches/add-src-pkg-debug-elf-testdata-hello.patch to provide source
    for the testdata/ ELF binaries (Closes: #716853)

 -- Michael Stapelberg <stapelberg@debian.org>  Tue, 31 Dec 2013 18:28:29 +0100

golang (2:1.2-1) unstable; urgency=low

  * New upstream release.
  * drop patches/archive-tar-fix-links-and-pax.patch, it is merged upstream
  * godoc(1) is now in the Debian package golang-go.tools, it was moved into a
    separate repository by upstream.
  * move patches/godoc-symlinks.diff to golang-go.tools

 -- Michael Stapelberg <stapelberg@debian.org>  Mon, 02 Dec 2013 23:57:24 +0100

golang (2:1.1.2-3) unstable; urgency=low

  * cherry-pick upstream commit: archive-tar-fix-links-and-pax.patch
    (Closes: #730566)

 -- Michael Stapelberg <stapelberg@debian.org>  Tue, 26 Nov 2013 18:59:27 +0100

golang (2:1.1.2-2) unstable; urgency=low

  * Build golang-go-linux-* for each architecture (Thanks James Page)
    (Closes: #719611)
  * Update lintian-overrides to override statically-linked-binary and
    unstripped-binary-or-object for all of golang-go

 -- Michael Stapelberg <stapelberg@debian.org>  Tue, 20 Aug 2013 08:13:40 +0200

golang (2:1.1.2-1) unstable; urgency=low

  * New upstream release.
  * Relicense debian/ under the Go license to match upstream. All copyright
    holders agreed to this. (Closes: #716907)
  * golang-mode: don’t install for a number of emacs versions which are not
    supported upstream (Thanks Kevin Ryde) (Closes: #702511, #717521)

 -- Michael Stapelberg <stapelberg@debian.org>  Tue, 13 Aug 2013 13:47:58 +0200

golang (2:1.1.1-4) unstable; urgency=low

  * Disable stripping, it breaks go binaries on some architectures. This drops
    the golang-dbg package which would be empty now. (Thanks Robie Basak)
    (Closes: #717172)

 -- Michael Stapelberg <stapelberg@debian.org>  Wed, 17 Jul 2013 19:15:18 +0200

golang (2:1.1.1-3) unstable; urgency=low

  * Ship */runtime/cgo.a in golang-go to ensure it is present. It can only be
    used on the native architecture anyway (cannot be used when
    cross-compiling), so having it in golang-go-$GOOS-$GOARCH is not
    necessary. Even worse, since these packages are arch: all, they will be
    built precisely once, and only the runtime/cgo.a for the buildd’s native
    arch will be present. (Closes: #715025)

 -- Michael Stapelberg <stapelberg@debian.org>  Thu, 11 Jul 2013 20:25:52 +0200

golang (2:1.1.1-2) unstable; urgency=low

  [ James Page ]
  * Ensure smooth upgrade path from << 2:1.1-2 (Closes: #714838)

 -- Michael Stapelberg <stapelberg@debian.org>  Wed, 03 Jul 2013 18:05:58 +0200

golang (2:1.1.1-1) unstable; urgency=low

  * Imported Upstream version 1.1.1

 -- Ingo Oeser <nightlyone@googlemail.com>  Fri, 14 Jun 2013 23:25:44 +0200

golang (2:1.1-2) unstable; urgency=low

  [ Ondřej Surý ]
  * Promote Michael to Maintainer

  [ Michael Stapelberg ]
  * Build golang-go-$GOOS-$GOARCH packages for cross-compiling (Closes: #710090)
  * Build race detector on linux/amd64 (only supported arch) (Closes: #710691)
  * Switch compression to xz (50% smaller binaries)

 -- Michael Stapelberg <stapelberg@debian.org>  Fri, 07 Jun 2013 23:18:09 +0200

golang (2:1.1-1) unstable; urgency=low

  * New upstream release: Go 1.1!
  * Remove the long obsolete goinstall debconf question and config file.
    goinstall does not exist anymore since a long time.
    This also obsoletes the need for any translations
    (Closes: #685923, #692478)
  * Emacs go-mode auto-mode-alist entry was fixed upstream (Closes: #670371)

 -- Michael Stapelberg <stapelberg@debian.org>  Tue, 14 May 2013 19:36:04 +0200

golang (2:1.1~hg20130405-1) experimental; urgency=low

  * Provide a new hg tip snapshot. This includes what was recently released as
    Go 1.1 beta.

 -- Michael Stapelberg <stapelberg@debian.org>  Fri, 05 Apr 2013 18:24:36 +0200

golang (2:1.1~hg20130323-1) experimental; urgency=low

  * Provide a new hg tip snapshot.
  * Add debian/watch (Closes: #699698)

 -- Michael Stapelberg <stapelberg@debian.org>  Sat, 23 Mar 2013 11:31:26 +0100

golang (2:1.1~hg20130304-2) experimental; urgency=low

  * Fix FTBFS of binary-arch only builds (as performed by buildds)
    caused by 'rm' not finding jquery.js in golang-doc
    (Thanks Peter Green)

 -- Michael Stapelberg <stapelberg@debian.org>  Tue, 05 Mar 2013 00:49:27 +0100

golang (2:1.1~hg20130304-1) experimental; urgency=low

  * Provide a hg tip snapshot (2013-03-04) in Debian experimental.
    Current hg tip is a good approximation to Go 1.1 and should get
    some testing within Debian in order to package Go 1.1 well when
    it is released. Thanks to Andrew Gerrand.

 -- Michael Stapelberg <stapelberg@debian.org>  Mon, 04 Mar 2013 21:28:58 +0100

golang (2:1.0.2-2) unstable; urgency=low

  * Add myself to uploaders, as discussed in #683421.
  * cherry-pick r820ffde8c396 (net/http: non-keepalive connections close
    successfully) (Closes: #683421)

 -- Michael Stapelberg <stapelberg@debian.org>  Thu, 02 Aug 2012 14:25:58 +0200

golang (2:1.0.2-1.1) unstable; urgency=low

  * Non-maintainer upload. (as discussed with Ondřej in #679692)
  * Fix godoc-symlinks.diff (godoc didn’t find docs) (Closes: #679692)

 -- Michael Stapelberg <stapelberg@debian.org>  Fri, 20 Jul 2012 17:59:38 +0200

golang (2:1.0.2-1) unstable; urgency=low

  [ Ondřej Surý ]
  * Imported Upstream version 1.0.2
  * Update Vcs fields to reflect new git repository location
  * Kill get-orig-source, since 1.0.0, the tarballs can be downloaded from
    webpage

  [ Michael Stapelberg ]
  * golang-mode: use debian-pkg-add-load-path-item (Closes: #664802)
  * add manpages (Closes: #632964)
  * Use updated pt.po from Pedro Ribeiro (Closes: #674958)

 -- Ondřej Surý <ondrej@sury.org>  Thu, 28 Jun 2012 12:14:15 +0200

golang (2:1.0.1-1) unstable; urgency=low

  * Imported Upstream version 1.0.1
  * Apply godoc patch to display package list correctly (Closes: #669354)

 -- Ondřej Surý <ondrej@debian.org>  Wed, 02 May 2012 15:44:59 +0200

golang (2:1-6) unstable; urgency=low

  * Merge upstream patch to fix homedir issue
    (http://code.google.com/p/go/source/detail?r=709120aecee0)
  * Disable GNU/KFreeBSD build (Closes: #668794)

 -- Ondřej Surý <ondrej@debian.org>  Wed, 18 Apr 2012 09:53:30 +0200

golang (2:1-5) unstable; urgency=low

  * Rewrite test conditions to make them more readable
    (and fix the debian/rules to really not check on armel+kfreebsd)
  * Patch upstream test to not fail on missing home directory

 -- Ondřej Surý <ondrej@debian.org>  Sun, 15 Apr 2012 12:35:53 +0200

golang (2:1-4) unstable; urgency=low

  * Disable tests on Debian GNU/KFreeBSD, they just hang now (Closes: #668794)
  * Disable tests on armel, but the invalid instruction needs fixing in
    upstream
  * Create fake home directory to pass the os/user test

 -- Ondřej Surý <ondrej@debian.org>  Sun, 15 Apr 2012 10:49:09 +0200

golang (2:1-3) unstable; urgency=high

  * Use VERSION provided by upstream for packaging purposes
  * Run tests as a part of a build process
  * Install full src tree (except pkg/debug) because go command depend
    on sources available
  * Install sources without testdata and *_test.go
  * Remove circular dependency golang-go->golang-doc->golang-go
  * Make sure that timestamp on installed binaries and libraries is same
    because go build/install recompiles everything if the go binary has
    more recent timestamp than libraries (Closes: #668235)
    + Need to update timestamps at postinst time because already created
      directories can have time in the past
  * Fix couple of lintian errors and warnings

 -- Ondřej Surý <ondrej@debian.org>  Wed, 11 Apr 2012 23:21:47 +0200

golang (2:1-2) unstable; urgency=low

  * Remove preserving of old -tools settings, there are too many options
    now anyway (Closes: #666007)

 -- Ondřej Surý <ondrej@debian.org>  Fri, 06 Apr 2012 16:52:13 +0200

golang (2:1-1) unstable; urgency=low

  * New major upstream release Go 1 (Closes: #666942)
  * Bumb epoch to 2, since 1 < 60 < 2011 (I wonder if next version will be 0 :)
  * Debconf templates and debian/control reviewed by the debian-l10n-
    english team as part of the Smith review project. (Closes: #663181)
  * [Debconf translation updates]
    + Pick existing translations from golang-weekly and do appropriate
      sed magic to fit golang templates. (Closes: #666884, #666880, #666881)
    + Dutch; (Jeroen Schot).  (Closes: #664598)
    + Czech (Michal Simunek).  (Closes: #665385)
    + Spanish; (Camaleón).  (Closes: #666177)
    + Danish (Joe Hansen).  (Closes: #666526)

 -- Ondřej Surý <ondrej@debian.org>  Fri, 06 Apr 2012 16:04:17 +0200

golang (1:60.3-2) unstable; urgency=low

  * debconf-gettextize package templates

 -- Ondřej Surý <ondrej@debian.org>  Mon, 20 Feb 2012 22:01:10 +0100

golang (1:60.3-1) unstable; urgency=low

  * Imported Upstream version 60.3

 -- Ondřej Surý <ondrej@debian.org>  Mon, 28 Nov 2011 08:46:18 +0100

golang (1:60.2-1) unstable; urgency=low

  * Imported Upstream version 60.2

 -- Ondřej Surý <ondrej@debian.org>  Thu, 06 Oct 2011 08:57:00 +0200

golang (1:60.1-1) unstable; urgency=low

  * Imported Upstream version 60.1

 -- Ondřej Surý <ondrej@debian.org>  Mon, 19 Sep 2011 10:18:12 +0200

golang (1:60-1) unstable; urgency=low

  * Imported Upstream version 60
  * Save upstream VERSION to the archive
  * Use GOVERSION as generated by src/version.bash on hg archive time
  * Add support for goinstall dashboard debconf question in the Debian
    packaging
  * Read goinstall dashboard option from debian configuration file
  * Remove 005-goinstall_dont_call_home_by_default.patch; replaced by
    configuration option
  * Fix directory name for upstream archive checkout

 -- Ondřej Surý <ondrej@debian.org>  Tue, 13 Sep 2011 13:13:59 +0200

golang (1:59-1) unstable; urgency=low

  * Imported Upstream version 59
  * Refresh patches to a new release
  * Fix FTBFS on ARM (Closes: #634270)
  * Update version.bash to work with Debian packaging and not hg
    repository

 -- Ondřej Surý <ondrej@debian.org>  Wed, 03 Aug 2011 17:04:59 +0200

golang (1:58.1-2) unstable; urgency=low

  * Install golang-doc package by default (Recommends from golang-tools,
    Depends from golang)

 -- Ondřej Surý <ondrej@debian.org>  Mon, 18 Jul 2011 09:13:43 +0200

golang (1:58.1-1) unstable; urgency=low

  * Imported Upstream version 58.1

 -- Ondřej Surý <ondrej@debian.org>  Wed, 13 Jul 2011 08:39:04 +0200

golang (1:58-1) unstable; urgency=low

  * Imported Upstream version 58
    + Add NEWS file with upstream API changes
  * Remove patch to not update standard package, fixed in upstream

 -- Ondřej Surý <ondrej@debian.org>  Thu, 30 Jun 2011 15:36:35 +0200

golang (1:57.2-1) unstable; urgency=low

  * Imported Upstream version 57.2
  * More spelling fixes (Closes: #630660)

 -- Ondřej Surý <ondrej@debian.org>  Thu, 16 Jun 2011 11:10:58 +0200

golang (1:57.1-4) unstable; urgency=low

  * Description update to have proper articles and capitalization
    (Closes: #630189)
  * Add extended description about Go being experimental and that the
    languager can change between releases

 -- Ondřej Surý <ondrej@debian.org>  Tue, 14 Jun 2011 21:38:11 +0200

golang (1:57.1-3) unstable; urgency=low

  * Fix "the Google's Go implementation" in extended description
    (Closes: #627814)
  * Update Vcs-* links
  * Install vim ftplugin files into correct directory (Closes: #629844)

 -- Ondřej Surý <ondrej@debian.org>  Thu, 09 Jun 2011 10:10:41 +0200

golang (1:57.1-2) unstable; urgency=low

  * Bump standards version to 3.9.2
  * Capitalize Kate (Closes: #627036)
  * Import slightly modified patch to be more clear about $GOPATH
    installs for non-root users
  * Remove don't install deps patch from goinstall; deprecated by
    $GOPATH installs

 -- Ondřej Surý <ondrej@debian.org>  Mon, 23 May 2011 11:07:11 +0200

golang (1:57.1-1) unstable; urgency=low

  * Add support for dot-minor releases
  * Imported Upstream version 57.1

 -- Ondřej Surý <ondrej@debian.org>  Mon, 16 May 2011 11:45:53 +0200

golang (1:57-3) unstable; urgency=low

  [ Florian Weimer ]
  * golang-tools: install gofix binary

  [ Ondřej Surý ]
  * Add lintian-overrides for gofix binary

 -- Ondřej Surý <ondrej@debian.org>  Sat, 07 May 2011 20:41:58 +0200

golang (1:57-2) unstable; urgency=low

  * Remove weekly code from debian/rules
  * Add golang meta-package
  * Don't create tool chain symlinks twice
  * Make debian/rules more generic for simpler sync between weekly
    and release branches

 -- Ondřej Surý <ondrej@debian.org>  Wed, 04 May 2011 16:48:24 +0200

golang (1:57-1) unstable; urgency=low

  * Imported Upstream version r57
  * Bumped epoch version to 1, to convert from date based versions
    to release number based version
  * Allow release to migrate to testing (Closes: #624408)
  * Add kate and vim syntax highlighting (Closes: #624544)
  * Add -dbg package with debugging symbols

 -- Ondřej Surý <ondrej@debian.org>  Wed, 04 May 2011 01:20:07 +0200

golang (2011.04.27-2) unstable; urgency=low

  * Fix yet another build failure on kfreebsd (use linux userspace)

 -- Ondřej Surý <ondrej@debian.org>  Fri, 29 Apr 2011 16:22:47 +0200

golang (2011.04.27-1) unstable; urgency=low

  * Imported Upstream version 2011.04.27
  * Update debian/rules to allow pulling weekly upstream releases
  * Don't remove RUNPATH from binaries; fixed upstream (golang#1527)
  * Set GOHOSTOS and GOHOSTARCH to match dpkg-architecture variables
  * Add support for kfreebsd-i386, kfreebsd-amd64, armel and armhf
    architectures
    + 006-fix_kfreebsd_build.patch:
      - Add GNU/KFreeBSD support by replacing all uname calls by $(GOOS)
    + 007-use_native_dynamic_linker_on_kfreebsd.patch:
      - Use native kfreebsd dynamic linker (/lib/ld-*.so.1)
  * Add information about available architectures (Closes: #623877)
  * Don't strip gotest
  * Add Depends: golang-go to golang-tools
  * Add better support for armhf

 -- Ondřej Surý <ondrej@debian.org>  Thu, 28 Apr 2011 16:14:39 +0200

golang (2011.04.13-1) unstable; urgency=low

  [ Florian Weimer ]
  * Delete bin directory in clean target
  * Enable parallel build
  * golang-src: install source files directly
  * Use proper symlink targets for architecture-independent toolchain
    names
  * Emacs mode: indent keys in struct literals properly

  [ Ondřej Surý ]
  * Imported Upstream weekly version 2011.04.13
  * Update patches to new weekly release
  * Add lintian-override for gotest binary

 -- Ondřej Surý <ondrej@debian.org>  Tue, 26 Apr 2011 09:59:28 +0200

golang (2011.03.07.1-1) unstable; urgency=low

  * Imported Upstream version 2011.03.07.1
  * Install to /usr/lib/go
  * Remove xkcd strip to get rid of CC-NC-BY
  * Update golang-src.install to new upstream
  * Remove 002-use_GOROOT_FINAL_in_generated_binaries.patch; merged
    upstream
  * Make all .go files no-executable
  * Update lintian-overrides to include both types of syntax

 -- Ondřej Surý <ondrej@debian.org>  Wed, 20 Apr 2011 17:36:48 +0200

golang (2011.02.15-2) unstable; urgency=low

  [ Ondřej Surý ]
  * Add ${misc:Depends} to golang-mode to shutup lintian
  * Rehaul build system and add golang-src package with .go source files
  * goinstall: do not automatically install prerequisities
  * goinstall: don't report to dashboard by default
  * Add a README.Debian about local modifications to goinstall
  * Add warning about local modifications also directly to goinstall command

  [ Florian Weimer ]
  * Fix syntax error in 004-
    dont_reinstall_dependencies_in_goinstall.patch

 -- Ondřej Surý <ondrej@debian.org>  Fri, 18 Feb 2011 16:02:09 +0100

golang (2011.02.15-1) unstable; urgency=low

  [ Obey Arthur Liu ]
  * Added pkg-google git repo to control file

  [ Florian Weimer ]
  * Build golang-mode package

  [ Ondřej Surý ]
  * Imported Upstream version 2011.02.15
  * Don't compress godoc documentation
  * Correctly use $GOROOT_FINAL in the build chain
  * Remove RPATH/RUNPATH from go binaries

 -- Ondřej Surý <ondrej@debian.org>  Fri, 18 Feb 2011 11:39:10 +0100

golang (2011.02.01.1-1) unstable; urgency=low

  [ Ivan Wong ]
  * Initial release (Closes: #574371)

  [ Jonathan Nieder ]
  * Fill out copyright file
  * Rewrite debian/rules using dh driver
  * debian: fix get-orig-source rule
  * debian: do not install extra files on repeated build
  * debian: fix reversed ‘if’
  * debian: do not leave around stale debian/env.sh+ file
  * debian: Build-Depends on awk instead of gawk
  * debian: add run-time dependency on perl
  * debian: add build-time dependency on perl
  * debian: fix setting of GOARM on arm
  * debian: do not compress files in web page
  * debian: install favicon

  [ Ondřej Surý ]
  * Make myself a maintainer
  * Add patch to allow IPv4 on IPv6 sockets (Courtesy of Florian Weimer)
  * Use GOROOT_FINAL and change GOBIN to /usr/bin
  * Get rid of env.sh and wrappers
  * Add support for building in i386 pbuilder on amd64 architecture
  * Rename source package to golang to match upstream repository name
  * Add golang-doc package
  * Split package into compiler, docs and tools
  * Don't install quietgcc and hgpatch
  * Don't generate fake gomake
  * Update golang-doc package
  * Export GOHOSTARCH and GOHOSTOS
  * Disable build time checks
  * Fail on missed installed files
  * Revert s{tmp{golang-go{ change in DESTDIR
  * Relicence debian/ files from versionless GPL to GPL-3
  * Move golang-doc to doc section
  * Add more lintian overrides for Go binaries
  * Install all 6,8,5 variants of commands
  * Install golang-* symlinks for 6,8,5* commands
  * Don't strip govet as well
  * Remove ${shlibs:Depends} where it doesn't belong
  * Move more html files to golang-doc package
  * Remove codereview directory - some python code to deal with mercurial

 -- Ondřej Surý <ondrej@debian.org>  Mon, 14 Feb 2011 17:42:39 +0100<|MERGE_RESOLUTION|>--- conflicted
+++ resolved
@@ -1,10 +1,3 @@
-<<<<<<< HEAD
-golang-1.19 (1.19.5-1~bpo11+1) bullseye-backports; urgency=medium
-
-  * Rebuild for bullseye-backports.
-
- -- Anthony Fok <foka@debian.org>  Sun, 29 Jan 2023 16:04:43 -0700
-=======
 golang-1.19 (1.19.6-2) unstable; urgency=medium
 
   * Team upload
@@ -24,7 +17,12 @@
     + CVE-2022-41723: net/http: avoid quadratic complexity in HPACK decoding
 
  -- Shengjing Zhu <zhsj@debian.org>  Wed, 15 Feb 2023 10:09:02 +0800
->>>>>>> ba543ba0
+
+golang-1.19 (1.19.5-1~bpo11+1) bullseye-backports; urgency=medium
+
+  * Rebuild for bullseye-backports.
+
+ -- Anthony Fok <foka@debian.org>  Sun, 29 Jan 2023 16:04:43 -0700
 
 golang-1.19 (1.19.5-1) unstable; urgency=medium
 
