<<<<<<< HEAD
golang-1.18 (1.18.1-1~bpo11+1) bullseye-backports; urgency=medium

  * Rebuild for bullseye-backports.

 -- Anthony Fok <foka@debian.org>  Sun, 17 Apr 2022 04:05:56 -0600
=======
golang-1.18 (1.18.2-2) unstable; urgency=medium

  * d/p/0007-cmd-link-use-TOC-relative-trampolines-on-PPC64-when-.patch:
    Remove patch.  It's causing the build on ppc64el to FTBFS during link
    time.

 -- Sergio Durigan Junior <sergiodj@debian.org>  Sat, 14 May 2022 15:22:04 -0400

golang-1.18 (1.18.2-1) unstable; urgency=medium

  * New upstream version 1.18.2
  * d/p/0007-cmd-link-use-TOC-relative-trampolines-on-PPC64-when-.patch:
    Use TOC-relative trampolines on ppc64el when needed.  Fix link error
    when building PIE binaries. (Closes: #1010942)

 -- Sergio Durigan Junior <sergiodj@debian.org>  Fri, 13 May 2022 14:07:03 -0400
>>>>>>> c3d5d2b1

golang-1.18 (1.18.1-1) unstable; urgency=medium

  * New upstream version 1.18.1
    + CVE-2022-24675: encoding/pem: fix stack overflow in Decode
    + CVE-2022-28327: crypto/elliptic: tolerate all oversized scalars
      in generic P-256
    + CVE-2022-27536: crypto/x509: non-compliant certificates can
      cause a panic in Verify on macOS in Go 1.18

 -- William 'jawn-smith' Wilson <jawn-smith@ubuntu.com>  Wed, 13 Apr 2022 12:54:36 -0500

golang-1.18 (1.18-1~bpo11+1) bullseye-backports; urgency=medium

  * Rebuild for bullseye-backports.

 -- Anthony Fok <foka@debian.org>  Sun, 20 Mar 2022 00:20:40 -0600

golang-1.18 (1.18-1) unstable; urgency=medium

  * New upstream version 1.18

 -- William 'jawn-smith' Wilson <jawn-smith@ubuntu.com>  Tue, 15 Mar 2022 14:59:19 -0500

golang-1.18 (1.18~rc1-1) unstable; urgency=medium

  * Team upload.
  * New upstream version 1.18~rc1

 -- Shengjing Zhu <zhsj@debian.org>  Fri, 18 Feb 2022 01:31:48 +0800

golang-1.18 (1.18~beta2-1) unstable; urgency=medium

  * New upstream version 1.18 beta2

 -- William 'jawn-smith' Wilson <jawn-smith@ubuntu.com>  Mon, 31 Jan 2022 16:53:48 -0600

golang-1.18 (1.18~beta1-2) unstable; urgency=medium

  * Source-only upload for migration to testing

 -- Anthony Fok <foka@debian.org>  Thu, 13 Jan 2022 14:01:05 -0700

golang-1.18 (1.18~beta1-1) unstable; urgency=medium

  * New upstream version 1.18 beta1

 -- William 'jawn-smith' Wilson <jawn-smith@ubuntu.com>  Wed, 15 Dec 2021 16:07:48 -0600

golang-1.17 (1.17.5-1) unstable; urgency=medium

  * Team upload.
  * New upstream version 1.17.5
    + CVE-2021-44716: net/http: limit growth of header canonicalization cache
    + CVE-2021-44717: syscall: don’t close fd 0 on ForkExec error

 -- Shengjing Zhu <zhsj@debian.org>  Thu, 09 Dec 2021 23:22:36 +0800

golang-1.17 (1.17.4-1) unstable; urgency=medium

  * Team upload.
  * New upstream version 1.17.4

 -- Shengjing Zhu <zhsj@debian.org>  Sat, 04 Dec 2021 01:32:29 +0800

golang-1.17 (1.17.3-1) unstable; urgency=medium

  * Team upload.
  * New upstream version 1.17.3
    + CVE-2021-41771: debug/macho: invalid dynamic symbol table command
      can cause panic
    + CVE-2021-41772: archive/zip: Reader.Open panics on empty string

 -- Shengjing Zhu <zhsj@debian.org>  Sun, 07 Nov 2021 22:33:32 +0800

golang-1.17 (1.17.2-1) unstable; urgency=medium

  * Team upload.

  [ Anthony Fok ]
  * Fix Lintian warning: tab-in-license-text
    debian/copyright (starting at line 366)

  [ Shengjing Zhu ]
  * Ensure GOROOT_BOOTSTRAP is valid
  * Set GOPATH in d/rules.
    Seems the go command needs GOPATH env
  * New upstream version 1.17.2
    + CVE-2021-38297: When invoking functions from WASM modules, built using
      GOARCH=wasm GOOS=js, passing very large arguments can cause portions of
      the module to be overwritten with data from the arguments

 -- Shengjing Zhu <zhsj@debian.org>  Sat, 09 Oct 2021 01:23:05 +0800

golang-1.17 (1.17.1-1) unstable; urgency=high

  * New upstream version 1.17.1
    + CVE-2021-39293: security fix to the archive/zip package
      The fix for CVE-2021-33196 can be bypassed by crafted inputs.
      As a result, the NewReader and OpenReader functions in archive/zip
      can still cause a panic or an unrecoverable fatal error when reading
      an archive that claims to contain a large number of files,
      regardless of its actual size.
      Thanks to the OSS-Fuzz project for discovering this issue
      and to Emmanuel Odeke for reporting it.
    + bug fixes to the archive/zip, go/internal/gccgoimporter,
      html/template, net/http, and runtime/pprof packages
  * Re-add "Multi-Arch: foreign" hint
  * Rename Maintainer from "Go Compiler Team" to "Debian Go Compiler Team"
  * Bump Standards-Version to 4.6.0 (no change)

 -- Anthony Fok <foka@debian.org>  Fri, 10 Sep 2021 18:01:21 -0600

golang-1.17 (1.17-3) unstable; urgency=medium

  * Team upload.
  * Add missing generated buildcfg file (Closes: #993450)

 -- Shengjing Zhu <zhsj@debian.org>  Thu, 02 Sep 2021 00:08:21 +0800

golang-1.17 (1.17-2) unstable; urgency=medium

  * Team upload.
  * Fix extracting go version for gccgo

 -- Shengjing Zhu <zhsj@debian.org>  Sun, 29 Aug 2021 01:16:12 +0800

golang-1.17 (1.17-1) unstable; urgency=medium

  * Team upload.
  * New upstream version 1.17
  * Refresh patches, dropping
    0003-cmd-go-cmd-cgo-pass-mfp32-and-mhard-soft-float-to-MI.patch which was
    merged upstream.
  * Do not include the now-deleted favicon.ico in golang-1.17-doc.
  * Add one more arch-independent-package-contains-binary-or-object lintian
    suppression.

 -- Michael Hudson-Doyle <mwhudson@debian.org>  Tue, 17 Aug 2021 13:03:28 +1200

golang-1.16 (1.16.7-1) unstable; urgency=medium

  * Team upload.
  * New upstream version 1.16.7
    + CVE-2021-36221: net/http: panic due to racy read of persistConn after
      handler panic

 -- Shengjing Zhu <zhsj@debian.org>  Fri, 06 Aug 2021 02:38:44 +0800

golang-1.16 (1.16.6-1) unstable; urgency=medium

  * Team upload.
  * New upstream version 1.16.6
    + CVE-2021-34558: crypto/tls: clients can panic when provided a certificate
      of the wrong type for the negotiated parameters

 -- Shengjing Zhu <zhsj@debian.org>  Tue, 13 Jul 2021 13:11:46 +0800

golang-1.16 (1.16.5-1) unstable; urgency=medium

  * Team upload.
  * New upstream version 1.16.5
    + CVE-2021-33195: net: Lookup functions may return invalid host names
    + CVE-2021-33196: archive/zip: malformed archive may cause panic or memory
      exhaustion (Closes: #989492)
    + CVE-2021-33197: net/http/httputil: ReverseProxy forwards Connection
      headers if first one is empty
    + CVE-2021-33198: math/big: (*Rat).SetString with "1.770p02041010010011001001"
      crashes with "makeslice: len out of range"

 -- Shengjing Zhu <zhsj@debian.org>  Sat, 05 Jun 2021 19:03:59 +0800

golang-1.16 (1.16.4-1) unstable; urgency=medium

  * Team upload.
  * New upstream version 1.16.4
    Fix CVE-2021-31525 net/http: ReadRequest can stack overflow due to
    recursion with very large headers

 -- Shengjing Zhu <zhsj@debian.org>  Sat, 08 May 2021 02:27:38 +0800

golang-1.16 (1.16.3-4) unstable; urgency=medium

  * Team upload.
  * Remove bootstrap dir after build. Otherwise tests fail

 -- Shengjing Zhu <zhsj@debian.org>  Tue, 20 Apr 2021 02:05:56 +0800

golang-1.16 (1.16.3-3) unstable; urgency=medium

  * Team upload.
  * Drop mtime hack in postinst and d/rules
    https://github.com/golang/go/issues/3506#issuecomment-341310161
    > Essentially everything involved in this report has been rewritten.
    > The go command no longer cares about mtimes.
  * No need to remove src dir in golang-$(GOVER)-go package.
    It's not installed by golang-X.Y-go.dirs now
  * Update description and recommended way to use specified version (Closes: #985542)
  * Rebuild with go1.16.
    To build with GO386=softfloat, https://github.com/golang/go/issues/44500
  * Add Multi-Arch hint
  * Only build in -arch target again.
    Move generated source files to golang-1.16-go package
  * Not force gencontrol in dh_clean.
    Not needed after the new branch is created. And we need to add some
    Breaks/Replaces to d/control which should not be in next version
  * Remove GOCACHE before dh_install.
    So it is executed when build with nocheck as well

 -- Shengjing Zhu <zhsj@debian.org>  Tue, 20 Apr 2021 00:46:07 +0800

golang-1.16 (1.16.3-2) unstable; urgency=medium

  * Team upload.
  * Also build package in indep target (Closes: #987126)
    As the -src package moved to arch all,
  * Build with empty GO386 env on i386 for now.
    It's no possible to build go1.16 with go1.15 with either
    GO386=softfloat or GO386=387.
    We can rebuild go1.16 with go1.16 and GO386=softfloat later.

 -- Shengjing Zhu <zhsj@debian.org>  Sun, 18 Apr 2021 17:27:43 +0800

golang-1.16 (1.16.3-1) unstable; urgency=medium

  * Team upload.
  * New upstream version 1.16.3
    Fix CVE-2021-27918 CVE-2021-27919
  * Move golang-X.Y-src to arch all.
    The package doesn't contain arch specific source now.
  * Update golang-X.Y-doc package description.
    Most contents are removed by upstream in 1.16, which is moved to
    x/website repository. And the godoc binary is also shipped in
    golang-golang-x-tools now. So no longer recommend users to read doc
    with godoc. These html files can also be read in plain browsers.
  * Replace dpkg-parsechangelog with dpkg pkg-info.mk
  * Try to enable tests on armel and ppc64.
    No comments say why it doesn't work
  * Remove nocheck detection as debhelper respects it since compat 13
  * Remove override_dh_missing as fail-missing is default in compat 13

 -- Shengjing Zhu <zhsj@debian.org>  Sun, 18 Apr 2021 03:56:41 +0800

golang-1.16 (1.16-1) unstable; urgency=medium

  * New upstream version 1.16
  * debian/control{.in,}: Change Section from devel to golang
  * Add myself to Uploaders

 -- Anthony Fok <foka@debian.org>  Thu, 18 Feb 2021 00:02:53 -0700

golang-1.16 (1.16~rc1-1) unstable; urgency=medium

  * Team upload.
  * New upstream major version.
    - Drop 0004-cmd-dist-fix-build-failure-of-misc-cgo-test-on-arm64.patch
      which was replaced by https://go-review.googlesource.com/c/go/+/262357/
      and cherry-picked as b3f7f60 for go1.16 upstream
    - Refresh remaining patches
  * Update Standards-Version to 4.5.1, no changes needed

 -- Anthony Fok <foka@debian.org>  Mon, 08 Feb 2021 17:43:41 -0700

golang-1.15 (1.15.8-1) unstable; urgency=medium

  * Team upload.
  * New upstream version 1.15.8
  * Skip userns tests in schroot.
    When schroot is using overlayfs, it fails to detect it as chroot.

 -- Shengjing Zhu <zhsj@debian.org>  Fri, 05 Feb 2021 20:51:44 +0800

golang-1.15 (1.15.7-1) unstable; urgency=medium

  * Team upload.
  * New upstream version 1.15.7
    + crypto/elliptic: incorrect operations on the P-224 curve
      CVE-2021-3114

 -- Shengjing Zhu <zhsj@debian.org>  Sat, 23 Jan 2021 01:59:14 +0800

golang-1.15 (1.15.6-1) unstable; urgency=medium

  * Team upload.

  [ Balint Reczey ]
  * cmd/dist: increase default timeout scale for arm (LP: #1893640)

  [ Shengjing Zhu ]
  * New upstream version 1.15.6
  * Drop CGO_LDFLAGS patch, fixed in go1.15.6

 -- Shengjing Zhu <zhsj@debian.org>  Sun, 13 Dec 2020 18:27:59 +0800

golang-1.15 (1.15.5-2) unstable; urgency=medium

  * Team upload.
  * Backport patch to fix usability regression in go1.15.5
    cmd/go: allow flags in CGO_LDFLAGS environment variable not in security allowlist
    https://github.com/golang/go/issues/42567

 -- Shengjing Zhu <zhsj@debian.org>  Wed, 18 Nov 2020 00:46:08 +0800

golang-1.15 (1.15.5-1) unstable; urgency=medium

  * New upstream version 1.15.5.

 -- Michael Hudson-Doyle <mwhudson@debian.org>  Fri, 13 Nov 2020 09:40:16 +1300

golang-1.15 (1.15.4-1) unstable; urgency=medium

  * New upstream version 1.15.4.

 -- Michael Hudson-Doyle <mwhudson@debian.org>  Tue, 10 Nov 2020 10:48:51 +1300

golang-1.15 (1.15.2-1) unstable; urgency=medium

  * New upstream version 1.15.2.

 -- Michael Hudson-Doyle <michael.hudson@ubuntu.com>  Tue, 15 Sep 2020 09:51:42 +1200

golang-1.15 (1.15-2) unstable; urgency=medium

  * Team upload.
  * Backport fix for arm64 cgo test
    https://go-review.googlesource.com/c/go/+/237858

 -- Shengjing Zhu <zhsj@debian.org>  Thu, 27 Aug 2020 13:44:43 +0800

golang-1.15 (1.15-1) unstable; urgency=medium

  * New upstream version 1.15

 -- Dr. Tobias Quathamer <toddy@debian.org>  Tue, 25 Aug 2020 19:59:24 +0200

golang-1.15 (1.15~rc2-1) unstable; urgency=medium

  * New upstream version 1.15~rc2
    - encoding/binary: ReadUvarint and ReadVarint can read an unlimited
      number of bytes from invalid inputs. CVE-2020-16845

 -- Dr. Tobias Quathamer <toddy@debian.org>  Sun, 09 Aug 2020 16:12:45 +0200

golang-1.15 (1.15~rc1-1) unstable; urgency=medium

  [ Shengjing Zhu ]
  * Backport patches to fix the FPU ABI problems for mips32
    https://go-review.googlesource.com/c/go/+/237058/

  [ Dr. Tobias Quathamer ]
  * New upstream version 1.15~rc1
    - Refresh patches
    - net/http: Expect 100-continue panics in httputil.ReverseProxy.
      See https://github.com/golang/go/issues/34902, fixes CVE-2020-15586

 -- Dr. Tobias Quathamer <toddy@debian.org>  Mon, 03 Aug 2020 21:22:44 +0200

golang-1.15 (1.15~beta1-2) unstable; urgency=medium

  * Source-only upload.

 -- Dr. Tobias Quathamer <toddy@debian.org>  Wed, 17 Jun 2020 17:17:08 +0200

golang-1.15 (1.15~beta1-1) unstable; urgency=medium

  * New upstream major version.
    - Drop patch to fix FTBFS on $HOME managed with git, has been
      applied upstream.
    - Refresh remaining patches

 -- Dr. Tobias Quathamer <toddy@debian.org>  Mon, 15 Jun 2020 21:40:49 +0200

golang-1.14 (1.14.4-1) unstable; urgency=medium

  * New upstream version 1.14.4
    - Refresh patches

 -- Dr. Tobias Quathamer <toddy@debian.org>  Mon, 15 Jun 2020 21:19:41 +0200

golang-1.14 (1.14.3-2) unstable; urgency=medium

  * Increase the test timeout that made some builds succeed
    there on slow hardware (such as emulated riscv64).
    Thanks to Gianfranco Costamagna (Closes: #960759)

 -- Dr. Tobias Quathamer <toddy@debian.org>  Sat, 16 May 2020 14:32:28 +0200

golang-1.14 (1.14.3-1) unstable; urgency=medium

  * New upstream version 1.14.3
  * Use debhelper v13

 -- Dr. Tobias Quathamer <toddy@debian.org>  Fri, 15 May 2020 15:24:43 +0200

golang-1.14 (1.14.2-1) unstable; urgency=medium

  * New upstream version 1.14.2

 -- Dr. Tobias Quathamer <toddy@debian.org>  Fri, 10 Apr 2020 14:34:21 +0200

golang-1.14 (1.14.1-1) unstable; urgency=medium

  * New upstream version 1.14.1
    - Add new patch to fix FTBFS on $HOME managed with git.
      Thanks to Guillem Jover <gjover@sipwise.com> (Closes: #953276)

 -- Dr. Tobias Quathamer <toddy@debian.org>  Sat, 21 Mar 2020 14:01:31 +0100

golang-1.14 (1.14-2) unstable; urgency=medium

  * Fix FTBFS if built twice in a row.
    Some paths of autogenerated files have been changed upstream,
    so that the removal of those files after the build did no
    longer succeed.
    Thanks to Guillem Jover (Closes: #953277)
  * Update Standards-Version to 4.5.0, no changes needed

 -- Dr. Tobias Quathamer <toddy@debian.org>  Mon, 09 Mar 2020 14:00:39 +0100

golang-1.14 (1.14-1) unstable; urgency=medium

  * New upstream version 1.14

 -- Dr. Tobias Quathamer <toddy@debian.org>  Tue, 25 Feb 2020 21:33:50 +0100

golang-1.14 (1.14~rc1-1) unstable; urgency=medium

  * New upstream version 1.14~rc1
    - Fixes CVE-2020-7919
  * Add Breaks: dh-golang (<< 1.43~) to golang-go.
    Thanks to Pirate Praveen <praveen@onenetbeyond.org>
  * Update upstream's signing key
  * Add support for riscv64.
    Thanks to Aurelien Jarno <aurel32@debian.org> (Closes: #950517)

 -- Dr. Tobias Quathamer <toddy@debian.org>  Wed, 05 Feb 2020 23:54:28 +0100

golang-1.14 (1.14~beta1-2) unstable; urgency=medium

  * Source-only upload.
  * Add two more lintian overrides for testdata

 -- Dr. Tobias Quathamer <toddy@debian.org>  Thu, 26 Dec 2019 20:11:44 +0100

golang-1.14 (1.14~beta1-1) unstable; urgency=medium

  * New upstream major version.

 -- Dr. Tobias Quathamer <toddy@debian.org>  Wed, 25 Dec 2019 21:27:46 +0100

golang-1.13 (1.13.5-1) unstable; urgency=medium

  * New upstream version 1.13.5

 -- Dr. Tobias Quathamer <toddy@debian.org>  Thu, 05 Dec 2019 12:27:21 +0100

golang-1.13 (1.13.4-1) unstable; urgency=medium

  * New upstream version 1.13.4
    - Refresh patches

 -- Dr. Tobias Quathamer <toddy@debian.org>  Fri, 01 Nov 2019 21:07:16 +0100

golang-1.13 (1.13.3-1) unstable; urgency=medium

  * New upstream version 1.13.3
    - Refresh patch
    - crypto/dsa: invalid public key causes panic in dsa.Verify.
      Fixes CVE-2019-17596. Closes: #942628
  * Update Standards-Version to 4.4.1, no changes needed

 -- Dr. Tobias Quathamer <toddy@debian.org>  Sat, 19 Oct 2019 13:30:36 +0200

golang-1.13 (1.13.1-1) unstable; urgency=medium

  * New upstream version 1.13.1
    - net/textproto: don't normalize headers with spaces before the colon.
      Fixes CVE-2019-16276. See https://github.com/golang/go/issues/34541
      and Debian bug #941173

 -- Dr. Tobias Quathamer <toddy@debian.org>  Thu, 26 Sep 2019 11:32:14 +0200

golang-1.13 (1.13-1) unstable; urgency=medium

  * New upstream version 1.13
    - Refresh patch
  * Set pristine-tar for gbp to False

 -- Dr. Tobias Quathamer <toddy@debian.org>  Wed, 04 Sep 2019 11:28:07 +0200

golang-1.13 (1.13~rc2-1) unstable; urgency=medium

  * New upstream version 1.13~rc2
    - Remove patch for CVE-2019-9512 and CVE-2019-9514,
      has been applied upstream

 -- Dr. Tobias Quathamer <toddy@debian.org>  Fri, 30 Aug 2019 13:29:21 +0200

golang-1.13 (1.13~rc1-2) unstable; urgency=medium

  * Exclude testdata from dh_makeshlibs.
    Otherwise, the build fails at least on armel and armhf.
  * Apply changes from cme fix dpkg
  * Set Rules-Requires-Root: no

 -- Dr. Tobias Quathamer <toddy@debian.org>  Thu, 22 Aug 2019 15:21:10 +0200

golang-1.13 (1.13~rc1-1) unstable; urgency=medium

  * New upstream version 1.13~rc1
    - Remove patch for CVE-2019-14809, has been applied upstream
  * Use dh_missing instead of deprecated dh_install --fail-missing
  * Do not run dh_dwz, there is no debugging information
  * Use debhelper-compat (= 12)

 -- Dr. Tobias Quathamer <toddy@debian.org>  Thu, 22 Aug 2019 12:48:15 +0200

golang-1.13 (1.13~beta1-3) unstable; urgency=high

  * Fix Denial of Service vulnerabilities in the HTTP/2 implementation.
    https://github.com/golang/go/issues/33631
    CVE-2019-9512, CVE-2019-9514. Closes: #934955
  * Fix multiple Parsing Issues in URL.Parse
    https://github.com/golang/go/issues/29098
    CVE-2019-14809. Closes: #934954

 -- Dr. Tobias Quathamer <toddy@debian.org>  Sat, 17 Aug 2019 23:47:53 +0200

golang-1.13 (1.13~beta1-2) unstable; urgency=medium

  * Set GOCACHE to fix a FTBFS. (See bug #933958)

 -- Dr. Tobias Quathamer <toddy@debian.org>  Fri, 09 Aug 2019 16:40:13 +0200

golang-1.13 (1.13~beta1-1) unstable; urgency=medium

  * New upstream major version.
    - Remove Reproducible-BUILD_PATH_PREFIX_MAP.patch.
      This patch is finally no longer needed with Go 1.13.
      Upstream has implemented a new flag "-trimpath" for the
      command "go build" which either strips the path or
      replaces it in the resulting binaries.
      References:
      https://github.com/golang/go/issues/16860
      https://go-review.googlesource.com/c/go/+/173345/
      https://go-review.googlesource.com/c/go/+/173344/
    - Remove arm64-arm64asm-recognise-new-ssbb-pssbb-mnemonics-fr.patch.
      This patch has been cherry-picked from upstream and is now included.
    - Refresh remaining patches
    - Fix lintian warning: make scripts executable
  * Switch to debhelper-compat, but stay at v11 for now

 -- Dr. Tobias Quathamer <toddy@debian.org>  Thu, 01 Aug 2019 14:21:51 +0200

golang-1.12 (1.12.7-1) unstable; urgency=medium

  * New upstream version 1.12.7
    - Refresh patches
  * Update Standards-Version to 4.4.0, no changes needed

 -- Dr. Tobias Quathamer <toddy@debian.org>  Tue, 09 Jul 2019 14:19:07 +0200

golang-1.12 (1.12.5-1) unstable; urgency=medium

  * New upstream version 1.12.5

 -- Dr. Tobias Quathamer <toddy@debian.org>  Thu, 09 May 2019 22:34:40 +0200

golang-1.12 (1.12.4-1) unstable; urgency=medium

  [ Anthony Fok ]
  * Add /usr/lib/go-X.Y/{api,misc} symlinks.
    For example, programs such as https://github.com/vugu/vugu and
    documentation such as https://github.com/golang/go/wiki/WebAssembly
    expect to find wasm_exec.js at "$(go env GOROOT)/misc/wasm/wasm_exec.js".

  [ Dr. Tobias Quathamer ]
  * New upstream version 1.12.4
  * Add five lintian overrides for false positives

 -- Dr. Tobias Quathamer <toddy@debian.org>  Sat, 13 Apr 2019 14:09:40 +0200

golang-1.12 (1.12.1-1) unstable; urgency=medium

  * New upstream version 1.12.1
  * Use upstream signing key for tarball verification

 -- Dr. Tobias Quathamer <toddy@debian.org>  Sun, 17 Mar 2019 21:56:32 +0100

golang-1.12 (1.12-1) unstable; urgency=medium

  * New upstream version 1.12
    - Remove patch 0005-Fix-CVE-2019-6486, applied upstream

 -- Dr. Tobias Quathamer <toddy@debian.org>  Tue, 26 Feb 2019 21:31:48 +0100

golang-1.12 (1.12~beta2-2) unstable; urgency=medium

  * Refresh patch Reproducible BUILD_PATH_PREFIX_MAP.
    Thanks to Michael Stapelberg!
  * Add patch to fix CVE-2019-6486. (Closes: #920548)

 -- Dr. Tobias Quathamer <toddy@debian.org>  Sun, 27 Jan 2019 20:05:59 +0100

golang-1.12 (1.12~beta2-1) unstable; urgency=medium

  * New upstream version 1.12~beta2
    - Remove two patches, applied upstream. Refresh remaining patch.

 -- Dr. Tobias Quathamer <toddy@debian.org>  Fri, 11 Jan 2019 17:14:43 +0100

golang-1.12 (1.12~beta1-4) unstable; urgency=medium

  * Switch watch file to version 4
  * Update d/copyright

 -- Dr. Tobias Quathamer <toddy@debian.org>  Mon, 07 Jan 2019 23:06:22 +0100

golang-1.12 (1.12~beta1-3) unstable; urgency=medium

  [ Anthony Fok ]
  * Add patch "unix: fix Fstatat by using fillStat_t on linux/mips64x"
    This fixes the "Fstatat: returned stat does not match Stat/Lstat"
    errors detected by TestFstatat.
    See https://go-review.googlesource.com/c/sys/+/155747

  [ Dr. Tobias Quathamer ]
  * Add another lintian override

 -- Dr. Tobias Quathamer <toddy@debian.org>  Fri, 28 Dec 2018 23:06:20 +0100

golang-1.12 (1.12~beta1-2) unstable; urgency=medium

  [ Anthony Fok ]
  * Add patch "cmd/compile: fix MIPS SGTconst-with-shift rules"
    by Cherry Zhang.  This fixes the root problem behind the
    "slice bounds out of range" build error seen in 1.11.4
    on mips and mipsel architectures.
    See https://go-review.googlesource.com/c/go/+/155798
  * Bump Standards-Version to 4.3.0 (no change)

  [ Dr. Tobias Quathamer ]
  * Do not compress favicon.ico.
    Thanks to Dato Simó <dato@debian.org> (Closes: #917132)

 -- Dr. Tobias Quathamer <toddy@debian.org>  Wed, 26 Dec 2018 23:20:03 +0100

golang-1.12 (1.12~beta1-1) unstable; urgency=medium

  * New upstream major version.
    - Refresh patches
    - Add new patch to disable test for UserHomeDir
  * Switch team address to tracker.d.o
  * Add another lintian override for a false positive

 -- Dr. Tobias Quathamer <toddy@debian.org>  Thu, 20 Dec 2018 12:51:49 +0100

golang-1.11 (1.11.4-1) unstable; urgency=medium

  * New upstream version 1.11.4
  * Make lintian override agnostic of golang version

 -- Dr. Tobias Quathamer <toddy@debian.org>  Sun, 16 Dec 2018 13:48:52 +0100

golang-1.11 (1.11.3-1) unstable; urgency=medium

  * New upstream version 1.11.3
    - Refresh patches
  * Update gbp.conf to new style syntax
  * Suggest brz as alternative to bzr; it provides the same command-line API.
  * Add myself to Uploaders

 -- Dr. Tobias Quathamer <toddy@debian.org>  Thu, 13 Dec 2018 23:23:40 +0100

golang-1.11 (1.11.2-2) unstable; urgency=medium

  * d/patches/arm64-arm64asm-recognise-new-ssbb-pssbb-mnemonics-fr.patch:
    backport workaround for objdump's support of newer mnemonics on arm64.

 -- Michael Hudson-Doyle <mwhudson@debian.org>  Mon, 26 Nov 2018 13:24:37 +1300

golang-1.11 (1.11.2-1) unstable; urgency=medium

  * Team upload.

  [ Michael Hudson-Doyle ]
  * New upstream major version.
  * Update debhelper compat level to 11.
  * Remove GOCACHE files after running tests.
  * Stop dh_strip_nondeterminism from looking at testdata directories.

  [ Dr. Tobias Quathamer ]
  * Build-Depend on debhelper v11
  * Override two false positive Lintian errors (missing depends
    on sensible-utils)
  * Add Lintian overrides for testdata
  * Include /usr/share/dpkg/architecture.mk for DEB_HOST_ARCH
  * Refresh patch for new upstream version
  * Fix Lintian warnings about wrong interpreter path
  * Make two scripts executable which have been missed by upstream
  * Remove three unneeded lintian overrides
  * Use HTTPS URL for d/watch
  * Update to Standards-Version 4.2.1
    - Use HTTPS for d/copyright
  * Update d/copyright

 -- Dr. Tobias Quathamer <toddy@debian.org>  Tue, 20 Nov 2018 22:51:44 +0100

golang-1.10 (1.10.3-1) unstable; urgency=medium

  * New upstream version 1.10.3
  * Restore changelog entry for 1.10.1-3, and fix that for 1.10.2-1, oops.

 -- Michael Hudson-Doyle <mwhudson@debian.org>  Thu, 14 Jun 2018 14:55:58 +1200

golang-1.10 (1.10.2-1) unstable; urgency=medium

  * New upstream version 1.10.2.
    - d/patches/0003-Backport_nopie_fix.patch: removed, now included upstream.
    - d/patches/0004-Backport_mips_octeon3_fp_fix.patch: removed, also included
      upstream.

 -- Michael Hudson-Doyle <mwhudson@debian.org>  Wed, 23 May 2018 15:24:03 +1200

golang-1.10 (1.10.1-3) unstable; urgency=high

  * Team upload.

  [ Michael Hudson-Doyle ]
  * Install the 'misc' and 'api' directories as part of the golang-1.10-src
    package as some tools (vgo, go tool trace) expect them to be there.
    (Closes: 894992¸ LP: #1743598)

  [ Martín Ferrari ]
  * Backport fix for FP bug in mips/Octeon III. Closes: #892088. Raising
    severity.

 -- Martín Ferrari <tincho@debian.org>  Sun, 22 Apr 2018 21:21:05 +0000

golang-1.10 (1.10.1-2) unstable; urgency=medium

  * Team upload.
  * Backport patch that fixes FTBFS in arm64.
  * debian/copyright: Update attribution.
  * debian/source: Update lintian-overrides.

 -- Martín Ferrari <tincho@debian.org>  Wed, 18 Apr 2018 15:38:49 +0000

golang-1.10 (1.10.1-1) unstable; urgency=medium

  * New upstream version 1.10.1.
  * d/patches/0002-reproducible-BUILD_PATH_PREFIX_MAP.patch: update patch tags
    to reference upstream discussion of this topic.
  * d/control, d/control.in: Update Vcs-* to point to salsa.

 -- Michael Hudson-Doyle <mwhudson@debian.org>  Tue, 03 Apr 2018 15:34:12 +1200

golang-1.10 (1.10-1) unstable; urgency=medium

  * New upstream version 1.10

 -- Michael Stapelberg <stapelberg@debian.org>  Sat, 17 Feb 2018 12:57:14 +0100

golang-1.10 (1.10~rc2-1) unstable; urgency=medium

  * New upstream version, fixing CVE-2018-6574.
  * d/patches/0001-os-signal-skip-TestTerminalSignal-if-posix_openpt-fa.patch,
    d/patches/0003-cmd-vendor-github.com-google-pprof-cherry-pick-fix-t.patch,
    d/patches/0004-cmd-link-internal-loadelf-fix-logic-for-computing-EL.patch:
    removed, now included upstream.

 -- Michael Hudson-Doyle <mwhudson@debian.org>  Thu, 08 Feb 2018 10:46:52 +1300

golang-1.10 (1.10~rc1-2) unstable; urgency=medium

  * d/patches/0004-cmd-link-internal-loadelf-fix-logic-for-computing-EL.patch:
    Backport from upstream to fix build issues on armhf (causes ftbfs on
    Ubuntu but not Debian for some reason, but could produce broken binaries
    on Debian too).

 -- Michael Hudson-Doyle <mwhudson@debian.org>  Wed, 07 Feb 2018 22:10:22 +1300

golang-1.10 (1.10~rc1-1) unstable; urgency=medium

  * New upstream version 1.10~rc1.
  * d/patches/0004-cmd-dist-use-buildmode-pie-for-pie-testing.patch,
    d/patches/0006-misc-cgo-testcarchive-use-no-pie-where-needed.patch,
    d/patches/0003-Do-not-use-SP-as-index-reg.patch: removed, included upstream.
  * d/patches/0002-reproducible-BUILD_PATH_PREFIX_MAP.patch: refreshed.
  * d/patches/0001-os-signal-skip-TestTerminalSignal-if-posix_openpt-fa.patch:
    Add to fix test failure in chroot.
  * d/patches/0003-cmd-vendor-github.com-google-pprof-cherry-pick-fix-t.patch:
    Add to fix test failure when $HOME is not writable.
  * d/rules: Set GOCACHE to "off" during build to avoid shipping cache files.

 -- Michael Hudson-Doyle <mwhudson@debian.org>  Wed, 31 Jan 2018 14:46:12 +1300

golang-1.9 (1.9.2-4) unstable; urgency=medium

  * Enable building on mips, mipsel and mips64. (Closes: 879764)

 -- Michael Hudson-Doyle <mwhudson@debian.org>  Fri, 08 Dec 2017 14:09:24 +1300

golang-1.9 (1.9.2-3) unstable; urgency=medium

  * Remove workaround for now fixed debhelper bug #879762
  * Backport three patches from upstream to fix ftbfs on ppc64el with new kernel.

 -- Michael Hudson-Doyle <mwhudson@debian.org>  Tue, 31 Oct 2017 12:16:17 +1300

golang-1.9 (1.9.2-2) unstable; urgency=medium

  [ Martín Ferrari ]
  * Add debian/patches/0003-Do-not-use-SP-as-index-reg.patch (Closes: #877541)

 -- Michael Stapelberg <stapelberg@debian.org>  Fri, 27 Oct 2017 08:55:32 +0200

golang-1.9 (1.9.2-1) unstable; urgency=medium

  * New upstream version 1.9.2
  * Work around debhelper bug #879762

 -- Michael Hudson-Doyle <mwhudson@debian.org>  Thu, 26 Oct 2017 13:46:40 +1300

golang-1.9 (1.9.1-2) unstable; urgency=medium

  * Update debian/copyright (Closes: #873740)

 -- Michael Stapelberg <stapelberg@debian.org>  Mon, 09 Oct 2017 18:03:49 +0200

golang-1.9 (1.9.1-1) unstable; urgency=medium

  * New upstream release.
  * Use my @debian.org address in Uploaders.

 -- Michael Hudson-Doyle <mwhudson@debian.org>  Fri, 06 Oct 2017 13:04:46 +1300

golang-1.9 (1.9-1) unstable; urgency=medium

  [ Michael Hudson-Doyle ]
  * New upstream release.
  * Suppress some new lintian errors in golang-1.9-src.

  [ Michael Stapelberg ]
  * Add debian/patches/0002-reproducible-BUILD_PATH_PREFIX_MAP.patch

 -- Michael Hudson-Doyle <mwhudson@debian.org>  Wed, 30 Aug 2017 16:31:09 +1200

golang-1.8 (1.8.3-1) unstable; urgency=medium

  * New upstream release. (Closes: 863292, 863307)

 -- Michael Hudson-Doyle <michael.hudson@ubuntu.com>  Thu, 01 Jun 2017 21:06:00 +1200

golang-1.8 (1.8.1-1) unstable; urgency=medium

  * New upstream release.

 -- Michael Hudson-Doyle <michael.hudson@ubuntu.com>  Mon, 10 Apr 2017 13:29:28 +1200

golang-1.8 (1.8-1) unstable; urgency=medium

  * New upstream release.

 -- Michael Hudson-Doyle <michael.hudson@ubuntu.com>  Thu, 02 Mar 2017 10:11:55 +1300

golang-1.8 (1.8~rc3-1) unstable; urgency=medium

  * New upstream release.

 -- Michael Hudson-Doyle <michael.hudson@ubuntu.com>  Fri, 27 Jan 2017 10:23:56 +1300

golang-1.8 (1.8~rc2-1) unstable; urgency=medium

  * New upstream release.

 -- Michael Hudson-Doyle <michael.hudson@ubuntu.com>  Fri, 20 Jan 2017 12:15:27 +1300

golang-1.8 (1.8~rc1-1) unstable; urgency=medium

  * New upstream release.

 -- Michael Hudson-Doyle <michael.hudson@ubuntu.com>  Mon, 16 Jan 2017 15:51:54 +1300

golang-1.8 (1.8~beta2-1) unstable; urgency=medium

  * New upstream release.

 -- Michael Hudson-Doyle <michael.hudson@ubuntu.com>  Tue, 20 Dec 2016 14:19:55 +1300

golang-1.8 (1.8~beta1-1) unstable; urgency=medium

  * New upstream release.
  * Remove d/patches/cl-29995--tzdata-2016g.patch, included upstream.

 -- Michael Hudson-Doyle <michael.hudson@ubuntu.com>  Wed, 07 Dec 2016 17:38:57 -0800

golang-1.7 (1.7.4-1) unstable; urgency=medium

  * Update to 1.7.4 upstream release (Closes: #846545)
    - https://groups.google.com/d/topic/golang-announce/2lP5z9i9ySY/discussion
    - https://golang.org/issue/17965 (potential DoS vector in net/http)
    - https://github.com/golang/go/compare/go1.7.3...go1.7.4

 -- Tianon Gravi <tianon@debian.org>  Fri, 02 Dec 2016 13:30:36 -0800

golang-1.7 (1.7.3-1) unstable; urgency=medium

  * New upstream release.
  * Delete d/patches/cl-28850.patch, applied upstream.

 -- Michael Hudson-Doyle <michael.hudson@ubuntu.com>  Thu, 20 Oct 2016 09:10:47 +1300

golang-1.7 (1.7.1-3) unstable; urgency=medium

  * Backport CL 29995 for tzdata 2016g changes (Closes: #839317)

 -- Tianon Gravi <tianon@debian.org>  Mon, 03 Oct 2016 15:12:28 -0700

golang-1.7 (1.7.1-2) unstable; urgency=medium

  * Add upstream patch for s390x FTBFS

 -- Tianon Gravi <tianon@debian.org>  Mon, 12 Sep 2016 09:32:10 -0700

golang-1.7 (1.7.1-1) unstable; urgency=medium

  * New upstream release.
  * Re-enable tests on s390x now that gcc-6 has been fixed in unstable.

 -- Michael Hudson-Doyle <michael.hudson@ubuntu.com>  Thu, 08 Sep 2016 13:04:33 +1200

golang-1.7 (1.7-3) unstable; urgency=medium

  * Add "s390x" to Architectures

 -- Tianon Gravi <tianon@debian.org>  Tue, 23 Aug 2016 07:35:16 -0700

golang-1.7 (1.7-2) unstable; urgency=medium

  * Disable tests on armel.

 -- Michael Hudson-Doyle <michael.hudson@ubuntu.com>  Tue, 16 Aug 2016 15:18:07 +1200

golang-1.7 (1.7-1) unstable; urgency=medium

  * New upstream release.

 -- Michael Hudson-Doyle <michael.hudson@ubuntu.com>  Tue, 16 Aug 2016 11:37:34 +1200

golang-1.7 (1.7~rc4-1) unstable; urgency=medium

  * New upstream release.

 -- Michael Hudson-Doyle <michael.hudson@ubuntu.com>  Tue, 02 Aug 2016 15:10:22 +1200

golang-1.7 (1.7~rc3-1) unstable; urgency=medium

  [ Tianon Gravi ]
  * Remove outdated README files (README.source and README.Debian)

  [ Michael Hudson-Doyle ]
  * New upstream release.
  * Suppress inaccurate source-is-missing lintian warnings.
  * Update Standards-Version to 3.9.8 (no changes required).

 -- Tianon Gravi <tianon@debian.org>  Mon, 11 Jul 2016 18:31:57 -0700

golang-1.7 (1.7~rc2-1) unstable; urgency=medium

  * Update to 1.7rc2 upstream release.

 -- Michael Hudson-Doyle <michael.hudson@ubuntu.com>  Tue, 19 Jul 2016 14:40:14 +1200

golang-1.7 (1.7~rc1-1) unstable; urgency=medium

  [ Paul Tagliamonte ]
  * Use a secure transport for the Vcs-Git and Vcs-Browser URL

  [ Tianon Gravi ]
  * Update to 1.7rc1 upstream release (new packages, not used by default; see
    also src:golang-defaults)
  * Update Vcs-Git to reference a particular branch

 -- Tianon Gravi <tianon@debian.org>  Mon, 11 Jul 2016 16:10:12 -0700

golang-1.6 (1.6.2-2) unstable; urgency=medium

  * Update "golang-any" in "Build-Depends" to fallback to "golang-go | gccgo"
    (will help with backporting)

 -- Tianon Gravi <tianon@debian.org>  Thu, 23 Jun 2016 20:01:00 -0700

golang-1.6 (1.6.2-1) unstable; urgency=medium

  * Update to 1.6.2 upstream release (Closes: #825696)
  * Build-Depend on golang-any instead of golang-go (Closes: #824421)

 -- Michael Hudson-Doyle <michael.hudson@ubuntu.com>  Fri, 03 Jun 2016 07:50:44 -0700

golang-1.6 (1.6.1-1) unstable; urgency=medium

  * Build golang version-specific packages (Closes: #818415)
  * Things that (conceptually at least) move to new golang version independent
    golang-defaults source package:
    - Man pages.
    - Suggesting golang-golang-x-tools.
    - Breaks/Replace-ing of old golang-go-$GOOS-$GOARCH packages.
  * Stop using alternatives to manage /usr/bin/go.
  * sed trickery in debian/rules to support easy changes to new golang versions.

 -- Michael Hudson-Doyle <michael.hudson@ubuntu.com>  Wed, 01 Jun 2016 10:04:53 -0700

golang (2:1.6.1-2) unstable; urgency=medium

  * Don't strip testdata files, causes build failures on some platforms.

 -- Michael Hudson-Doyle <michael.hudson@ubuntu.com>  Wed, 13 Apr 2016 15:47:46 -0700

golang (2:1.6.1-1) unstable; urgency=medium

  [ Michael Hudson-Doyle ]
  * Breaks/Replaces: older golang-golang-x-tools, not Conflicts, to ensure
    smooth upgrades.
  * Strip the binaries as it has worked for the last five years or so and
    upstream sees no reason to disable it.

  [ Tianon Gravi ]
  * Update to 1.6.1 upstream release (Closes: #820369)
    - Fix CVE-2016-3959: infinite loop in several big integer routines

 -- Tianon Gravi <tianon@debian.org>  Tue, 12 Apr 2016 23:06:43 -0700

golang (2:1.6-1) unstable; urgency=medium

  * Update to 1.6 upstream release (thanks Hilko!)
    - change "ar" arguments to quiet spurious warnings while using gccgo
      (Closes: #807138)
    - skip multicast listen test (Closes: #814849)
    - skip userns tests when chrooted (Closes: #807303)
    - use correct ELF header for armhf binaries (Closes: #734357)
    - Update debian/rules clean for new location of generated file.

  [ Michael Hudson-Doyle ]
  * Respect "nocheck" in DEB_BUILD_OPTIONS while building to skip tests
    (Closes: #807290)
  * Trim Build-Depends (Closes: #807299)
  * Fix several minor debian/copyright issues (Closes: #807304)
  * Remove inconsistently included race-built packages (Closes: #807294)

  [ Tianon Gravi ]
  * Add "-k" to "run.bash" invocation so that we do a full test run every time

 -- Tianon Gravi <tianon@debian.org>  Mon, 29 Feb 2016 16:10:32 -0800

golang (2:1.5.3-1) unstable; urgency=high

  * Update to 1.5.3 upstream release
    - Fix CVE-2015-8618: Carry propagation in Int.Exp Montgomery code in
      math/big library (Closes: #809168)
  * Add "Breaks" to properly complement our "Replaces" (Closes: #810595)

 -- Tianon Gravi <tianon@debian.org>  Thu, 14 Jan 2016 07:41:44 -0800

golang (2:1.5.2-1) unstable; urgency=medium

  * Update to 1.5.2 upstream release (Closes: #807136)

 -- Tianon Gravi <tianon@debian.org>  Tue, 05 Jan 2016 19:59:22 -0800

golang (2:1.5.1-4) unstable; urgency=medium

  * Add Conflicts to force newer golang-go.tools too (Closes: #803559)

 -- Tianon Gravi <tianon@debian.org>  Tue, 03 Nov 2015 21:57:54 -0800

golang (2:1.5.1-3) unstable; urgency=medium

  * Remove architecture qualification on golang-go Build-Depend now that
    golang-go is available for more architectures.

 -- Tianon Gravi <tianon@debian.org>  Thu, 29 Oct 2015 07:40:38 -0700

golang (2:1.5.1-2) unstable; urgency=medium

  * Add Conflicts to force newer golang-golang-x-tools (Closes: #802945).

 -- Tianon Gravi <tianon@debian.org>  Tue, 27 Oct 2015 13:28:56 -0700

golang (2:1.5.1-1) unstable; urgency=medium

  * Upload to unstable.
  * Update to 1.5.1 upstream release (see notes from experimental uploads for
    what's changed).
  * Skip tests on architectures where the tests fail.

 -- Tianon Gravi <tianon@debian.org>  Sat, 24 Oct 2015 10:22:02 -0700

golang (2:1.4.3-3) unstable; urgency=medium

  * Fix FTBFS for non-amd64 architectures due to handling of "-race".

 -- Tianon Gravi <tianon@debian.org>  Mon, 05 Oct 2015 02:04:07 -0700

golang (2:1.5.1-1~exp2) experimental; urgency=medium

  * Upload to experimental.
  * Add arch-qualifiers to "golang-go" build-depends to unblock the buildds
    (Closes: #800479); thanks Tim!

 -- Tianon Gravi <tianon@debian.org>  Wed, 30 Sep 2015 11:19:26 -0700

golang (2:1.4.3-2) unstable; urgency=medium

  * Update Recommends/Suggests, especially to add gcc, etc.
  * Refactor "debian/rules" to utilize debhelper more effectively, especially
    for arch vs indep building (mostly backported from the 1.5+ changes), which
    fixes the "arch:all" FTBFS.

 -- Tianon Gravi <tianon@debian.org>  Sun, 27 Sep 2015 22:06:07 -0700

golang (2:1.5.1-1~exp1) experimental; urgency=low

  * Upload to experimental.
  * Update to 1.5.1 upstream release (Closes: #796150).
    - Compiler and runtime written entirely in Go.
    - Concurrent garbage collector.
    - GOMAXPROCS=runtime.NumCPU() by default.
    - "internal" packages for all, not just core.
    - Experimental "vendoring" support.
    - Cross-compilation no longer requires a complete rebuild of the stdlib in
      GOROOT, and thus the golang-go-GOHOST-GOARCH packages are removed.
  * Sync debian/copyright with the Ubuntu delta. (thanks doko!)
  * Remove patches that no longer apply.
  * Add more supported arches to "debian/rules" code for detecting
    appropriate GOARCH/GOHOSTARCH values; thanks mwhudson and tpot!
    (Closes: #799907)
  * Refactor "debian/rules" to utilize debhelper more effectively, especially
    for arch vs indep building.
  * Move "dpkg-architecture" to "GOOS"/"GOARCH" code into a simple shell script
    for easier maintenance.

 -- Tianon Gravi <tianon@debian.org>  Fri, 25 Sep 2015 14:36:53 -0700

golang (2:1.4.3-1) unstable; urgency=medium

  * New upstream version (https://golang.org/doc/devel/release.html#go1.4.minor)
    - includes previous CVE and non-CVE security fixes, especially
      TEMP-0000000-1C4729

 -- Tianon Gravi <tianon@debian.org>  Fri, 25 Sep 2015 00:02:31 -0700

golang (2:1.4.2-4) unstable; urgency=high

  * Apply backported CVE fixes (Closes: #795106).
    - CVE-2015-5739: Invalid headers are parsed as valid headers
    - CVE-2015-5740: RFC 7230 3.3.3 4 violation
    - CVE-2015-5741: other discoveries of security-relevant RFC 7230 violations

 -- Tianon Gravi <tianon@debian.org>  Mon, 14 Sep 2015 12:27:57 -0700

golang (2:1.4.2-3) unstable; urgency=medium

  * Add missing "prerm" for our new alternatives (thanks piuparts).

 -- Tianon Gravi <admwiggin@gmail.com>  Tue, 05 May 2015 17:38:37 -0600

golang (2:1.4.2-2) unstable; urgency=medium

  * Move "go" and "gofmt" into "/usr/lib/go" and use alternatives to provide
    appropriate symlinks (Closes: #779503, #782301).
  * Relax "golang-go.tools" relationship to Suggests (from Recommends).
  * Add "go get" VCS options to Suggests for golang-go (bzr, git, mercurial,
    subversion).

 -- Tianon Gravi <admwiggin@gmail.com>  Tue, 05 May 2015 00:37:53 -0600

golang (2:1.4.2-1) unstable; urgency=medium

  * New upstream version
    (https://golang.org/doc/devel/release.html#go1.4.minor)

 -- Tianon Gravi <admwiggin@gmail.com>  Sat, 02 May 2015 10:06:34 -0600

golang (2:1.4.1-1~exp1) experimental; urgency=low

  * New upstream version (https://golang.org/doc/go1.4)
    - all editor support files have been removed from misc/ upstream upstream,
      so golang-mode, kate-syntax-go, and vim-syntax-go can no longer be
      provided; see https://github.com/golang/go/wiki/IDEsAndTextEditorPlugins
      for an upstream-maintained list of potential replacements

 -- Tianon Gravi <admwiggin@gmail.com>  Fri, 16 Jan 2015 00:52:10 -0500

golang (2:1.3.3-1) unstable; urgency=medium

  * New upstream version (https://code.google.com/p/go/source/list?name=go1.3.3)
    - time: removed from tests now obsolete assumption about Australian tz
      abbreviations
    - net: temporarily skip TestAcceptIgnoreSomeErrors
    - runtime: hide cgocallback_gofunc calling cgocallbackg from linker
    - runtime: fix GOTRACEBACK reading on Windows, Plan 9
    - nacltest.bash: unset GOROOT
    - cmd/5l, cmd/6l, cmd/8l: fix nacl binary corruption bug
  * Add Paul and myself as uploaders. Many, many thanks to Michael for his work
    so far on this package (and hopefully more to come).

 -- Tianon Gravi <admwiggin@gmail.com>  Fri, 12 Dec 2014 16:11:02 -0500

golang (2:1.3.2-1) unstable; urgency=medium

  * New upstream version

 -- Michael Stapelberg <stapelberg@debian.org>  Fri, 26 Sep 2014 23:21:45 +0200

golang (2:1.3.1-1) unstable; urgency=medium

  * New upstream version

 -- Michael Stapelberg <stapelberg@debian.org>  Wed, 13 Aug 2014 09:15:58 +0200

golang (2:1.3-4) unstable; urgency=medium

  [ Tianon Gravi ]
  * update debian/watch for upstream's latest move (Closes: #756415)
  * backport archive/tar patch to fix PAX headers (Closes: #756416)

 -- Michael Stapelberg <stapelberg@debian.org>  Sat, 02 Aug 2014 21:02:24 +0200

golang (2:1.3-3) unstable; urgency=medium

  * don’t depend on emacs23, depend on emacs instead (Closes: #754013)
  * install include/ in golang-src, VERSION in golang-go (Closes: #693186)

 -- Michael Stapelberg <stapelberg@debian.org>  Mon, 07 Jul 2014 08:30:50 +0200

golang (2:1.3-2) unstable; urgency=medium

  * Add /usr/lib/go/test symlink
  * Build with GO386=387 to favor the 387 floating point unit over sse2
    instructions (Closes: #753160)
  * Add debian/patches/0001-backport-delete-whole-line.patch to fix a
    deprecation warning about flet in the emacs part of golang-mode
    (Closes: #753607)
  * Migrate to emacsen >2 (Closes: #753607)
  * Backport two patches to improve archive/tar performance (for docker):
    debian/patches/0002-archive-tar-reuse-temporary-buffer-in-writeHeader.patch
    debian/patches/0003-archive-tar-reuse-temporary-buffer-in-readHeader.patch

 -- Michael Stapelberg <stapelberg@debian.org>  Thu, 03 Jul 2014 23:33:46 +0200

golang (2:1.3-1) unstable; urgency=medium

  * New upstream version.
  * Drop patches merged upstream:
    - debian/patches/add-tar-xattr-support.patch
    - debian/patches/add-tar-xattr-support.patch
  * Fix debian/watch (Thanks Tianon) (Closes: #748290)
  * Remove dangling symlink /usr/lib/go/lib/godoc (Closes: #747968)

 -- Michael Stapelberg <stapelberg@debian.org>  Thu, 19 Jun 2014 09:23:36 +0200

golang (2:1.2.1-2) unstable; urgency=low

  * Re-apply debian/patches/add-tar-xattr-support.patch which got lost when
    uploading 1.2.1-1; sorry about that.

 -- Michael Stapelberg <stapelberg@debian.org>  Sat, 08 Mar 2014 20:01:12 +0100

golang (2:1.2.1-1) unstable; urgency=low

  * New upstream release.

 -- Michael Stapelberg <stapelberg@debian.org>  Mon, 03 Mar 2014 17:40:57 +0100

golang (2:1.2-3) unstable; urgency=low

  * add debian/patches/add-tar-xattr-support.patch to have xattr support in
    tar (cherry-picked from upstream) (Thanks proppy) (Closes: #739586)

 -- Michael Stapelberg <stapelberg@debian.org>  Mon, 24 Feb 2014 19:34:16 +0100

golang (2:1.2-2) unstable; urgency=low

  * add patches/add-src-pkg-debug-elf-testdata-hello.patch to provide source
    for the testdata/ ELF binaries (Closes: #716853)

 -- Michael Stapelberg <stapelberg@debian.org>  Tue, 31 Dec 2013 18:28:29 +0100

golang (2:1.2-1) unstable; urgency=low

  * New upstream release.
  * drop patches/archive-tar-fix-links-and-pax.patch, it is merged upstream
  * godoc(1) is now in the Debian package golang-go.tools, it was moved into a
    separate repository by upstream.
  * move patches/godoc-symlinks.diff to golang-go.tools

 -- Michael Stapelberg <stapelberg@debian.org>  Mon, 02 Dec 2013 23:57:24 +0100

golang (2:1.1.2-3) unstable; urgency=low

  * cherry-pick upstream commit: archive-tar-fix-links-and-pax.patch
    (Closes: #730566)

 -- Michael Stapelberg <stapelberg@debian.org>  Tue, 26 Nov 2013 18:59:27 +0100

golang (2:1.1.2-2) unstable; urgency=low

  * Build golang-go-linux-* for each architecture (Thanks James Page)
    (Closes: #719611)
  * Update lintian-overrides to override statically-linked-binary and
    unstripped-binary-or-object for all of golang-go

 -- Michael Stapelberg <stapelberg@debian.org>  Tue, 20 Aug 2013 08:13:40 +0200

golang (2:1.1.2-1) unstable; urgency=low

  * New upstream release.
  * Relicense debian/ under the Go license to match upstream. All copyright
    holders agreed to this. (Closes: #716907)
  * golang-mode: don’t install for a number of emacs versions which are not
    supported upstream (Thanks Kevin Ryde) (Closes: #702511, #717521)

 -- Michael Stapelberg <stapelberg@debian.org>  Tue, 13 Aug 2013 13:47:58 +0200

golang (2:1.1.1-4) unstable; urgency=low

  * Disable stripping, it breaks go binaries on some architectures. This drops
    the golang-dbg package which would be empty now. (Thanks Robie Basak)
    (Closes: #717172)

 -- Michael Stapelberg <stapelberg@debian.org>  Wed, 17 Jul 2013 19:15:18 +0200

golang (2:1.1.1-3) unstable; urgency=low

  * Ship */runtime/cgo.a in golang-go to ensure it is present. It can only be
    used on the native architecture anyway (cannot be used when
    cross-compiling), so having it in golang-go-$GOOS-$GOARCH is not
    necessary. Even worse, since these packages are arch: all, they will be
    built precisely once, and only the runtime/cgo.a for the buildd’s native
    arch will be present. (Closes: #715025)

 -- Michael Stapelberg <stapelberg@debian.org>  Thu, 11 Jul 2013 20:25:52 +0200

golang (2:1.1.1-2) unstable; urgency=low

  [ James Page ]
  * Ensure smooth upgrade path from << 2:1.1-2 (Closes: #714838)

 -- Michael Stapelberg <stapelberg@debian.org>  Wed, 03 Jul 2013 18:05:58 +0200

golang (2:1.1.1-1) unstable; urgency=low

  * Imported Upstream version 1.1.1

 -- Ingo Oeser <nightlyone@googlemail.com>  Fri, 14 Jun 2013 23:25:44 +0200

golang (2:1.1-2) unstable; urgency=low

  [ Ondřej Surý ]
  * Promote Michael to Maintainer

  [ Michael Stapelberg ]
  * Build golang-go-$GOOS-$GOARCH packages for cross-compiling (Closes: #710090)
  * Build race detector on linux/amd64 (only supported arch) (Closes: #710691)
  * Switch compression to xz (50% smaller binaries)

 -- Michael Stapelberg <stapelberg@debian.org>  Fri, 07 Jun 2013 23:18:09 +0200

golang (2:1.1-1) unstable; urgency=low

  * New upstream release: Go 1.1!
  * Remove the long obsolete goinstall debconf question and config file.
    goinstall does not exist anymore since a long time.
    This also obsoletes the need for any translations
    (Closes: #685923, #692478)
  * Emacs go-mode auto-mode-alist entry was fixed upstream (Closes: #670371)

 -- Michael Stapelberg <stapelberg@debian.org>  Tue, 14 May 2013 19:36:04 +0200

golang (2:1.1~hg20130405-1) experimental; urgency=low

  * Provide a new hg tip snapshot. This includes what was recently released as
    Go 1.1 beta.

 -- Michael Stapelberg <stapelberg@debian.org>  Fri, 05 Apr 2013 18:24:36 +0200

golang (2:1.1~hg20130323-1) experimental; urgency=low

  * Provide a new hg tip snapshot.
  * Add debian/watch (Closes: #699698)

 -- Michael Stapelberg <stapelberg@debian.org>  Sat, 23 Mar 2013 11:31:26 +0100

golang (2:1.1~hg20130304-2) experimental; urgency=low

  * Fix FTBFS of binary-arch only builds (as performed by buildds)
    caused by 'rm' not finding jquery.js in golang-doc
    (Thanks Peter Green)

 -- Michael Stapelberg <stapelberg@debian.org>  Tue, 05 Mar 2013 00:49:27 +0100

golang (2:1.1~hg20130304-1) experimental; urgency=low

  * Provide a hg tip snapshot (2013-03-04) in Debian experimental.
    Current hg tip is a good approximation to Go 1.1 and should get
    some testing within Debian in order to package Go 1.1 well when
    it is released. Thanks to Andrew Gerrand.

 -- Michael Stapelberg <stapelberg@debian.org>  Mon, 04 Mar 2013 21:28:58 +0100

golang (2:1.0.2-2) unstable; urgency=low

  * Add myself to uploaders, as discussed in #683421.
  * cherry-pick r820ffde8c396 (net/http: non-keepalive connections close
    successfully) (Closes: #683421)

 -- Michael Stapelberg <stapelberg@debian.org>  Thu, 02 Aug 2012 14:25:58 +0200

golang (2:1.0.2-1.1) unstable; urgency=low

  * Non-maintainer upload. (as discussed with Ondřej in #679692)
  * Fix godoc-symlinks.diff (godoc didn’t find docs) (Closes: #679692)

 -- Michael Stapelberg <stapelberg@debian.org>  Fri, 20 Jul 2012 17:59:38 +0200

golang (2:1.0.2-1) unstable; urgency=low

  [ Ondřej Surý ]
  * Imported Upstream version 1.0.2
  * Update Vcs fields to reflect new git repository location
  * Kill get-orig-source, since 1.0.0, the tarballs can be downloaded from
    webpage

  [ Michael Stapelberg ]
  * golang-mode: use debian-pkg-add-load-path-item (Closes: #664802)
  * add manpages (Closes: #632964)
  * Use updated pt.po from Pedro Ribeiro (Closes: #674958)

 -- Ondřej Surý <ondrej@sury.org>  Thu, 28 Jun 2012 12:14:15 +0200

golang (2:1.0.1-1) unstable; urgency=low

  * Imported Upstream version 1.0.1
  * Apply godoc patch to display package list correctly (Closes: #669354)

 -- Ondřej Surý <ondrej@debian.org>  Wed, 02 May 2012 15:44:59 +0200

golang (2:1-6) unstable; urgency=low

  * Merge upstream patch to fix homedir issue
    (http://code.google.com/p/go/source/detail?r=709120aecee0)
  * Disable GNU/KFreeBSD build (Closes: #668794)

 -- Ondřej Surý <ondrej@debian.org>  Wed, 18 Apr 2012 09:53:30 +0200

golang (2:1-5) unstable; urgency=low

  * Rewrite test conditions to make them more readable
    (and fix the debian/rules to really not check on armel+kfreebsd)
  * Patch upstream test to not fail on missing home directory

 -- Ondřej Surý <ondrej@debian.org>  Sun, 15 Apr 2012 12:35:53 +0200

golang (2:1-4) unstable; urgency=low

  * Disable tests on Debian GNU/KFreeBSD, they just hang now (Closes: #668794)
  * Disable tests on armel, but the invalid instruction needs fixing in
    upstream
  * Create fake home directory to pass the os/user test

 -- Ondřej Surý <ondrej@debian.org>  Sun, 15 Apr 2012 10:49:09 +0200

golang (2:1-3) unstable; urgency=high

  * Use VERSION provided by upstream for packaging purposes
  * Run tests as a part of a build process
  * Install full src tree (except pkg/debug) because go command depend
    on sources available
  * Install sources without testdata and *_test.go
  * Remove circular dependency golang-go->golang-doc->golang-go
  * Make sure that timestamp on installed binaries and libraries is same
    because go build/install recompiles everything if the go binary has
    more recent timestamp than libraries (Closes: #668235)
    + Need to update timestamps at postinst time because already created
      directories can have time in the past
  * Fix couple of lintian errors and warnings

 -- Ondřej Surý <ondrej@debian.org>  Wed, 11 Apr 2012 23:21:47 +0200

golang (2:1-2) unstable; urgency=low

  * Remove preserving of old -tools settings, there are too many options
    now anyway (Closes: #666007)

 -- Ondřej Surý <ondrej@debian.org>  Fri, 06 Apr 2012 16:52:13 +0200

golang (2:1-1) unstable; urgency=low

  * New major upstream release Go 1 (Closes: #666942)
  * Bumb epoch to 2, since 1 < 60 < 2011 (I wonder if next version will be 0 :)
  * Debconf templates and debian/control reviewed by the debian-l10n-
    english team as part of the Smith review project. (Closes: #663181)
  * [Debconf translation updates]
    + Pick existing translations from golang-weekly and do appropriate
      sed magic to fit golang templates. (Closes: #666884, #666880, #666881)
    + Dutch; (Jeroen Schot).  (Closes: #664598)
    + Czech (Michal Simunek).  (Closes: #665385)
    + Spanish; (Camaleón).  (Closes: #666177)
    + Danish (Joe Hansen).  (Closes: #666526)

 -- Ondřej Surý <ondrej@debian.org>  Fri, 06 Apr 2012 16:04:17 +0200

golang (1:60.3-2) unstable; urgency=low

  * debconf-gettextize package templates

 -- Ondřej Surý <ondrej@debian.org>  Mon, 20 Feb 2012 22:01:10 +0100

golang (1:60.3-1) unstable; urgency=low

  * Imported Upstream version 60.3

 -- Ondřej Surý <ondrej@debian.org>  Mon, 28 Nov 2011 08:46:18 +0100

golang (1:60.2-1) unstable; urgency=low

  * Imported Upstream version 60.2

 -- Ondřej Surý <ondrej@debian.org>  Thu, 06 Oct 2011 08:57:00 +0200

golang (1:60.1-1) unstable; urgency=low

  * Imported Upstream version 60.1

 -- Ondřej Surý <ondrej@debian.org>  Mon, 19 Sep 2011 10:18:12 +0200

golang (1:60-1) unstable; urgency=low

  * Imported Upstream version 60
  * Save upstream VERSION to the archive
  * Use GOVERSION as generated by src/version.bash on hg archive time
  * Add support for goinstall dashboard debconf question in the Debian
    packaging
  * Read goinstall dashboard option from debian configuration file
  * Remove 005-goinstall_dont_call_home_by_default.patch; replaced by
    configuration option
  * Fix directory name for upstream archive checkout

 -- Ondřej Surý <ondrej@debian.org>  Tue, 13 Sep 2011 13:13:59 +0200

golang (1:59-1) unstable; urgency=low

  * Imported Upstream version 59
  * Refresh patches to a new release
  * Fix FTBFS on ARM (Closes: #634270)
  * Update version.bash to work with Debian packaging and not hg
    repository

 -- Ondřej Surý <ondrej@debian.org>  Wed, 03 Aug 2011 17:04:59 +0200

golang (1:58.1-2) unstable; urgency=low

  * Install golang-doc package by default (Recommends from golang-tools,
    Depends from golang)

 -- Ondřej Surý <ondrej@debian.org>  Mon, 18 Jul 2011 09:13:43 +0200

golang (1:58.1-1) unstable; urgency=low

  * Imported Upstream version 58.1

 -- Ondřej Surý <ondrej@debian.org>  Wed, 13 Jul 2011 08:39:04 +0200

golang (1:58-1) unstable; urgency=low

  * Imported Upstream version 58
    + Add NEWS file with upstream API changes
  * Remove patch to not update standard package, fixed in upstream

 -- Ondřej Surý <ondrej@debian.org>  Thu, 30 Jun 2011 15:36:35 +0200

golang (1:57.2-1) unstable; urgency=low

  * Imported Upstream version 57.2
  * More spelling fixes (Closes: #630660)

 -- Ondřej Surý <ondrej@debian.org>  Thu, 16 Jun 2011 11:10:58 +0200

golang (1:57.1-4) unstable; urgency=low

  * Description update to have proper articles and capitalization
    (Closes: #630189)
  * Add extended description about Go being experimental and that the
    languager can change between releases

 -- Ondřej Surý <ondrej@debian.org>  Tue, 14 Jun 2011 21:38:11 +0200

golang (1:57.1-3) unstable; urgency=low

  * Fix "the Google's Go implementation" in extended description
    (Closes: #627814)
  * Update Vcs-* links
  * Install vim ftplugin files into correct directory (Closes: #629844)

 -- Ondřej Surý <ondrej@debian.org>  Thu, 09 Jun 2011 10:10:41 +0200

golang (1:57.1-2) unstable; urgency=low

  * Bump standards version to 3.9.2
  * Capitalize Kate (Closes: #627036)
  * Import slightly modified patch to be more clear about $GOPATH
    installs for non-root users
  * Remove don't install deps patch from goinstall; deprecated by
    $GOPATH installs

 -- Ondřej Surý <ondrej@debian.org>  Mon, 23 May 2011 11:07:11 +0200

golang (1:57.1-1) unstable; urgency=low

  * Add support for dot-minor releases
  * Imported Upstream version 57.1

 -- Ondřej Surý <ondrej@debian.org>  Mon, 16 May 2011 11:45:53 +0200

golang (1:57-3) unstable; urgency=low

  [ Florian Weimer ]
  * golang-tools: install gofix binary

  [ Ondřej Surý ]
  * Add lintian-overrides for gofix binary

 -- Ondřej Surý <ondrej@debian.org>  Sat, 07 May 2011 20:41:58 +0200

golang (1:57-2) unstable; urgency=low

  * Remove weekly code from debian/rules
  * Add golang meta-package
  * Don't create tool chain symlinks twice
  * Make debian/rules more generic for simpler sync between weekly
    and release branches

 -- Ondřej Surý <ondrej@debian.org>  Wed, 04 May 2011 16:48:24 +0200

golang (1:57-1) unstable; urgency=low

  * Imported Upstream version r57
  * Bumped epoch version to 1, to convert from date based versions
    to release number based version
  * Allow release to migrate to testing (Closes: #624408)
  * Add kate and vim syntax highlighting (Closes: #624544)
  * Add -dbg package with debugging symbols

 -- Ondřej Surý <ondrej@debian.org>  Wed, 04 May 2011 01:20:07 +0200

golang (2011.04.27-2) unstable; urgency=low

  * Fix yet another build failure on kfreebsd (use linux userspace)

 -- Ondřej Surý <ondrej@debian.org>  Fri, 29 Apr 2011 16:22:47 +0200

golang (2011.04.27-1) unstable; urgency=low

  * Imported Upstream version 2011.04.27
  * Update debian/rules to allow pulling weekly upstream releases
  * Don't remove RUNPATH from binaries; fixed upstream (golang#1527)
  * Set GOHOSTOS and GOHOSTARCH to match dpkg-architecture variables
  * Add support for kfreebsd-i386, kfreebsd-amd64, armel and armhf
    architectures
    + 006-fix_kfreebsd_build.patch:
      - Add GNU/KFreeBSD support by replacing all uname calls by $(GOOS)
    + 007-use_native_dynamic_linker_on_kfreebsd.patch:
      - Use native kfreebsd dynamic linker (/lib/ld-*.so.1)
  * Add information about available architectures (Closes: #623877)
  * Don't strip gotest
  * Add Depends: golang-go to golang-tools
  * Add better support for armhf

 -- Ondřej Surý <ondrej@debian.org>  Thu, 28 Apr 2011 16:14:39 +0200

golang (2011.04.13-1) unstable; urgency=low

  [ Florian Weimer ]
  * Delete bin directory in clean target
  * Enable parallel build
  * golang-src: install source files directly
  * Use proper symlink targets for architecture-independent toolchain
    names
  * Emacs mode: indent keys in struct literals properly

  [ Ondřej Surý ]
  * Imported Upstream weekly version 2011.04.13
  * Update patches to new weekly release
  * Add lintian-override for gotest binary

 -- Ondřej Surý <ondrej@debian.org>  Tue, 26 Apr 2011 09:59:28 +0200

golang (2011.03.07.1-1) unstable; urgency=low

  * Imported Upstream version 2011.03.07.1
  * Install to /usr/lib/go
  * Remove xkcd strip to get rid of CC-NC-BY
  * Update golang-src.install to new upstream
  * Remove 002-use_GOROOT_FINAL_in_generated_binaries.patch; merged
    upstream
  * Make all .go files no-executable
  * Update lintian-overrides to include both types of syntax

 -- Ondřej Surý <ondrej@debian.org>  Wed, 20 Apr 2011 17:36:48 +0200

golang (2011.02.15-2) unstable; urgency=low

  [ Ondřej Surý ]
  * Add ${misc:Depends} to golang-mode to shutup lintian
  * Rehaul build system and add golang-src package with .go source files
  * goinstall: do not automatically install prerequisities
  * goinstall: don't report to dashboard by default
  * Add a README.Debian about local modifications to goinstall
  * Add warning about local modifications also directly to goinstall command

  [ Florian Weimer ]
  * Fix syntax error in 004-
    dont_reinstall_dependencies_in_goinstall.patch

 -- Ondřej Surý <ondrej@debian.org>  Fri, 18 Feb 2011 16:02:09 +0100

golang (2011.02.15-1) unstable; urgency=low

  [ Obey Arthur Liu ]
  * Added pkg-google git repo to control file

  [ Florian Weimer ]
  * Build golang-mode package

  [ Ondřej Surý ]
  * Imported Upstream version 2011.02.15
  * Don't compress godoc documentation
  * Correctly use $GOROOT_FINAL in the build chain
  * Remove RPATH/RUNPATH from go binaries

 -- Ondřej Surý <ondrej@debian.org>  Fri, 18 Feb 2011 11:39:10 +0100

golang (2011.02.01.1-1) unstable; urgency=low

  [ Ivan Wong ]
  * Initial release (Closes: #574371)

  [ Jonathan Nieder ]
  * Fill out copyright file
  * Rewrite debian/rules using dh driver
  * debian: fix get-orig-source rule
  * debian: do not install extra files on repeated build
  * debian: fix reversed ‘if’
  * debian: do not leave around stale debian/env.sh+ file
  * debian: Build-Depends on awk instead of gawk
  * debian: add run-time dependency on perl
  * debian: add build-time dependency on perl
  * debian: fix setting of GOARM on arm
  * debian: do not compress files in web page
  * debian: install favicon

  [ Ondřej Surý ]
  * Make myself a maintainer
  * Add patch to allow IPv4 on IPv6 sockets (Courtesy of Florian Weimer)
  * Use GOROOT_FINAL and change GOBIN to /usr/bin
  * Get rid of env.sh and wrappers
  * Add support for building in i386 pbuilder on amd64 architecture
  * Rename source package to golang to match upstream repository name
  * Add golang-doc package
  * Split package into compiler, docs and tools
  * Don't install quietgcc and hgpatch
  * Don't generate fake gomake
  * Update golang-doc package
  * Export GOHOSTARCH and GOHOSTOS
  * Disable build time checks
  * Fail on missed installed files
  * Revert s{tmp{golang-go{ change in DESTDIR
  * Relicence debian/ files from versionless GPL to GPL-3
  * Move golang-doc to doc section
  * Add more lintian overrides for Go binaries
  * Install all 6,8,5 variants of commands
  * Install golang-* symlinks for 6,8,5* commands
  * Don't strip govet as well
  * Remove ${shlibs:Depends} where it doesn't belong
  * Move more html files to golang-doc package
  * Remove codereview directory - some python code to deal with mercurial

 -- Ondřej Surý <ondrej@debian.org>  Mon, 14 Feb 2011 17:42:39 +0100<|MERGE_RESOLUTION|>--- conflicted
+++ resolved
@@ -1,10 +1,3 @@
-<<<<<<< HEAD
-golang-1.18 (1.18.1-1~bpo11+1) bullseye-backports; urgency=medium
-
-  * Rebuild for bullseye-backports.
-
- -- Anthony Fok <foka@debian.org>  Sun, 17 Apr 2022 04:05:56 -0600
-=======
 golang-1.18 (1.18.2-2) unstable; urgency=medium
 
   * d/p/0007-cmd-link-use-TOC-relative-trampolines-on-PPC64-when-.patch:
@@ -21,7 +14,12 @@
     when building PIE binaries. (Closes: #1010942)
 
  -- Sergio Durigan Junior <sergiodj@debian.org>  Fri, 13 May 2022 14:07:03 -0400
->>>>>>> c3d5d2b1
+
+golang-1.18 (1.18.1-1~bpo11+1) bullseye-backports; urgency=medium
+
+  * Rebuild for bullseye-backports.
+
+ -- Anthony Fok <foka@debian.org>  Sun, 17 Apr 2022 04:05:56 -0600
 
 golang-1.18 (1.18.1-1) unstable; urgency=medium
 
