--- conflicted
+++ resolved
@@ -1,4 +1,3 @@
-<<<<<<< HEAD
 golang (2:1.5-1) UNRELEASED; urgency=low
 
   * Update to 1.5 upstream release (Closes: #796150).
@@ -13,7 +12,7 @@
   * Sync debian/copyright with the Ubuntu delta. (thanks doko!)
 
  -- Tianon Gravi <tianon@debian.org>  Wed, 22 Jul 2015 21:55:56 -0700
-=======
+
 golang (2:1.4.2-4) unstable; urgency=high
 
   * Apply backported CVE fixes (Closes: #795106).
@@ -22,7 +21,6 @@
     - CVE-2015-5741: other discoveries of security-relevant RFC 7230 violations
 
  -- Tianon Gravi <tianon@debian.org>  Mon, 14 Sep 2015 12:27:57 -0700
->>>>>>> 0fbbe2b0
 
 golang (2:1.4.2-3) unstable; urgency=medium
 
