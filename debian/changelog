<<<<<<< HEAD
golang-1.10 (1.10.5-1~bpo9+1) stretch-backports; urgency=medium

  * Team upload.
  * Rebuild for stretch-backports.

 -- Dr. Tobias Quathamer <toddy@debian.org>  Wed, 05 Dec 2018 16:47:08 +0100
=======
golang-1.10 (1.10.7-2) unstable; urgency=medium

  [ Dr. Tobias Quathamer ]
  * Switch team address to tracker.d.o
  * Do not compress favicon.ico.
    Thanks to Dato Simó <dato@debian.org> (Closes: #917132)
  * Update patches for git-buildpackage

  [ Anthony Fok ]
  * Bump Standards-Version to 4.3.0 (no change)

 -- Dr. Tobias Quathamer <toddy@debian.org>  Fri, 28 Dec 2018 16:11:01 +0100

golang-1.10 (1.10.7-1) unstable; urgency=medium

  * New upstream version 1.10.7
  * Override two false positive Lintian errors (missing depends
    on sensible-utils)
  * Add lintian overrides for testdata
  * Include /usr/share/dpkg/architecture.mk for DEB_HOST_ARCH
  * Fix Lintian warnings about wrong interpreter path
  * Make two scripts executable which have been missed by upstream
  * Update d/copyright
  * Remove unused lintian overrides

 -- Dr. Tobias Quathamer <toddy@debian.org>  Sun, 16 Dec 2018 13:37:11 +0100

golang-1.10 (1.10.6-1) unstable; urgency=medium

  * New upstream version 1.10.6
  * Update gbp.conf to new style syntax
  * Add myself to Uploaders
  * Use debhelper v11
  * Use HTTPS URL for d/watch
  * Update to Standards-Version 4.2.1
    - Use HTTPS for d/copyright

 -- Dr. Tobias Quathamer <toddy@debian.org>  Thu, 13 Dec 2018 23:13:52 +0100
>>>>>>> 9fe65357

golang-1.10 (1.10.5-1) unstable; urgency=medium

  * Team upload.

  [ Jelmer Vernooĳ ]
  * Suggest brz as alternative to bzr; it provides the same command-line API.

  [ Dr. Tobias Quathamer ]
  * New upstream version 1.10.5
  * Refresh patch

 -- Dr. Tobias Quathamer <toddy@debian.org>  Mon, 26 Nov 2018 22:50:39 +0100

golang-1.10 (1.10.4-2) unstable; urgency=medium

  * d/patches/arm64-arm64asm-recognise-new-ssbb-pssbb-mnemonics-fr.patch:
    backport another ftbfs fix from upstream.

 -- Michael Hudson-Doyle <mwhudson@debian.org>  Fri, 21 Sep 2018 11:30:09 +0200

golang-1.10 (1.10.4-1) unstable; urgency=medium

  * New upstream version.
  * d/patches/only-consider-executable-segments.patch: backport ftbfs fix from
    upstream.

 -- Michael Hudson-Doyle <mwhudson@debian.org>  Wed, 19 Sep 2018 10:03:11 +0200

golang-1.10 (1.10.3-1~bpo9+1) stretch-backports; urgency=medium

  * Rebuild for stretch-backports.

 -- Martín Ferrari <tincho@debian.org>  Tue, 03 Jul 2018 15:16:55 +0000

golang-1.10 (1.10.3-1) unstable; urgency=medium

  * New upstream version 1.10.3
  * Restore changelog entry for 1.10.1-3, and fix that for 1.10.2-1, oops.

 -- Michael Hudson-Doyle <mwhudson@debian.org>  Thu, 14 Jun 2018 14:55:58 +1200

golang-1.10 (1.10.2-1) unstable; urgency=medium

  * New upstream version 1.10.2.
    - d/patches/0003-Backport_nopie_fix.patch: removed, now included upstream.
    - d/patches/0004-Backport_mips_octeon3_fp_fix.patch: removed, also included
      upstream.

 -- Michael Hudson-Doyle <mwhudson@debian.org>  Wed, 23 May 2018 15:24:03 +1200

golang-1.10 (1.10.1-3~bpo9+3) stretch-backports; urgency=medium

  * The previous upload was a no-op (failed to update debian/control.in),
    try again.
  * Update gbp.conf for new backports branch.
  * Add myself to Uploaders.

 -- Martín Ferrari <tincho@debian.org>  Tue, 01 May 2018 19:44:10 +0000

golang-1.10 (1.10.1-3~bpo9+2) stretch-backports; urgency=medium

  * Team upload.
  * Fix bootstrapping issue in mips & s390x.

 -- Martín Ferrari <tincho@debian.org>  Mon, 30 Apr 2018 13:35:23 +0000

golang-1.10 (1.10.1-3~bpo9+1) stretch-backports; urgency=medium

  * Team upload.
  * Rebuild for stretch-backports.

 -- Martín Ferrari <tincho@debian.org>  Thu, 26 Apr 2018 14:00:05 +0000

golang-1.10 (1.10.1-3) unstable; urgency=high

  * Team upload.

  [ Michael Hudson-Doyle ]
  * Install the 'misc' and 'api' directories as part of the golang-1.10-src
    package as some tools (vgo, go tool trace) expect them to be there.
    (Closes: 894992¸ LP: #1743598)

  [ Martín Ferrari ]
  * Backport fix for FP bug in mips/Octeon III. Closes: #892088. Raising
    severity.

 -- Martín Ferrari <tincho@debian.org>  Sun, 22 Apr 2018 21:21:05 +0000

golang-1.10 (1.10.1-2) unstable; urgency=medium

  * Team upload.
  * Backport patch that fixes FTBFS in arm64.
  * debian/copyright: Update attribution.
  * debian/source: Update lintian-overrides.

 -- Martín Ferrari <tincho@debian.org>  Wed, 18 Apr 2018 15:38:49 +0000

golang-1.10 (1.10.1-1) unstable; urgency=medium

  * New upstream version 1.10.1.
  * d/patches/0002-reproducible-BUILD_PATH_PREFIX_MAP.patch: update patch tags
    to reference upstream discussion of this topic.
  * d/control, d/control.in: Update Vcs-* to point to salsa.

 -- Michael Hudson-Doyle <mwhudson@debian.org>  Tue, 03 Apr 2018 15:34:12 +1200

golang-1.10 (1.10-1) unstable; urgency=medium

  * New upstream version 1.10

 -- Michael Stapelberg <stapelberg@debian.org>  Sat, 17 Feb 2018 12:57:14 +0100

golang-1.10 (1.10~rc2-1) unstable; urgency=medium

  * New upstream version, fixing CVE-2018-6574.
  * d/patches/0001-os-signal-skip-TestTerminalSignal-if-posix_openpt-fa.patch,
    d/patches/0003-cmd-vendor-github.com-google-pprof-cherry-pick-fix-t.patch,
    d/patches/0004-cmd-link-internal-loadelf-fix-logic-for-computing-EL.patch:
    removed, now included upstream.

 -- Michael Hudson-Doyle <mwhudson@debian.org>  Thu, 08 Feb 2018 10:46:52 +1300

golang-1.10 (1.10~rc1-2) unstable; urgency=medium

  * d/patches/0004-cmd-link-internal-loadelf-fix-logic-for-computing-EL.patch:
    Backport from upstream to fix build issues on armhf (causes ftbfs on
    Ubuntu but not Debian for some reason, but could produce broken binaries
    on Debian too).

 -- Michael Hudson-Doyle <mwhudson@debian.org>  Wed, 07 Feb 2018 22:10:22 +1300

golang-1.10 (1.10~rc1-1) unstable; urgency=medium

  * New upstream version 1.10~rc1.
  * d/patches/0004-cmd-dist-use-buildmode-pie-for-pie-testing.patch,
    d/patches/0006-misc-cgo-testcarchive-use-no-pie-where-needed.patch,
    d/patches/0003-Do-not-use-SP-as-index-reg.patch: removed, included upstream.
  * d/patches/0002-reproducible-BUILD_PATH_PREFIX_MAP.patch: refreshed.
  * d/patches/0001-os-signal-skip-TestTerminalSignal-if-posix_openpt-fa.patch:
    Add to fix test failure in chroot.
  * d/patches/0003-cmd-vendor-github.com-google-pprof-cherry-pick-fix-t.patch:
    Add to fix test failure when $HOME is not writable.
  * d/rules: Set GOCACHE to "off" during build to avoid shipping cache files.

 -- Michael Hudson-Doyle <mwhudson@debian.org>  Wed, 31 Jan 2018 14:46:12 +1300

golang-1.9 (1.9.2-4) unstable; urgency=medium

  * Enable building on mips, mipsel and mips64. (Closes: 879764)

 -- Michael Hudson-Doyle <mwhudson@debian.org>  Fri, 08 Dec 2017 14:09:24 +1300

golang-1.9 (1.9.2-3) unstable; urgency=medium

  * Remove workaround for now fixed debhelper bug #879762
  * Backport three patches from upstream to fix ftbfs on ppc64el with new kernel.

 -- Michael Hudson-Doyle <mwhudson@debian.org>  Tue, 31 Oct 2017 12:16:17 +1300

golang-1.9 (1.9.2-2) unstable; urgency=medium

  [ Martín Ferrari ]
  * Add debian/patches/0003-Do-not-use-SP-as-index-reg.patch (Closes: #877541)

 -- Michael Stapelberg <stapelberg@debian.org>  Fri, 27 Oct 2017 08:55:32 +0200

golang-1.9 (1.9.2-1) unstable; urgency=medium

  * New upstream version 1.9.2
  * Work around debhelper bug #879762

 -- Michael Hudson-Doyle <mwhudson@debian.org>  Thu, 26 Oct 2017 13:46:40 +1300

golang-1.9 (1.9.1-2) unstable; urgency=medium

  * Update debian/copyright (Closes: #873740)

 -- Michael Stapelberg <stapelberg@debian.org>  Mon, 09 Oct 2017 18:03:49 +0200

golang-1.9 (1.9.1-1) unstable; urgency=medium

  * New upstream release.
  * Use my @debian.org address in Uploaders.

 -- Michael Hudson-Doyle <mwhudson@debian.org>  Fri, 06 Oct 2017 13:04:46 +1300

golang-1.9 (1.9-1) unstable; urgency=medium

  [ Michael Hudson-Doyle ]
  * New upstream release.
  * Suppress some new lintian errors in golang-1.9-src.

  [ Michael Stapelberg ]
  * Add debian/patches/0002-reproducible-BUILD_PATH_PREFIX_MAP.patch

 -- Michael Hudson-Doyle <mwhudson@debian.org>  Wed, 30 Aug 2017 16:31:09 +1200

golang-1.8 (1.8.3-1) unstable; urgency=medium

  * New upstream release. (Closes: 863292, 863307)

 -- Michael Hudson-Doyle <michael.hudson@ubuntu.com>  Thu, 01 Jun 2017 21:06:00 +1200

golang-1.8 (1.8.1-1) unstable; urgency=medium

  * New upstream release.

 -- Michael Hudson-Doyle <michael.hudson@ubuntu.com>  Mon, 10 Apr 2017 13:29:28 +1200

golang-1.8 (1.8-1) unstable; urgency=medium

  * New upstream release.

 -- Michael Hudson-Doyle <michael.hudson@ubuntu.com>  Thu, 02 Mar 2017 10:11:55 +1300

golang-1.8 (1.8~rc3-1) unstable; urgency=medium

  * New upstream release.

 -- Michael Hudson-Doyle <michael.hudson@ubuntu.com>  Fri, 27 Jan 2017 10:23:56 +1300

golang-1.8 (1.8~rc2-1) unstable; urgency=medium

  * New upstream release.

 -- Michael Hudson-Doyle <michael.hudson@ubuntu.com>  Fri, 20 Jan 2017 12:15:27 +1300

golang-1.8 (1.8~rc1-1) unstable; urgency=medium

  * New upstream release.

 -- Michael Hudson-Doyle <michael.hudson@ubuntu.com>  Mon, 16 Jan 2017 15:51:54 +1300

golang-1.8 (1.8~beta2-1) unstable; urgency=medium

  * New upstream release.

 -- Michael Hudson-Doyle <michael.hudson@ubuntu.com>  Tue, 20 Dec 2016 14:19:55 +1300

golang-1.8 (1.8~beta1-1) unstable; urgency=medium

  * New upstream release.
  * Remove d/patches/cl-29995--tzdata-2016g.patch, included upstream.

 -- Michael Hudson-Doyle <michael.hudson@ubuntu.com>  Wed, 07 Dec 2016 17:38:57 -0800

golang-1.7 (1.7.4-1) unstable; urgency=medium

  * Update to 1.7.4 upstream release (Closes: #846545)
    - https://groups.google.com/d/topic/golang-announce/2lP5z9i9ySY/discussion
    - https://golang.org/issue/17965 (potential DoS vector in net/http)
    - https://github.com/golang/go/compare/go1.7.3...go1.7.4

 -- Tianon Gravi <tianon@debian.org>  Fri, 02 Dec 2016 13:30:36 -0800

golang-1.7 (1.7.3-1) unstable; urgency=medium

  * New upstream release.
  * Delete d/patches/cl-28850.patch, applied upstream.

 -- Michael Hudson-Doyle <michael.hudson@ubuntu.com>  Thu, 20 Oct 2016 09:10:47 +1300

golang-1.7 (1.7.1-3) unstable; urgency=medium

  * Backport CL 29995 for tzdata 2016g changes (Closes: #839317)

 -- Tianon Gravi <tianon@debian.org>  Mon, 03 Oct 2016 15:12:28 -0700

golang-1.7 (1.7.1-2) unstable; urgency=medium

  * Add upstream patch for s390x FTBFS

 -- Tianon Gravi <tianon@debian.org>  Mon, 12 Sep 2016 09:32:10 -0700

golang-1.7 (1.7.1-1) unstable; urgency=medium

  * New upstream release.
  * Re-enable tests on s390x now that gcc-6 has been fixed in unstable.

 -- Michael Hudson-Doyle <michael.hudson@ubuntu.com>  Thu, 08 Sep 2016 13:04:33 +1200

golang-1.7 (1.7-3) unstable; urgency=medium

  * Add "s390x" to Architectures

 -- Tianon Gravi <tianon@debian.org>  Tue, 23 Aug 2016 07:35:16 -0700

golang-1.7 (1.7-2) unstable; urgency=medium

  * Disable tests on armel.

 -- Michael Hudson-Doyle <michael.hudson@ubuntu.com>  Tue, 16 Aug 2016 15:18:07 +1200

golang-1.7 (1.7-1) unstable; urgency=medium

  * New upstream release.

 -- Michael Hudson-Doyle <michael.hudson@ubuntu.com>  Tue, 16 Aug 2016 11:37:34 +1200

golang-1.7 (1.7~rc4-1) unstable; urgency=medium

  * New upstream release.

 -- Michael Hudson-Doyle <michael.hudson@ubuntu.com>  Tue, 02 Aug 2016 15:10:22 +1200

golang-1.7 (1.7~rc3-1) unstable; urgency=medium

  [ Tianon Gravi ]
  * Remove outdated README files (README.source and README.Debian)

  [ Michael Hudson-Doyle ]
  * New upstream release.
  * Suppress inaccurate source-is-missing lintian warnings.
  * Update Standards-Version to 3.9.8 (no changes required).

 -- Tianon Gravi <tianon@debian.org>  Mon, 11 Jul 2016 18:31:57 -0700

golang-1.7 (1.7~rc2-1) unstable; urgency=medium

  * Update to 1.7rc2 upstream release.

 -- Michael Hudson-Doyle <michael.hudson@ubuntu.com>  Tue, 19 Jul 2016 14:40:14 +1200

golang-1.7 (1.7~rc1-1) unstable; urgency=medium

  [ Paul Tagliamonte ]
  * Use a secure transport for the Vcs-Git and Vcs-Browser URL

  [ Tianon Gravi ]
  * Update to 1.7rc1 upstream release (new packages, not used by default; see
    also src:golang-defaults)
  * Update Vcs-Git to reference a particular branch

 -- Tianon Gravi <tianon@debian.org>  Mon, 11 Jul 2016 16:10:12 -0700

golang-1.6 (1.6.2-2) unstable; urgency=medium

  * Update "golang-any" in "Build-Depends" to fallback to "golang-go | gccgo"
    (will help with backporting)

 -- Tianon Gravi <tianon@debian.org>  Thu, 23 Jun 2016 20:01:00 -0700

golang-1.6 (1.6.2-1) unstable; urgency=medium

  * Update to 1.6.2 upstream release (Closes: #825696)
  * Build-Depend on golang-any instead of golang-go (Closes: #824421)

 -- Michael Hudson-Doyle <michael.hudson@ubuntu.com>  Fri, 03 Jun 2016 07:50:44 -0700

golang-1.6 (1.6.1-1) unstable; urgency=medium

  * Build golang version-specific packages (Closes: #818415)
  * Things that (conceptually at least) move to new golang version independent
    golang-defaults source package:
    - Man pages.
    - Suggesting golang-golang-x-tools.
    - Breaks/Replace-ing of old golang-go-$GOOS-$GOARCH packages.
  * Stop using alternatives to manage /usr/bin/go.
  * sed trickery in debian/rules to support easy changes to new golang versions.

 -- Michael Hudson-Doyle <michael.hudson@ubuntu.com>  Wed, 01 Jun 2016 10:04:53 -0700

golang (2:1.6.1-2) unstable; urgency=medium

  * Don't strip testdata files, causes build failures on some platforms.

 -- Michael Hudson-Doyle <michael.hudson@ubuntu.com>  Wed, 13 Apr 2016 15:47:46 -0700

golang (2:1.6.1-1) unstable; urgency=medium

  [ Michael Hudson-Doyle ]
  * Breaks/Replaces: older golang-golang-x-tools, not Conflicts, to ensure
    smooth upgrades.
  * Strip the binaries as it has worked for the last five years or so and
    upstream sees no reason to disable it.

  [ Tianon Gravi ]
  * Update to 1.6.1 upstream release (Closes: #820369)
    - Fix CVE-2016-3959: infinite loop in several big integer routines

 -- Tianon Gravi <tianon@debian.org>  Tue, 12 Apr 2016 23:06:43 -0700

golang (2:1.6-1) unstable; urgency=medium

  * Update to 1.6 upstream release (thanks Hilko!)
    - change "ar" arguments to quiet spurious warnings while using gccgo
      (Closes: #807138)
    - skip multicast listen test (Closes: #814849)
    - skip userns tests when chrooted (Closes: #807303)
    - use correct ELF header for armhf binaries (Closes: #734357)
    - Update debian/rules clean for new location of generated file.

  [ Michael Hudson-Doyle ]
  * Respect "nocheck" in DEB_BUILD_OPTIONS while building to skip tests
    (Closes: #807290)
  * Trim Build-Depends (Closes: #807299)
  * Fix several minor debian/copyright issues (Closes: #807304)
  * Remove inconsistently included race-built packages (Closes: #807294)

  [ Tianon Gravi ]
  * Add "-k" to "run.bash" invocation so that we do a full test run every time

 -- Tianon Gravi <tianon@debian.org>  Mon, 29 Feb 2016 16:10:32 -0800

golang (2:1.5.3-1) unstable; urgency=high

  * Update to 1.5.3 upstream release
    - Fix CVE-2015-8618: Carry propagation in Int.Exp Montgomery code in
      math/big library (Closes: #809168)
  * Add "Breaks" to properly complement our "Replaces" (Closes: #810595)

 -- Tianon Gravi <tianon@debian.org>  Thu, 14 Jan 2016 07:41:44 -0800

golang (2:1.5.2-1) unstable; urgency=medium

  * Update to 1.5.2 upstream release (Closes: #807136)

 -- Tianon Gravi <tianon@debian.org>  Tue, 05 Jan 2016 19:59:22 -0800

golang (2:1.5.1-4) unstable; urgency=medium

  * Add Conflicts to force newer golang-go.tools too (Closes: #803559)

 -- Tianon Gravi <tianon@debian.org>  Tue, 03 Nov 2015 21:57:54 -0800

golang (2:1.5.1-3) unstable; urgency=medium

  * Remove architecture qualification on golang-go Build-Depend now that
    golang-go is available for more architectures.

 -- Tianon Gravi <tianon@debian.org>  Thu, 29 Oct 2015 07:40:38 -0700

golang (2:1.5.1-2) unstable; urgency=medium

  * Add Conflicts to force newer golang-golang-x-tools (Closes: #802945).

 -- Tianon Gravi <tianon@debian.org>  Tue, 27 Oct 2015 13:28:56 -0700

golang (2:1.5.1-1) unstable; urgency=medium

  * Upload to unstable.
  * Update to 1.5.1 upstream release (see notes from experimental uploads for
    what's changed).
  * Skip tests on architectures where the tests fail.

 -- Tianon Gravi <tianon@debian.org>  Sat, 24 Oct 2015 10:22:02 -0700

golang (2:1.4.3-3) unstable; urgency=medium

  * Fix FTBFS for non-amd64 architectures due to handling of "-race".

 -- Tianon Gravi <tianon@debian.org>  Mon, 05 Oct 2015 02:04:07 -0700

golang (2:1.5.1-1~exp2) experimental; urgency=medium

  * Upload to experimental.
  * Add arch-qualifiers to "golang-go" build-depends to unblock the buildds
    (Closes: #800479); thanks Tim!

 -- Tianon Gravi <tianon@debian.org>  Wed, 30 Sep 2015 11:19:26 -0700

golang (2:1.4.3-2) unstable; urgency=medium

  * Update Recommends/Suggests, especially to add gcc, etc.
  * Refactor "debian/rules" to utilize debhelper more effectively, especially
    for arch vs indep building (mostly backported from the 1.5+ changes), which
    fixes the "arch:all" FTBFS.

 -- Tianon Gravi <tianon@debian.org>  Sun, 27 Sep 2015 22:06:07 -0700

golang (2:1.5.1-1~exp1) experimental; urgency=low

  * Upload to experimental.
  * Update to 1.5.1 upstream release (Closes: #796150).
    - Compiler and runtime written entirely in Go.
    - Concurrent garbage collector.
    - GOMAXPROCS=runtime.NumCPU() by default.
    - "internal" packages for all, not just core.
    - Experimental "vendoring" support.
    - Cross-compilation no longer requires a complete rebuild of the stdlib in
      GOROOT, and thus the golang-go-GOHOST-GOARCH packages are removed.
  * Sync debian/copyright with the Ubuntu delta. (thanks doko!)
  * Remove patches that no longer apply.
  * Add more supported arches to "debian/rules" code for detecting
    appropriate GOARCH/GOHOSTARCH values; thanks mwhudson and tpot!
    (Closes: #799907)
  * Refactor "debian/rules" to utilize debhelper more effectively, especially
    for arch vs indep building.
  * Move "dpkg-architecture" to "GOOS"/"GOARCH" code into a simple shell script
    for easier maintenance.

 -- Tianon Gravi <tianon@debian.org>  Fri, 25 Sep 2015 14:36:53 -0700

golang (2:1.4.3-1) unstable; urgency=medium

  * New upstream version (https://golang.org/doc/devel/release.html#go1.4.minor)
    - includes previous CVE and non-CVE security fixes, especially
      TEMP-0000000-1C4729

 -- Tianon Gravi <tianon@debian.org>  Fri, 25 Sep 2015 00:02:31 -0700

golang (2:1.4.2-4) unstable; urgency=high

  * Apply backported CVE fixes (Closes: #795106).
    - CVE-2015-5739: Invalid headers are parsed as valid headers
    - CVE-2015-5740: RFC 7230 3.3.3 4 violation
    - CVE-2015-5741: other discoveries of security-relevant RFC 7230 violations

 -- Tianon Gravi <tianon@debian.org>  Mon, 14 Sep 2015 12:27:57 -0700

golang (2:1.4.2-3) unstable; urgency=medium

  * Add missing "prerm" for our new alternatives (thanks piuparts).

 -- Tianon Gravi <admwiggin@gmail.com>  Tue, 05 May 2015 17:38:37 -0600

golang (2:1.4.2-2) unstable; urgency=medium

  * Move "go" and "gofmt" into "/usr/lib/go" and use alternatives to provide
    appropriate symlinks (Closes: #779503, #782301).
  * Relax "golang-go.tools" relationship to Suggests (from Recommends).
  * Add "go get" VCS options to Suggests for golang-go (bzr, git, mercurial,
    subversion).

 -- Tianon Gravi <admwiggin@gmail.com>  Tue, 05 May 2015 00:37:53 -0600

golang (2:1.4.2-1) unstable; urgency=medium

  * New upstream version
    (https://golang.org/doc/devel/release.html#go1.4.minor)

 -- Tianon Gravi <admwiggin@gmail.com>  Sat, 02 May 2015 10:06:34 -0600

golang (2:1.4.1-1~exp1) experimental; urgency=low

  * New upstream version (https://golang.org/doc/go1.4)
    - all editor support files have been removed from misc/ upstream upstream,
      so golang-mode, kate-syntax-go, and vim-syntax-go can no longer be
      provided; see https://github.com/golang/go/wiki/IDEsAndTextEditorPlugins
      for an upstream-maintained list of potential replacements

 -- Tianon Gravi <admwiggin@gmail.com>  Fri, 16 Jan 2015 00:52:10 -0500

golang (2:1.3.3-1) unstable; urgency=medium

  * New upstream version (https://code.google.com/p/go/source/list?name=go1.3.3)
    - time: removed from tests now obsolete assumption about Australian tz
      abbreviations
    - net: temporarily skip TestAcceptIgnoreSomeErrors
    - runtime: hide cgocallback_gofunc calling cgocallbackg from linker
    - runtime: fix GOTRACEBACK reading on Windows, Plan 9
    - nacltest.bash: unset GOROOT
    - cmd/5l, cmd/6l, cmd/8l: fix nacl binary corruption bug
  * Add Paul and myself as uploaders. Many, many thanks to Michael for his work
    so far on this package (and hopefully more to come).

 -- Tianon Gravi <admwiggin@gmail.com>  Fri, 12 Dec 2014 16:11:02 -0500

golang (2:1.3.2-1) unstable; urgency=medium

  * New upstream version

 -- Michael Stapelberg <stapelberg@debian.org>  Fri, 26 Sep 2014 23:21:45 +0200

golang (2:1.3.1-1) unstable; urgency=medium

  * New upstream version

 -- Michael Stapelberg <stapelberg@debian.org>  Wed, 13 Aug 2014 09:15:58 +0200

golang (2:1.3-4) unstable; urgency=medium

  [ Tianon Gravi ]
  * update debian/watch for upstream's latest move (Closes: #756415)
  * backport archive/tar patch to fix PAX headers (Closes: #756416)

 -- Michael Stapelberg <stapelberg@debian.org>  Sat, 02 Aug 2014 21:02:24 +0200

golang (2:1.3-3) unstable; urgency=medium

  * don’t depend on emacs23, depend on emacs instead (Closes: #754013)
  * install include/ in golang-src, VERSION in golang-go (Closes: #693186)

 -- Michael Stapelberg <stapelberg@debian.org>  Mon, 07 Jul 2014 08:30:50 +0200

golang (2:1.3-2) unstable; urgency=medium

  * Add /usr/lib/go/test symlink
  * Build with GO386=387 to favor the 387 floating point unit over sse2
    instructions (Closes: #753160)
  * Add debian/patches/0001-backport-delete-whole-line.patch to fix a
    deprecation warning about flet in the emacs part of golang-mode
    (Closes: #753607)
  * Migrate to emacsen >2 (Closes: #753607)
  * Backport two patches to improve archive/tar performance (for docker):
    debian/patches/0002-archive-tar-reuse-temporary-buffer-in-writeHeader.patch
    debian/patches/0003-archive-tar-reuse-temporary-buffer-in-readHeader.patch

 -- Michael Stapelberg <stapelberg@debian.org>  Thu, 03 Jul 2014 23:33:46 +0200

golang (2:1.3-1) unstable; urgency=medium

  * New upstream version.
  * Drop patches merged upstream:
    - debian/patches/add-tar-xattr-support.patch
    - debian/patches/add-tar-xattr-support.patch
  * Fix debian/watch (Thanks Tianon) (Closes: #748290)
  * Remove dangling symlink /usr/lib/go/lib/godoc (Closes: #747968)

 -- Michael Stapelberg <stapelberg@debian.org>  Thu, 19 Jun 2014 09:23:36 +0200

golang (2:1.2.1-2) unstable; urgency=low

  * Re-apply debian/patches/add-tar-xattr-support.patch which got lost when
    uploading 1.2.1-1; sorry about that.

 -- Michael Stapelberg <stapelberg@debian.org>  Sat, 08 Mar 2014 20:01:12 +0100

golang (2:1.2.1-1) unstable; urgency=low

  * New upstream release.

 -- Michael Stapelberg <stapelberg@debian.org>  Mon, 03 Mar 2014 17:40:57 +0100

golang (2:1.2-3) unstable; urgency=low

  * add debian/patches/add-tar-xattr-support.patch to have xattr support in
    tar (cherry-picked from upstream) (Thanks proppy) (Closes: #739586)

 -- Michael Stapelberg <stapelberg@debian.org>  Mon, 24 Feb 2014 19:34:16 +0100

golang (2:1.2-2) unstable; urgency=low

  * add patches/add-src-pkg-debug-elf-testdata-hello.patch to provide source
    for the testdata/ ELF binaries (Closes: #716853)

 -- Michael Stapelberg <stapelberg@debian.org>  Tue, 31 Dec 2013 18:28:29 +0100

golang (2:1.2-1) unstable; urgency=low

  * New upstream release.
  * drop patches/archive-tar-fix-links-and-pax.patch, it is merged upstream
  * godoc(1) is now in the Debian package golang-go.tools, it was moved into a
    separate repository by upstream.
  * move patches/godoc-symlinks.diff to golang-go.tools

 -- Michael Stapelberg <stapelberg@debian.org>  Mon, 02 Dec 2013 23:57:24 +0100

golang (2:1.1.2-3) unstable; urgency=low

  * cherry-pick upstream commit: archive-tar-fix-links-and-pax.patch
    (Closes: #730566)

 -- Michael Stapelberg <stapelberg@debian.org>  Tue, 26 Nov 2013 18:59:27 +0100

golang (2:1.1.2-2) unstable; urgency=low

  * Build golang-go-linux-* for each architecture (Thanks James Page)
    (Closes: #719611)
  * Update lintian-overrides to override statically-linked-binary and
    unstripped-binary-or-object for all of golang-go

 -- Michael Stapelberg <stapelberg@debian.org>  Tue, 20 Aug 2013 08:13:40 +0200

golang (2:1.1.2-1) unstable; urgency=low

  * New upstream release.
  * Relicense debian/ under the Go license to match upstream. All copyright
    holders agreed to this. (Closes: #716907)
  * golang-mode: don’t install for a number of emacs versions which are not
    supported upstream (Thanks Kevin Ryde) (Closes: #702511, #717521)

 -- Michael Stapelberg <stapelberg@debian.org>  Tue, 13 Aug 2013 13:47:58 +0200

golang (2:1.1.1-4) unstable; urgency=low

  * Disable stripping, it breaks go binaries on some architectures. This drops
    the golang-dbg package which would be empty now. (Thanks Robie Basak)
    (Closes: #717172)

 -- Michael Stapelberg <stapelberg@debian.org>  Wed, 17 Jul 2013 19:15:18 +0200

golang (2:1.1.1-3) unstable; urgency=low

  * Ship */runtime/cgo.a in golang-go to ensure it is present. It can only be
    used on the native architecture anyway (cannot be used when
    cross-compiling), so having it in golang-go-$GOOS-$GOARCH is not
    necessary. Even worse, since these packages are arch: all, they will be
    built precisely once, and only the runtime/cgo.a for the buildd’s native
    arch will be present. (Closes: #715025)

 -- Michael Stapelberg <stapelberg@debian.org>  Thu, 11 Jul 2013 20:25:52 +0200

golang (2:1.1.1-2) unstable; urgency=low

  [ James Page ]
  * Ensure smooth upgrade path from << 2:1.1-2 (Closes: #714838)

 -- Michael Stapelberg <stapelberg@debian.org>  Wed, 03 Jul 2013 18:05:58 +0200

golang (2:1.1.1-1) unstable; urgency=low

  * Imported Upstream version 1.1.1

 -- Ingo Oeser <nightlyone@googlemail.com>  Fri, 14 Jun 2013 23:25:44 +0200

golang (2:1.1-2) unstable; urgency=low

  [ Ondřej Surý ]
  * Promote Michael to Maintainer

  [ Michael Stapelberg ]
  * Build golang-go-$GOOS-$GOARCH packages for cross-compiling (Closes: #710090)
  * Build race detector on linux/amd64 (only supported arch) (Closes: #710691)
  * Switch compression to xz (50% smaller binaries)

 -- Michael Stapelberg <stapelberg@debian.org>  Fri, 07 Jun 2013 23:18:09 +0200

golang (2:1.1-1) unstable; urgency=low

  * New upstream release: Go 1.1!
  * Remove the long obsolete goinstall debconf question and config file.
    goinstall does not exist anymore since a long time.
    This also obsoletes the need for any translations
    (Closes: #685923, #692478)
  * Emacs go-mode auto-mode-alist entry was fixed upstream (Closes: #670371)

 -- Michael Stapelberg <stapelberg@debian.org>  Tue, 14 May 2013 19:36:04 +0200

golang (2:1.1~hg20130405-1) experimental; urgency=low

  * Provide a new hg tip snapshot. This includes what was recently released as
    Go 1.1 beta.

 -- Michael Stapelberg <stapelberg@debian.org>  Fri, 05 Apr 2013 18:24:36 +0200

golang (2:1.1~hg20130323-1) experimental; urgency=low

  * Provide a new hg tip snapshot.
  * Add debian/watch (Closes: #699698)

 -- Michael Stapelberg <stapelberg@debian.org>  Sat, 23 Mar 2013 11:31:26 +0100

golang (2:1.1~hg20130304-2) experimental; urgency=low

  * Fix FTBFS of binary-arch only builds (as performed by buildds)
    caused by 'rm' not finding jquery.js in golang-doc
    (Thanks Peter Green)

 -- Michael Stapelberg <stapelberg@debian.org>  Tue, 05 Mar 2013 00:49:27 +0100

golang (2:1.1~hg20130304-1) experimental; urgency=low

  * Provide a hg tip snapshot (2013-03-04) in Debian experimental.
    Current hg tip is a good approximation to Go 1.1 and should get
    some testing within Debian in order to package Go 1.1 well when
    it is released. Thanks to Andrew Gerrand.

 -- Michael Stapelberg <stapelberg@debian.org>  Mon, 04 Mar 2013 21:28:58 +0100

golang (2:1.0.2-2) unstable; urgency=low

  * Add myself to uploaders, as discussed in #683421.
  * cherry-pick r820ffde8c396 (net/http: non-keepalive connections close
    successfully) (Closes: #683421)

 -- Michael Stapelberg <stapelberg@debian.org>  Thu, 02 Aug 2012 14:25:58 +0200

golang (2:1.0.2-1.1) unstable; urgency=low

  * Non-maintainer upload. (as discussed with Ondřej in #679692)
  * Fix godoc-symlinks.diff (godoc didn’t find docs) (Closes: #679692)

 -- Michael Stapelberg <stapelberg@debian.org>  Fri, 20 Jul 2012 17:59:38 +0200

golang (2:1.0.2-1) unstable; urgency=low

  [ Ondřej Surý ]
  * Imported Upstream version 1.0.2
  * Update Vcs fields to reflect new git repository location
  * Kill get-orig-source, since 1.0.0, the tarballs can be downloaded from
    webpage

  [ Michael Stapelberg ]
  * golang-mode: use debian-pkg-add-load-path-item (Closes: #664802)
  * add manpages (Closes: #632964)
  * Use updated pt.po from Pedro Ribeiro (Closes: #674958)

 -- Ondřej Surý <ondrej@sury.org>  Thu, 28 Jun 2012 12:14:15 +0200

golang (2:1.0.1-1) unstable; urgency=low

  * Imported Upstream version 1.0.1
  * Apply godoc patch to display package list correctly (Closes: #669354)

 -- Ondřej Surý <ondrej@debian.org>  Wed, 02 May 2012 15:44:59 +0200

golang (2:1-6) unstable; urgency=low

  * Merge upstream patch to fix homedir issue
    (http://code.google.com/p/go/source/detail?r=709120aecee0)
  * Disable GNU/KFreeBSD build (Closes: #668794)

 -- Ondřej Surý <ondrej@debian.org>  Wed, 18 Apr 2012 09:53:30 +0200

golang (2:1-5) unstable; urgency=low

  * Rewrite test conditions to make them more readable
    (and fix the debian/rules to really not check on armel+kfreebsd)
  * Patch upstream test to not fail on missing home directory

 -- Ondřej Surý <ondrej@debian.org>  Sun, 15 Apr 2012 12:35:53 +0200

golang (2:1-4) unstable; urgency=low

  * Disable tests on Debian GNU/KFreeBSD, they just hang now (Closes: #668794)
  * Disable tests on armel, but the invalid instruction needs fixing in
    upstream
  * Create fake home directory to pass the os/user test

 -- Ondřej Surý <ondrej@debian.org>  Sun, 15 Apr 2012 10:49:09 +0200

golang (2:1-3) unstable; urgency=high

  * Use VERSION provided by upstream for packaging purposes
  * Run tests as a part of a build process
  * Install full src tree (except pkg/debug) because go command depend
    on sources available
  * Install sources without testdata and *_test.go
  * Remove circular dependency golang-go->golang-doc->golang-go
  * Make sure that timestamp on installed binaries and libraries is same
    because go build/install recompiles everything if the go binary has
    more recent timestamp than libraries (Closes: #668235)
    + Need to update timestamps at postinst time because already created
      directories can have time in the past
  * Fix couple of lintian errors and warnings

 -- Ondřej Surý <ondrej@debian.org>  Wed, 11 Apr 2012 23:21:47 +0200

golang (2:1-2) unstable; urgency=low

  * Remove preserving of old -tools settings, there are too many options
    now anyway (Closes: #666007)

 -- Ondřej Surý <ondrej@debian.org>  Fri, 06 Apr 2012 16:52:13 +0200

golang (2:1-1) unstable; urgency=low

  * New major upstream release Go 1 (Closes: #666942)
  * Bumb epoch to 2, since 1 < 60 < 2011 (I wonder if next version will be 0 :)
  * Debconf templates and debian/control reviewed by the debian-l10n-
    english team as part of the Smith review project. (Closes: #663181)
  * [Debconf translation updates]
    + Pick existing translations from golang-weekly and do appropriate
      sed magic to fit golang templates. (Closes: #666884, #666880, #666881)
    + Dutch; (Jeroen Schot).  (Closes: #664598)
    + Czech (Michal Simunek).  (Closes: #665385)
    + Spanish; (Camaleón).  (Closes: #666177)
    + Danish (Joe Hansen).  (Closes: #666526)

 -- Ondřej Surý <ondrej@debian.org>  Fri, 06 Apr 2012 16:04:17 +0200

golang (1:60.3-2) unstable; urgency=low

  * debconf-gettextize package templates

 -- Ondřej Surý <ondrej@debian.org>  Mon, 20 Feb 2012 22:01:10 +0100

golang (1:60.3-1) unstable; urgency=low

  * Imported Upstream version 60.3

 -- Ondřej Surý <ondrej@debian.org>  Mon, 28 Nov 2011 08:46:18 +0100

golang (1:60.2-1) unstable; urgency=low

  * Imported Upstream version 60.2

 -- Ondřej Surý <ondrej@debian.org>  Thu, 06 Oct 2011 08:57:00 +0200

golang (1:60.1-1) unstable; urgency=low

  * Imported Upstream version 60.1

 -- Ondřej Surý <ondrej@debian.org>  Mon, 19 Sep 2011 10:18:12 +0200

golang (1:60-1) unstable; urgency=low

  * Imported Upstream version 60
  * Save upstream VERSION to the archive
  * Use GOVERSION as generated by src/version.bash on hg archive time
  * Add support for goinstall dashboard debconf question in the Debian
    packaging
  * Read goinstall dashboard option from debian configuration file
  * Remove 005-goinstall_dont_call_home_by_default.patch; replaced by
    configuration option
  * Fix directory name for upstream archive checkout

 -- Ondřej Surý <ondrej@debian.org>  Tue, 13 Sep 2011 13:13:59 +0200

golang (1:59-1) unstable; urgency=low

  * Imported Upstream version 59
  * Refresh patches to a new release
  * Fix FTBFS on ARM (Closes: #634270)
  * Update version.bash to work with Debian packaging and not hg
    repository

 -- Ondřej Surý <ondrej@debian.org>  Wed, 03 Aug 2011 17:04:59 +0200

golang (1:58.1-2) unstable; urgency=low

  * Install golang-doc package by default (Recommends from golang-tools,
    Depends from golang)

 -- Ondřej Surý <ondrej@debian.org>  Mon, 18 Jul 2011 09:13:43 +0200

golang (1:58.1-1) unstable; urgency=low

  * Imported Upstream version 58.1

 -- Ondřej Surý <ondrej@debian.org>  Wed, 13 Jul 2011 08:39:04 +0200

golang (1:58-1) unstable; urgency=low

  * Imported Upstream version 58
    + Add NEWS file with upstream API changes
  * Remove patch to not update standard package, fixed in upstream

 -- Ondřej Surý <ondrej@debian.org>  Thu, 30 Jun 2011 15:36:35 +0200

golang (1:57.2-1) unstable; urgency=low

  * Imported Upstream version 57.2
  * More spelling fixes (Closes: #630660)

 -- Ondřej Surý <ondrej@debian.org>  Thu, 16 Jun 2011 11:10:58 +0200

golang (1:57.1-4) unstable; urgency=low

  * Description update to have proper articles and capitalization
    (Closes: #630189)
  * Add extended description about Go being experimental and that the
    languager can change between releases

 -- Ondřej Surý <ondrej@debian.org>  Tue, 14 Jun 2011 21:38:11 +0200

golang (1:57.1-3) unstable; urgency=low

  * Fix "the Google's Go implementation" in extended description
    (Closes: #627814)
  * Update Vcs-* links
  * Install vim ftplugin files into correct directory (Closes: #629844)

 -- Ondřej Surý <ondrej@debian.org>  Thu, 09 Jun 2011 10:10:41 +0200

golang (1:57.1-2) unstable; urgency=low

  * Bump standards version to 3.9.2
  * Capitalize Kate (Closes: #627036)
  * Import slightly modified patch to be more clear about $GOPATH
    installs for non-root users
  * Remove don't install deps patch from goinstall; deprecated by
    $GOPATH installs

 -- Ondřej Surý <ondrej@debian.org>  Mon, 23 May 2011 11:07:11 +0200

golang (1:57.1-1) unstable; urgency=low

  * Add support for dot-minor releases
  * Imported Upstream version 57.1

 -- Ondřej Surý <ondrej@debian.org>  Mon, 16 May 2011 11:45:53 +0200

golang (1:57-3) unstable; urgency=low

  [ Florian Weimer ]
  * golang-tools: install gofix binary

  [ Ondřej Surý ]
  * Add lintian-overrides for gofix binary

 -- Ondřej Surý <ondrej@debian.org>  Sat, 07 May 2011 20:41:58 +0200

golang (1:57-2) unstable; urgency=low

  * Remove weekly code from debian/rules
  * Add golang meta-package
  * Don't create tool chain symlinks twice
  * Make debian/rules more generic for simpler sync between weekly
    and release branches

 -- Ondřej Surý <ondrej@debian.org>  Wed, 04 May 2011 16:48:24 +0200

golang (1:57-1) unstable; urgency=low

  * Imported Upstream version r57
  * Bumped epoch version to 1, to convert from date based versions
    to release number based version
  * Allow release to migrate to testing (Closes: #624408)
  * Add kate and vim syntax highlighting (Closes: #624544)
  * Add -dbg package with debugging symbols

 -- Ondřej Surý <ondrej@debian.org>  Wed, 04 May 2011 01:20:07 +0200

golang (2011.04.27-2) unstable; urgency=low

  * Fix yet another build failure on kfreebsd (use linux userspace)

 -- Ondřej Surý <ondrej@debian.org>  Fri, 29 Apr 2011 16:22:47 +0200

golang (2011.04.27-1) unstable; urgency=low

  * Imported Upstream version 2011.04.27
  * Update debian/rules to allow pulling weekly upstream releases
  * Don't remove RUNPATH from binaries; fixed upstream (golang#1527)
  * Set GOHOSTOS and GOHOSTARCH to match dpkg-architecture variables
  * Add support for kfreebsd-i386, kfreebsd-amd64, armel and armhf
    architectures
    + 006-fix_kfreebsd_build.patch:
      - Add GNU/KFreeBSD support by replacing all uname calls by $(GOOS)
    + 007-use_native_dynamic_linker_on_kfreebsd.patch:
      - Use native kfreebsd dynamic linker (/lib/ld-*.so.1)
  * Add information about available architectures (Closes: #623877)
  * Don't strip gotest
  * Add Depends: golang-go to golang-tools
  * Add better support for armhf

 -- Ondřej Surý <ondrej@debian.org>  Thu, 28 Apr 2011 16:14:39 +0200

golang (2011.04.13-1) unstable; urgency=low

  [ Florian Weimer ]
  * Delete bin directory in clean target
  * Enable parallel build
  * golang-src: install source files directly
  * Use proper symlink targets for architecture-independent toolchain
    names
  * Emacs mode: indent keys in struct literals properly

  [ Ondřej Surý ]
  * Imported Upstream weekly version 2011.04.13
  * Update patches to new weekly release
  * Add lintian-override for gotest binary

 -- Ondřej Surý <ondrej@debian.org>  Tue, 26 Apr 2011 09:59:28 +0200

golang (2011.03.07.1-1) unstable; urgency=low

  * Imported Upstream version 2011.03.07.1
  * Install to /usr/lib/go
  * Remove xkcd strip to get rid of CC-NC-BY
  * Update golang-src.install to new upstream
  * Remove 002-use_GOROOT_FINAL_in_generated_binaries.patch; merged
    upstream
  * Make all .go files no-executable
  * Update lintian-overrides to include both types of syntax

 -- Ondřej Surý <ondrej@debian.org>  Wed, 20 Apr 2011 17:36:48 +0200

golang (2011.02.15-2) unstable; urgency=low

  [ Ondřej Surý ]
  * Add ${misc:Depends} to golang-mode to shutup lintian
  * Rehaul build system and add golang-src package with .go source files
  * goinstall: do not automatically install prerequisities
  * goinstall: don't report to dashboard by default
  * Add a README.Debian about local modifications to goinstall
  * Add warning about local modifications also directly to goinstall command

  [ Florian Weimer ]
  * Fix syntax error in 004-
    dont_reinstall_dependencies_in_goinstall.patch

 -- Ondřej Surý <ondrej@debian.org>  Fri, 18 Feb 2011 16:02:09 +0100

golang (2011.02.15-1) unstable; urgency=low

  [ Obey Arthur Liu ]
  * Added pkg-google git repo to control file

  [ Florian Weimer ]
  * Build golang-mode package

  [ Ondřej Surý ]
  * Imported Upstream version 2011.02.15
  * Don't compress godoc documentation
  * Correctly use $GOROOT_FINAL in the build chain
  * Remove RPATH/RUNPATH from go binaries

 -- Ondřej Surý <ondrej@debian.org>  Fri, 18 Feb 2011 11:39:10 +0100

golang (2011.02.01.1-1) unstable; urgency=low

  [ Ivan Wong ]
  * Initial release (Closes: #574371)

  [ Jonathan Nieder ]
  * Fill out copyright file
  * Rewrite debian/rules using dh driver
  * debian: fix get-orig-source rule
  * debian: do not install extra files on repeated build
  * debian: fix reversed ‘if’
  * debian: do not leave around stale debian/env.sh+ file
  * debian: Build-Depends on awk instead of gawk
  * debian: add run-time dependency on perl
  * debian: add build-time dependency on perl
  * debian: fix setting of GOARM on arm
  * debian: do not compress files in web page
  * debian: install favicon

  [ Ondřej Surý ]
  * Make myself a maintainer
  * Add patch to allow IPv4 on IPv6 sockets (Courtesy of Florian Weimer)
  * Use GOROOT_FINAL and change GOBIN to /usr/bin
  * Get rid of env.sh and wrappers
  * Add support for building in i386 pbuilder on amd64 architecture
  * Rename source package to golang to match upstream repository name
  * Add golang-doc package
  * Split package into compiler, docs and tools
  * Don't install quietgcc and hgpatch
  * Don't generate fake gomake
  * Update golang-doc package
  * Export GOHOSTARCH and GOHOSTOS
  * Disable build time checks
  * Fail on missed installed files
  * Revert s{tmp{golang-go{ change in DESTDIR
  * Relicence debian/ files from versionless GPL to GPL-3
  * Move golang-doc to doc section
  * Add more lintian overrides for Go binaries
  * Install all 6,8,5 variants of commands
  * Install golang-* symlinks for 6,8,5* commands
  * Don't strip govet as well
  * Remove ${shlibs:Depends} where it doesn't belong
  * Move more html files to golang-doc package
  * Remove codereview directory - some python code to deal with mercurial

 -- Ondřej Surý <ondrej@debian.org>  Mon, 14 Feb 2011 17:42:39 +0100<|MERGE_RESOLUTION|>--- conflicted
+++ resolved
@@ -1,11 +1,3 @@
-<<<<<<< HEAD
-golang-1.10 (1.10.5-1~bpo9+1) stretch-backports; urgency=medium
-
-  * Team upload.
-  * Rebuild for stretch-backports.
-
- -- Dr. Tobias Quathamer <toddy@debian.org>  Wed, 05 Dec 2018 16:47:08 +0100
-=======
 golang-1.10 (1.10.7-2) unstable; urgency=medium
 
   [ Dr. Tobias Quathamer ]
@@ -44,7 +36,13 @@
     - Use HTTPS for d/copyright
 
  -- Dr. Tobias Quathamer <toddy@debian.org>  Thu, 13 Dec 2018 23:13:52 +0100
->>>>>>> 9fe65357
+
+golang-1.10 (1.10.5-1~bpo9+1) stretch-backports; urgency=medium
+
+  * Team upload.
+  * Rebuild for stretch-backports.
+
+ -- Dr. Tobias Quathamer <toddy@debian.org>  Wed, 05 Dec 2018 16:47:08 +0100
 
 golang-1.10 (1.10.5-1) unstable; urgency=medium
 
