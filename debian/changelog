<<<<<<< HEAD
golang-1.18 (1.18.3-1~bpo11+1) bullseye-backports; urgency=medium

  * Rebuild for bullseye-backports.

 -- Anthony Fok <foka@debian.org>  Sat, 04 Jun 2022 00:51:27 -0600
=======
golang-1.18 (1.18.4-1) unstable; urgency=medium

  * New upstream version 1.18.4
    + CVE-2022-1705: net/http: improper sanitization of Transfer-Encoding
      header
    + CVE-2022-32148: When httputil.ReverseProxy.ServeHTTP was called with a
      Request.Header map containing a nil value for the X-Forwarded-For header,
      ReverseProxy would set the client IP as the value of the X-Forwarded-For
      header, contrary to its documentation. In the more usual case where a
      Director function set the X-Forwarded-For header value to nil,
      ReverseProxy would leave the header unmodified as expected.
    + CVE-2022-30631: compress/gzip: stack exhaustion in Reader.Read
    + CVE-2022-30633: encoding/xml: stack exhaustion in Unmarshal
    + CVE-2022-28131: encoding/xml: stack exhaustion in Decoder.Skip
    + CVE-2022-30635: encoding/gob: stack exhaustion in Decoder.Decode
    + CVE-2022-30632: path/filepath: stack exhaustion in Glob
    + CVE-2022-30630: io/fs: stack exhaustion in Glob
    + CVE-2022-1962: go/parser: stack exhaustion in all Parse* functions

 -- William 'jawn-smith' Wilson <jawn-smith@ubuntu.com>  Tue, 12 Jul 2022 19:08:18 -0500
>>>>>>> 5a828b77

golang-1.18 (1.18.3-1) unstable; urgency=medium

  * New upstream version 1.18.3

 -- William 'jawn-smith' Wilson <jawn-smith@ubuntu.com>  Wed, 01 Jun 2022 17:23:29 -0500

golang-1.18 (1.18.2-2~bpo11+1) bullseye-backports; urgency=medium

  * Rebuild for bullseye-backports.

 -- Anthony Fok <foka@debian.org>  Mon, 30 May 2022 09:16:14 -0600

golang-1.18 (1.18.2-2) unstable; urgency=medium

  * d/p/0007-cmd-link-use-TOC-relative-trampolines-on-PPC64-when-.patch:
    Remove patch.  It's causing the build on ppc64el to FTBFS during link
    time.

 -- Sergio Durigan Junior <sergiodj@debian.org>  Sat, 14 May 2022 15:22:04 -0400

golang-1.18 (1.18.2-1) unstable; urgency=medium

  * New upstream version 1.18.2
  * d/p/0007-cmd-link-use-TOC-relative-trampolines-on-PPC64-when-.patch:
    Use TOC-relative trampolines on ppc64el when needed.  Fix link error
    when building PIE binaries. (Closes: #1010942)

 -- Sergio Durigan Junior <sergiodj@debian.org>  Fri, 13 May 2022 14:07:03 -0400

golang-1.18 (1.18.1-1~bpo11+1) bullseye-backports; urgency=medium

  * Rebuild for bullseye-backports.

 -- Anthony Fok <foka@debian.org>  Sun, 17 Apr 2022 04:05:56 -0600

golang-1.18 (1.18.1-1) unstable; urgency=medium

  * New upstream version 1.18.1
    + CVE-2022-24675: encoding/pem: fix stack overflow in Decode
    + CVE-2022-28327: crypto/elliptic: tolerate all oversized scalars
      in generic P-256
    + CVE-2022-27536: crypto/x509: non-compliant certificates can
      cause a panic in Verify on macOS in Go 1.18

 -- William 'jawn-smith' Wilson <jawn-smith@ubuntu.com>  Wed, 13 Apr 2022 12:54:36 -0500

golang-1.18 (1.18-1~bpo11+1) bullseye-backports; urgency=medium

  * Rebuild for bullseye-backports.

 -- Anthony Fok <foka@debian.org>  Sun, 20 Mar 2022 00:20:40 -0600

golang-1.18 (1.18-1) unstable; urgency=medium

  * New upstream version 1.18

 -- William 'jawn-smith' Wilson <jawn-smith@ubuntu.com>  Tue, 15 Mar 2022 14:59:19 -0500

golang-1.18 (1.18~rc1-1) unstable; urgency=medium

  * Team upload.
  * New upstream version 1.18~rc1

 -- Shengjing Zhu <zhsj@debian.org>  Fri, 18 Feb 2022 01:31:48 +0800

golang-1.18 (1.18~beta2-1) unstable; urgency=medium

  * New upstream version 1.18 beta2

 -- William 'jawn-smith' Wilson <jawn-smith@ubuntu.com>  Mon, 31 Jan 2022 16:53:48 -0600

golang-1.18 (1.18~beta1-2) unstable; urgency=medium

  * Source-only upload for migration to testing

 -- Anthony Fok <foka@debian.org>  Thu, 13 Jan 2022 14:01:05 -0700

golang-1.18 (1.18~beta1-1) unstable; urgency=medium

  * New upstream version 1.18 beta1

 -- William 'jawn-smith' Wilson <jawn-smith@ubuntu.com>  Wed, 15 Dec 2021 16:07:48 -0600

golang-1.17 (1.17.5-1) unstable; urgency=medium

  * Team upload.
  * New upstream version 1.17.5
    + CVE-2021-44716: net/http: limit growth of header canonicalization cache
    + CVE-2021-44717: syscall: don’t close fd 0 on ForkExec error

 -- Shengjing Zhu <zhsj@debian.org>  Thu, 09 Dec 2021 23:22:36 +0800

golang-1.17 (1.17.4-1) unstable; urgency=medium

  * Team upload.
  * New upstream version 1.17.4

 -- Shengjing Zhu <zhsj@debian.org>  Sat, 04 Dec 2021 01:32:29 +0800

golang-1.17 (1.17.3-1) unstable; urgency=medium

  * Team upload.
  * New upstream version 1.17.3
    + CVE-2021-41771: debug/macho: invalid dynamic symbol table command
      can cause panic
    + CVE-2021-41772: archive/zip: Reader.Open panics on empty string

 -- Shengjing Zhu <zhsj@debian.org>  Sun, 07 Nov 2021 22:33:32 +0800

golang-1.17 (1.17.2-1) unstable; urgency=medium

  * Team upload.

  [ Anthony Fok ]
  * Fix Lintian warning: tab-in-license-text
    debian/copyright (starting at line 366)

  [ Shengjing Zhu ]
  * Ensure GOROOT_BOOTSTRAP is valid
  * Set GOPATH in d/rules.
    Seems the go command needs GOPATH env
  * New upstream version 1.17.2
    + CVE-2021-38297: When invoking functions from WASM modules, built using
      GOARCH=wasm GOOS=js, passing very large arguments can cause portions of
      the module to be overwritten with data from the arguments

 -- Shengjing Zhu <zhsj@debian.org>  Sat, 09 Oct 2021 01:23:05 +0800

golang-1.17 (1.17.1-1) unstable; urgency=high

  * New upstream version 1.17.1
    + CVE-2021-39293: security fix to the archive/zip package
      The fix for CVE-2021-33196 can be bypassed by crafted inputs.
      As a result, the NewReader and OpenReader functions in archive/zip
      can still cause a panic or an unrecoverable fatal error when reading
      an archive that claims to contain a large number of files,
      regardless of its actual size.
      Thanks to the OSS-Fuzz project for discovering this issue
      and to Emmanuel Odeke for reporting it.
    + bug fixes to the archive/zip, go/internal/gccgoimporter,
      html/template, net/http, and runtime/pprof packages
  * Re-add "Multi-Arch: foreign" hint
  * Rename Maintainer from "Go Compiler Team" to "Debian Go Compiler Team"
  * Bump Standards-Version to 4.6.0 (no change)

 -- Anthony Fok <foka@debian.org>  Fri, 10 Sep 2021 18:01:21 -0600

golang-1.17 (1.17-3) unstable; urgency=medium

  * Team upload.
  * Add missing generated buildcfg file (Closes: #993450)

 -- Shengjing Zhu <zhsj@debian.org>  Thu, 02 Sep 2021 00:08:21 +0800

golang-1.17 (1.17-2) unstable; urgency=medium

  * Team upload.
  * Fix extracting go version for gccgo

 -- Shengjing Zhu <zhsj@debian.org>  Sun, 29 Aug 2021 01:16:12 +0800

golang-1.17 (1.17-1) unstable; urgency=medium

  * Team upload.
  * New upstream version 1.17
  * Refresh patches, dropping
    0003-cmd-go-cmd-cgo-pass-mfp32-and-mhard-soft-float-to-MI.patch which was
    merged upstream.
  * Do not include the now-deleted favicon.ico in golang-1.17-doc.
  * Add one more arch-independent-package-contains-binary-or-object lintian
    suppression.

 -- Michael Hudson-Doyle <mwhudson@debian.org>  Tue, 17 Aug 2021 13:03:28 +1200

golang-1.16 (1.16.7-1) unstable; urgency=medium

  * Team upload.
  * New upstream version 1.16.7
    + CVE-2021-36221: net/http: panic due to racy read of persistConn after
      handler panic

 -- Shengjing Zhu <zhsj@debian.org>  Fri, 06 Aug 2021 02:38:44 +0800

golang-1.16 (1.16.6-1) unstable; urgency=medium

  * Team upload.
  * New upstream version 1.16.6
    + CVE-2021-34558: crypto/tls: clients can panic when provided a certificate
      of the wrong type for the negotiated parameters

 -- Shengjing Zhu <zhsj@debian.org>  Tue, 13 Jul 2021 13:11:46 +0800

golang-1.16 (1.16.5-1) unstable; urgency=medium

  * Team upload.
  * New upstream version 1.16.5
    + CVE-2021-33195: net: Lookup functions may return invalid host names
    + CVE-2021-33196: archive/zip: malformed archive may cause panic or memory
      exhaustion (Closes: #989492)
    + CVE-2021-33197: net/http/httputil: ReverseProxy forwards Connection
      headers if first one is empty
    + CVE-2021-33198: math/big: (*Rat).SetString with "1.770p02041010010011001001"
      crashes with "makeslice: len out of range"

 -- Shengjing Zhu <zhsj@debian.org>  Sat, 05 Jun 2021 19:03:59 +0800

golang-1.16 (1.16.4-1) unstable; urgency=medium

  * Team upload.
  * New upstream version 1.16.4
    Fix CVE-2021-31525 net/http: ReadRequest can stack overflow due to
    recursion with very large headers

 -- Shengjing Zhu <zhsj@debian.org>  Sat, 08 May 2021 02:27:38 +0800

golang-1.16 (1.16.3-4) unstable; urgency=medium

  * Team upload.
  * Remove bootstrap dir after build. Otherwise tests fail

 -- Shengjing Zhu <zhsj@debian.org>  Tue, 20 Apr 2021 02:05:56 +0800

golang-1.16 (1.16.3-3) unstable; urgency=medium

  * Team upload.
  * Drop mtime hack in postinst and d/rules
    https://github.com/golang/go/issues/3506#issuecomment-341310161
    > Essentially everything involved in this report has been rewritten.
    > The go command no longer cares about mtimes.
  * No need to remove src dir in golang-$(GOVER)-go package.
    It's not installed by golang-X.Y-go.dirs now
  * Update description and recommended way to use specified version (Closes: #985542)
  * Rebuild with go1.16.
    To build with GO386=softfloat, https://github.com/golang/go/issues/44500
  * Add Multi-Arch hint
  * Only build in -arch target again.
    Move generated source files to golang-1.16-go package
  * Not force gencontrol in dh_clean.
    Not needed after the new branch is created. And we need to add some
    Breaks/Replaces to d/control which should not be in next version
  * Remove GOCACHE before dh_install.
    So it is executed when build with nocheck as well

 -- Shengjing Zhu <zhsj@debian.org>  Tue, 20 Apr 2021 00:46:07 +0800

golang-1.16 (1.16.3-2) unstable; urgency=medium

  * Team upload.
  * Also build package in indep target (Closes: #987126)
    As the -src package moved to arch all,
  * Build with empty GO386 env on i386 for now.
    It's no possible to build go1.16 with go1.15 with either
    GO386=softfloat or GO386=387.
    We can rebuild go1.16 with go1.16 and GO386=softfloat later.

 -- Shengjing Zhu <zhsj@debian.org>  Sun, 18 Apr 2021 17:27:43 +0800

golang-1.16 (1.16.3-1) unstable; urgency=medium

  * Team upload.
  * New upstream version 1.16.3
    Fix CVE-2021-27918 CVE-2021-27919
  * Move golang-X.Y-src to arch all.
    The package doesn't contain arch specific source now.
  * Update golang-X.Y-doc package description.
    Most contents are removed by upstream in 1.16, which is moved to
    x/website repository. And the godoc binary is also shipped in
    golang-golang-x-tools now. So no longer recommend users to read doc
    with godoc. These html files can also be read in plain browsers.
  * Replace dpkg-parsechangelog with dpkg pkg-info.mk
  * Try to enable tests on armel and ppc64.
    No comments say why it doesn't work
  * Remove nocheck detection as debhelper respects it since compat 13
  * Remove override_dh_missing as fail-missing is default in compat 13

 -- Shengjing Zhu <zhsj@debian.org>  Sun, 18 Apr 2021 03:56:41 +0800

golang-1.16 (1.16-1) unstable; urgency=medium

  * New upstream version 1.16
  * debian/control{.in,}: Change Section from devel to golang
  * Add myself to Uploaders

 -- Anthony Fok <foka@debian.org>  Thu, 18 Feb 2021 00:02:53 -0700

golang-1.16 (1.16~rc1-1) unstable; urgency=medium

  * Team upload.
  * New upstream major version.
    - Drop 0004-cmd-dist-fix-build-failure-of-misc-cgo-test-on-arm64.patch
      which was replaced by https://go-review.googlesource.com/c/go/+/262357/
      and cherry-picked as b3f7f60 for go1.16 upstream
    - Refresh remaining patches
  * Update Standards-Version to 4.5.1, no changes needed

 -- Anthony Fok <foka@debian.org>  Mon, 08 Feb 2021 17:43:41 -0700

golang-1.15 (1.15.8-1) unstable; urgency=medium

  * Team upload.
  * New upstream version 1.15.8
  * Skip userns tests in schroot.
    When schroot is using overlayfs, it fails to detect it as chroot.

 -- Shengjing Zhu <zhsj@debian.org>  Fri, 05 Feb 2021 20:51:44 +0800

golang-1.15 (1.15.7-1) unstable; urgency=medium

  * Team upload.
  * New upstream version 1.15.7
    + crypto/elliptic: incorrect operations on the P-224 curve
      CVE-2021-3114

 -- Shengjing Zhu <zhsj@debian.org>  Sat, 23 Jan 2021 01:59:14 +0800

golang-1.15 (1.15.6-1) unstable; urgency=medium

  * Team upload.

  [ Balint Reczey ]
  * cmd/dist: increase default timeout scale for arm (LP: #1893640)

  [ Shengjing Zhu ]
  * New upstream version 1.15.6
  * Drop CGO_LDFLAGS patch, fixed in go1.15.6

 -- Shengjing Zhu <zhsj@debian.org>  Sun, 13 Dec 2020 18:27:59 +0800

golang-1.15 (1.15.5-2) unstable; urgency=medium

  * Team upload.
  * Backport patch to fix usability regression in go1.15.5
    cmd/go: allow flags in CGO_LDFLAGS environment variable not in security allowlist
    https://github.com/golang/go/issues/42567

 -- Shengjing Zhu <zhsj@debian.org>  Wed, 18 Nov 2020 00:46:08 +0800

golang-1.15 (1.15.5-1) unstable; urgency=medium

  * New upstream version 1.15.5.

 -- Michael Hudson-Doyle <mwhudson@debian.org>  Fri, 13 Nov 2020 09:40:16 +1300

golang-1.15 (1.15.4-1) unstable; urgency=medium

  * New upstream version 1.15.4.

 -- Michael Hudson-Doyle <mwhudson@debian.org>  Tue, 10 Nov 2020 10:48:51 +1300

golang-1.15 (1.15.2-1) unstable; urgency=medium

  * New upstream version 1.15.2.

 -- Michael Hudson-Doyle <michael.hudson@ubuntu.com>  Tue, 15 Sep 2020 09:51:42 +1200

golang-1.15 (1.15-2) unstable; urgency=medium

  * Team upload.
  * Backport fix for arm64 cgo test
    https://go-review.googlesource.com/c/go/+/237858

 -- Shengjing Zhu <zhsj@debian.org>  Thu, 27 Aug 2020 13:44:43 +0800

golang-1.15 (1.15-1) unstable; urgency=medium

  * New upstream version 1.15

 -- Dr. Tobias Quathamer <toddy@debian.org>  Tue, 25 Aug 2020 19:59:24 +0200

golang-1.15 (1.15~rc2-1) unstable; urgency=medium

  * New upstream version 1.15~rc2
    - encoding/binary: ReadUvarint and ReadVarint can read an unlimited
      number of bytes from invalid inputs. CVE-2020-16845

 -- Dr. Tobias Quathamer <toddy@debian.org>  Sun, 09 Aug 2020 16:12:45 +0200

golang-1.15 (1.15~rc1-1) unstable; urgency=medium

  [ Shengjing Zhu ]
  * Backport patches to fix the FPU ABI problems for mips32
    https://go-review.googlesource.com/c/go/+/237058/

  [ Dr. Tobias Quathamer ]
  * New upstream version 1.15~rc1
    - Refresh patches
    - net/http: Expect 100-continue panics in httputil.ReverseProxy.
      See https://github.com/golang/go/issues/34902, fixes CVE-2020-15586

 -- Dr. Tobias Quathamer <toddy@debian.org>  Mon, 03 Aug 2020 21:22:44 +0200

golang-1.15 (1.15~beta1-2) unstable; urgency=medium

  * Source-only upload.

 -- Dr. Tobias Quathamer <toddy@debian.org>  Wed, 17 Jun 2020 17:17:08 +0200

golang-1.15 (1.15~beta1-1) unstable; urgency=medium

  * New upstream major version.
    - Drop patch to fix FTBFS on $HOME managed with git, has been
      applied upstream.
    - Refresh remaining patches

 -- Dr. Tobias Quathamer <toddy@debian.org>  Mon, 15 Jun 2020 21:40:49 +0200

golang-1.14 (1.14.4-1) unstable; urgency=medium

  * New upstream version 1.14.4
    - Refresh patches

 -- Dr. Tobias Quathamer <toddy@debian.org>  Mon, 15 Jun 2020 21:19:41 +0200

golang-1.14 (1.14.3-2) unstable; urgency=medium

  * Increase the test timeout that made some builds succeed
    there on slow hardware (such as emulated riscv64).
    Thanks to Gianfranco Costamagna (Closes: #960759)

 -- Dr. Tobias Quathamer <toddy@debian.org>  Sat, 16 May 2020 14:32:28 +0200

golang-1.14 (1.14.3-1) unstable; urgency=medium

  * New upstream version 1.14.3
  * Use debhelper v13

 -- Dr. Tobias Quathamer <toddy@debian.org>  Fri, 15 May 2020 15:24:43 +0200

golang-1.14 (1.14.2-1) unstable; urgency=medium

  * New upstream version 1.14.2

 -- Dr. Tobias Quathamer <toddy@debian.org>  Fri, 10 Apr 2020 14:34:21 +0200

golang-1.14 (1.14.1-1) unstable; urgency=medium

  * New upstream version 1.14.1
    - Add new patch to fix FTBFS on $HOME managed with git.
      Thanks to Guillem Jover <gjover@sipwise.com> (Closes: #953276)

 -- Dr. Tobias Quathamer <toddy@debian.org>  Sat, 21 Mar 2020 14:01:31 +0100

golang-1.14 (1.14-2) unstable; urgency=medium

  * Fix FTBFS if built twice in a row.
    Some paths of autogenerated files have been changed upstream,
    so that the removal of those files after the build did no
    longer succeed.
    Thanks to Guillem Jover (Closes: #953277)
  * Update Standards-Version to 4.5.0, no changes needed

 -- Dr. Tobias Quathamer <toddy@debian.org>  Mon, 09 Mar 2020 14:00:39 +0100

golang-1.14 (1.14-1) unstable; urgency=medium

  * New upstream version 1.14

 -- Dr. Tobias Quathamer <toddy@debian.org>  Tue, 25 Feb 2020 21:33:50 +0100

golang-1.14 (1.14~rc1-1) unstable; urgency=medium

  * New upstream version 1.14~rc1
    - Fixes CVE-2020-7919
  * Add Breaks: dh-golang (<< 1.43~) to golang-go.
    Thanks to Pirate Praveen <praveen@onenetbeyond.org>
  * Update upstream's signing key
  * Add support for riscv64.
    Thanks to Aurelien Jarno <aurel32@debian.org> (Closes: #950517)

 -- Dr. Tobias Quathamer <toddy@debian.org>  Wed, 05 Feb 2020 23:54:28 +0100

golang-1.14 (1.14~beta1-2) unstable; urgency=medium

  * Source-only upload.
  * Add two more lintian overrides for testdata

 -- Dr. Tobias Quathamer <toddy@debian.org>  Thu, 26 Dec 2019 20:11:44 +0100

golang-1.14 (1.14~beta1-1) unstable; urgency=medium

  * New upstream major version.

 -- Dr. Tobias Quathamer <toddy@debian.org>  Wed, 25 Dec 2019 21:27:46 +0100

golang-1.13 (1.13.5-1) unstable; urgency=medium

  * New upstream version 1.13.5

 -- Dr. Tobias Quathamer <toddy@debian.org>  Thu, 05 Dec 2019 12:27:21 +0100

golang-1.13 (1.13.4-1) unstable; urgency=medium

  * New upstream version 1.13.4
    - Refresh patches

 -- Dr. Tobias Quathamer <toddy@debian.org>  Fri, 01 Nov 2019 21:07:16 +0100

golang-1.13 (1.13.3-1) unstable; urgency=medium

  * New upstream version 1.13.3
    - Refresh patch
    - crypto/dsa: invalid public key causes panic in dsa.Verify.
      Fixes CVE-2019-17596. Closes: #942628
  * Update Standards-Version to 4.4.1, no changes needed

 -- Dr. Tobias Quathamer <toddy@debian.org>  Sat, 19 Oct 2019 13:30:36 +0200

golang-1.13 (1.13.1-1) unstable; urgency=medium

  * New upstream version 1.13.1
    - net/textproto: don't normalize headers with spaces before the colon.
      Fixes CVE-2019-16276. See https://github.com/golang/go/issues/34541
      and Debian bug #941173

 -- Dr. Tobias Quathamer <toddy@debian.org>  Thu, 26 Sep 2019 11:32:14 +0200

golang-1.13 (1.13-1) unstable; urgency=medium

  * New upstream version 1.13
    - Refresh patch
  * Set pristine-tar for gbp to False

 -- Dr. Tobias Quathamer <toddy@debian.org>  Wed, 04 Sep 2019 11:28:07 +0200

golang-1.13 (1.13~rc2-1) unstable; urgency=medium

  * New upstream version 1.13~rc2
    - Remove patch for CVE-2019-9512 and CVE-2019-9514,
      has been applied upstream

 -- Dr. Tobias Quathamer <toddy@debian.org>  Fri, 30 Aug 2019 13:29:21 +0200

golang-1.13 (1.13~rc1-2) unstable; urgency=medium

  * Exclude testdata from dh_makeshlibs.
    Otherwise, the build fails at least on armel and armhf.
  * Apply changes from cme fix dpkg
  * Set Rules-Requires-Root: no

 -- Dr. Tobias Quathamer <toddy@debian.org>  Thu, 22 Aug 2019 15:21:10 +0200

golang-1.13 (1.13~rc1-1) unstable; urgency=medium

  * New upstream version 1.13~rc1
    - Remove patch for CVE-2019-14809, has been applied upstream
  * Use dh_missing instead of deprecated dh_install --fail-missing
  * Do not run dh_dwz, there is no debugging information
  * Use debhelper-compat (= 12)

 -- Dr. Tobias Quathamer <toddy@debian.org>  Thu, 22 Aug 2019 12:48:15 +0200

golang-1.13 (1.13~beta1-3) unstable; urgency=high

  * Fix Denial of Service vulnerabilities in the HTTP/2 implementation.
    https://github.com/golang/go/issues/33631
    CVE-2019-9512, CVE-2019-9514. Closes: #934955
  * Fix multiple Parsing Issues in URL.Parse
    https://github.com/golang/go/issues/29098
    CVE-2019-14809. Closes: #934954

 -- Dr. Tobias Quathamer <toddy@debian.org>  Sat, 17 Aug 2019 23:47:53 +0200

golang-1.13 (1.13~beta1-2) unstable; urgency=medium

  * Set GOCACHE to fix a FTBFS. (See bug #933958)

 -- Dr. Tobias Quathamer <toddy@debian.org>  Fri, 09 Aug 2019 16:40:13 +0200

golang-1.13 (1.13~beta1-1) unstable; urgency=medium

  * New upstream major version.
    - Remove Reproducible-BUILD_PATH_PREFIX_MAP.patch.
      This patch is finally no longer needed with Go 1.13.
      Upstream has implemented a new flag "-trimpath" for the
      command "go build" which either strips the path or
      replaces it in the resulting binaries.
      References:
      https://github.com/golang/go/issues/16860
      https://go-review.googlesource.com/c/go/+/173345/
      https://go-review.googlesource.com/c/go/+/173344/
    - Remove arm64-arm64asm-recognise-new-ssbb-pssbb-mnemonics-fr.patch.
      This patch has been cherry-picked from upstream and is now included.
    - Refresh remaining patches
    - Fix lintian warning: make scripts executable
  * Switch to debhelper-compat, but stay at v11 for now

 -- Dr. Tobias Quathamer <toddy@debian.org>  Thu, 01 Aug 2019 14:21:51 +0200

golang-1.12 (1.12.7-1) unstable; urgency=medium

  * New upstream version 1.12.7
    - Refresh patches
  * Update Standards-Version to 4.4.0, no changes needed

 -- Dr. Tobias Quathamer <toddy@debian.org>  Tue, 09 Jul 2019 14:19:07 +0200

golang-1.12 (1.12.5-1) unstable; urgency=medium

  * New upstream version 1.12.5

 -- Dr. Tobias Quathamer <toddy@debian.org>  Thu, 09 May 2019 22:34:40 +0200

golang-1.12 (1.12.4-1) unstable; urgency=medium

  [ Anthony Fok ]
  * Add /usr/lib/go-X.Y/{api,misc} symlinks.
    For example, programs such as https://github.com/vugu/vugu and
    documentation such as https://github.com/golang/go/wiki/WebAssembly
    expect to find wasm_exec.js at "$(go env GOROOT)/misc/wasm/wasm_exec.js".

  [ Dr. Tobias Quathamer ]
  * New upstream version 1.12.4
  * Add five lintian overrides for false positives

 -- Dr. Tobias Quathamer <toddy@debian.org>  Sat, 13 Apr 2019 14:09:40 +0200

golang-1.12 (1.12.1-1) unstable; urgency=medium

  * New upstream version 1.12.1
  * Use upstream signing key for tarball verification

 -- Dr. Tobias Quathamer <toddy@debian.org>  Sun, 17 Mar 2019 21:56:32 +0100

golang-1.12 (1.12-1) unstable; urgency=medium

  * New upstream version 1.12
    - Remove patch 0005-Fix-CVE-2019-6486, applied upstream

 -- Dr. Tobias Quathamer <toddy@debian.org>  Tue, 26 Feb 2019 21:31:48 +0100

golang-1.12 (1.12~beta2-2) unstable; urgency=medium

  * Refresh patch Reproducible BUILD_PATH_PREFIX_MAP.
    Thanks to Michael Stapelberg!
  * Add patch to fix CVE-2019-6486. (Closes: #920548)

 -- Dr. Tobias Quathamer <toddy@debian.org>  Sun, 27 Jan 2019 20:05:59 +0100

golang-1.12 (1.12~beta2-1) unstable; urgency=medium

  * New upstream version 1.12~beta2
    - Remove two patches, applied upstream. Refresh remaining patch.

 -- Dr. Tobias Quathamer <toddy@debian.org>  Fri, 11 Jan 2019 17:14:43 +0100

golang-1.12 (1.12~beta1-4) unstable; urgency=medium

  * Switch watch file to version 4
  * Update d/copyright

 -- Dr. Tobias Quathamer <toddy@debian.org>  Mon, 07 Jan 2019 23:06:22 +0100

golang-1.12 (1.12~beta1-3) unstable; urgency=medium

  [ Anthony Fok ]
  * Add patch "unix: fix Fstatat by using fillStat_t on linux/mips64x"
    This fixes the "Fstatat: returned stat does not match Stat/Lstat"
    errors detected by TestFstatat.
    See https://go-review.googlesource.com/c/sys/+/155747

  [ Dr. Tobias Quathamer ]
  * Add another lintian override

 -- Dr. Tobias Quathamer <toddy@debian.org>  Fri, 28 Dec 2018 23:06:20 +0100

golang-1.12 (1.12~beta1-2) unstable; urgency=medium

  [ Anthony Fok ]
  * Add patch "cmd/compile: fix MIPS SGTconst-with-shift rules"
    by Cherry Zhang.  This fixes the root problem behind the
    "slice bounds out of range" build error seen in 1.11.4
    on mips and mipsel architectures.
    See https://go-review.googlesource.com/c/go/+/155798
  * Bump Standards-Version to 4.3.0 (no change)

  [ Dr. Tobias Quathamer ]
  * Do not compress favicon.ico.
    Thanks to Dato Simó <dato@debian.org> (Closes: #917132)

 -- Dr. Tobias Quathamer <toddy@debian.org>  Wed, 26 Dec 2018 23:20:03 +0100

golang-1.12 (1.12~beta1-1) unstable; urgency=medium

  * New upstream major version.
    - Refresh patches
    - Add new patch to disable test for UserHomeDir
  * Switch team address to tracker.d.o
  * Add another lintian override for a false positive

 -- Dr. Tobias Quathamer <toddy@debian.org>  Thu, 20 Dec 2018 12:51:49 +0100

golang-1.11 (1.11.4-1) unstable; urgency=medium

  * New upstream version 1.11.4
  * Make lintian override agnostic of golang version

 -- Dr. Tobias Quathamer <toddy@debian.org>  Sun, 16 Dec 2018 13:48:52 +0100

golang-1.11 (1.11.3-1) unstable; urgency=medium

  * New upstream version 1.11.3
    - Refresh patches
  * Update gbp.conf to new style syntax
  * Suggest brz as alternative to bzr; it provides the same command-line API.
  * Add myself to Uploaders

 -- Dr. Tobias Quathamer <toddy@debian.org>  Thu, 13 Dec 2018 23:23:40 +0100

golang-1.11 (1.11.2-2) unstable; urgency=medium

  * d/patches/arm64-arm64asm-recognise-new-ssbb-pssbb-mnemonics-fr.patch:
    backport workaround for objdump's support of newer mnemonics on arm64.

 -- Michael Hudson-Doyle <mwhudson@debian.org>  Mon, 26 Nov 2018 13:24:37 +1300

golang-1.11 (1.11.2-1) unstable; urgency=medium

  * Team upload.

  [ Michael Hudson-Doyle ]
  * New upstream major version.
  * Update debhelper compat level to 11.
  * Remove GOCACHE files after running tests.
  * Stop dh_strip_nondeterminism from looking at testdata directories.

  [ Dr. Tobias Quathamer ]
  * Build-Depend on debhelper v11
  * Override two false positive Lintian errors (missing depends
    on sensible-utils)
  * Add Lintian overrides for testdata
  * Include /usr/share/dpkg/architecture.mk for DEB_HOST_ARCH
  * Refresh patch for new upstream version
  * Fix Lintian warnings about wrong interpreter path
  * Make two scripts executable which have been missed by upstream
  * Remove three unneeded lintian overrides
  * Use HTTPS URL for d/watch
  * Update to Standards-Version 4.2.1
    - Use HTTPS for d/copyright
  * Update d/copyright

 -- Dr. Tobias Quathamer <toddy@debian.org>  Tue, 20 Nov 2018 22:51:44 +0100

golang-1.10 (1.10.3-1) unstable; urgency=medium

  * New upstream version 1.10.3
  * Restore changelog entry for 1.10.1-3, and fix that for 1.10.2-1, oops.

 -- Michael Hudson-Doyle <mwhudson@debian.org>  Thu, 14 Jun 2018 14:55:58 +1200

golang-1.10 (1.10.2-1) unstable; urgency=medium

  * New upstream version 1.10.2.
    - d/patches/0003-Backport_nopie_fix.patch: removed, now included upstream.
    - d/patches/0004-Backport_mips_octeon3_fp_fix.patch: removed, also included
      upstream.

 -- Michael Hudson-Doyle <mwhudson@debian.org>  Wed, 23 May 2018 15:24:03 +1200

golang-1.10 (1.10.1-3) unstable; urgency=high

  * Team upload.

  [ Michael Hudson-Doyle ]
  * Install the 'misc' and 'api' directories as part of the golang-1.10-src
    package as some tools (vgo, go tool trace) expect them to be there.
    (Closes: 894992¸ LP: #1743598)

  [ Martín Ferrari ]
  * Backport fix for FP bug in mips/Octeon III. Closes: #892088. Raising
    severity.

 -- Martín Ferrari <tincho@debian.org>  Sun, 22 Apr 2018 21:21:05 +0000

golang-1.10 (1.10.1-2) unstable; urgency=medium

  * Team upload.
  * Backport patch that fixes FTBFS in arm64.
  * debian/copyright: Update attribution.
  * debian/source: Update lintian-overrides.

 -- Martín Ferrari <tincho@debian.org>  Wed, 18 Apr 2018 15:38:49 +0000

golang-1.10 (1.10.1-1) unstable; urgency=medium

  * New upstream version 1.10.1.
  * d/patches/0002-reproducible-BUILD_PATH_PREFIX_MAP.patch: update patch tags
    to reference upstream discussion of this topic.
  * d/control, d/control.in: Update Vcs-* to point to salsa.

 -- Michael Hudson-Doyle <mwhudson@debian.org>  Tue, 03 Apr 2018 15:34:12 +1200

golang-1.10 (1.10-1) unstable; urgency=medium

  * New upstream version 1.10

 -- Michael Stapelberg <stapelberg@debian.org>  Sat, 17 Feb 2018 12:57:14 +0100

golang-1.10 (1.10~rc2-1) unstable; urgency=medium

  * New upstream version, fixing CVE-2018-6574.
  * d/patches/0001-os-signal-skip-TestTerminalSignal-if-posix_openpt-fa.patch,
    d/patches/0003-cmd-vendor-github.com-google-pprof-cherry-pick-fix-t.patch,
    d/patches/0004-cmd-link-internal-loadelf-fix-logic-for-computing-EL.patch:
    removed, now included upstream.

 -- Michael Hudson-Doyle <mwhudson@debian.org>  Thu, 08 Feb 2018 10:46:52 +1300

golang-1.10 (1.10~rc1-2) unstable; urgency=medium

  * d/patches/0004-cmd-link-internal-loadelf-fix-logic-for-computing-EL.patch:
    Backport from upstream to fix build issues on armhf (causes ftbfs on
    Ubuntu but not Debian for some reason, but could produce broken binaries
    on Debian too).

 -- Michael Hudson-Doyle <mwhudson@debian.org>  Wed, 07 Feb 2018 22:10:22 +1300

golang-1.10 (1.10~rc1-1) unstable; urgency=medium

  * New upstream version 1.10~rc1.
  * d/patches/0004-cmd-dist-use-buildmode-pie-for-pie-testing.patch,
    d/patches/0006-misc-cgo-testcarchive-use-no-pie-where-needed.patch,
    d/patches/0003-Do-not-use-SP-as-index-reg.patch: removed, included upstream.
  * d/patches/0002-reproducible-BUILD_PATH_PREFIX_MAP.patch: refreshed.
  * d/patches/0001-os-signal-skip-TestTerminalSignal-if-posix_openpt-fa.patch:
    Add to fix test failure in chroot.
  * d/patches/0003-cmd-vendor-github.com-google-pprof-cherry-pick-fix-t.patch:
    Add to fix test failure when $HOME is not writable.
  * d/rules: Set GOCACHE to "off" during build to avoid shipping cache files.

 -- Michael Hudson-Doyle <mwhudson@debian.org>  Wed, 31 Jan 2018 14:46:12 +1300

golang-1.9 (1.9.2-4) unstable; urgency=medium

  * Enable building on mips, mipsel and mips64. (Closes: 879764)

 -- Michael Hudson-Doyle <mwhudson@debian.org>  Fri, 08 Dec 2017 14:09:24 +1300

golang-1.9 (1.9.2-3) unstable; urgency=medium

  * Remove workaround for now fixed debhelper bug #879762
  * Backport three patches from upstream to fix ftbfs on ppc64el with new kernel.

 -- Michael Hudson-Doyle <mwhudson@debian.org>  Tue, 31 Oct 2017 12:16:17 +1300

golang-1.9 (1.9.2-2) unstable; urgency=medium

  [ Martín Ferrari ]
  * Add debian/patches/0003-Do-not-use-SP-as-index-reg.patch (Closes: #877541)

 -- Michael Stapelberg <stapelberg@debian.org>  Fri, 27 Oct 2017 08:55:32 +0200

golang-1.9 (1.9.2-1) unstable; urgency=medium

  * New upstream version 1.9.2
  * Work around debhelper bug #879762

 -- Michael Hudson-Doyle <mwhudson@debian.org>  Thu, 26 Oct 2017 13:46:40 +1300

golang-1.9 (1.9.1-2) unstable; urgency=medium

  * Update debian/copyright (Closes: #873740)

 -- Michael Stapelberg <stapelberg@debian.org>  Mon, 09 Oct 2017 18:03:49 +0200

golang-1.9 (1.9.1-1) unstable; urgency=medium

  * New upstream release.
  * Use my @debian.org address in Uploaders.

 -- Michael Hudson-Doyle <mwhudson@debian.org>  Fri, 06 Oct 2017 13:04:46 +1300

golang-1.9 (1.9-1) unstable; urgency=medium

  [ Michael Hudson-Doyle ]
  * New upstream release.
  * Suppress some new lintian errors in golang-1.9-src.

  [ Michael Stapelberg ]
  * Add debian/patches/0002-reproducible-BUILD_PATH_PREFIX_MAP.patch

 -- Michael Hudson-Doyle <mwhudson@debian.org>  Wed, 30 Aug 2017 16:31:09 +1200

golang-1.8 (1.8.3-1) unstable; urgency=medium

  * New upstream release. (Closes: 863292, 863307)

 -- Michael Hudson-Doyle <michael.hudson@ubuntu.com>  Thu, 01 Jun 2017 21:06:00 +1200

golang-1.8 (1.8.1-1) unstable; urgency=medium

  * New upstream release.

 -- Michael Hudson-Doyle <michael.hudson@ubuntu.com>  Mon, 10 Apr 2017 13:29:28 +1200

golang-1.8 (1.8-1) unstable; urgency=medium

  * New upstream release.

 -- Michael Hudson-Doyle <michael.hudson@ubuntu.com>  Thu, 02 Mar 2017 10:11:55 +1300

golang-1.8 (1.8~rc3-1) unstable; urgency=medium

  * New upstream release.

 -- Michael Hudson-Doyle <michael.hudson@ubuntu.com>  Fri, 27 Jan 2017 10:23:56 +1300

golang-1.8 (1.8~rc2-1) unstable; urgency=medium

  * New upstream release.

 -- Michael Hudson-Doyle <michael.hudson@ubuntu.com>  Fri, 20 Jan 2017 12:15:27 +1300

golang-1.8 (1.8~rc1-1) unstable; urgency=medium

  * New upstream release.

 -- Michael Hudson-Doyle <michael.hudson@ubuntu.com>  Mon, 16 Jan 2017 15:51:54 +1300

golang-1.8 (1.8~beta2-1) unstable; urgency=medium

  * New upstream release.

 -- Michael Hudson-Doyle <michael.hudson@ubuntu.com>  Tue, 20 Dec 2016 14:19:55 +1300

golang-1.8 (1.8~beta1-1) unstable; urgency=medium

  * New upstream release.
  * Remove d/patches/cl-29995--tzdata-2016g.patch, included upstream.

 -- Michael Hudson-Doyle <michael.hudson@ubuntu.com>  Wed, 07 Dec 2016 17:38:57 -0800

golang-1.7 (1.7.4-1) unstable; urgency=medium

  * Update to 1.7.4 upstream release (Closes: #846545)
    - https://groups.google.com/d/topic/golang-announce/2lP5z9i9ySY/discussion
    - https://golang.org/issue/17965 (potential DoS vector in net/http)
    - https://github.com/golang/go/compare/go1.7.3...go1.7.4

 -- Tianon Gravi <tianon@debian.org>  Fri, 02 Dec 2016 13:30:36 -0800

golang-1.7 (1.7.3-1) unstable; urgency=medium

  * New upstream release.
  * Delete d/patches/cl-28850.patch, applied upstream.

 -- Michael Hudson-Doyle <michael.hudson@ubuntu.com>  Thu, 20 Oct 2016 09:10:47 +1300

golang-1.7 (1.7.1-3) unstable; urgency=medium

  * Backport CL 29995 for tzdata 2016g changes (Closes: #839317)

 -- Tianon Gravi <tianon@debian.org>  Mon, 03 Oct 2016 15:12:28 -0700

golang-1.7 (1.7.1-2) unstable; urgency=medium

  * Add upstream patch for s390x FTBFS

 -- Tianon Gravi <tianon@debian.org>  Mon, 12 Sep 2016 09:32:10 -0700

golang-1.7 (1.7.1-1) unstable; urgency=medium

  * New upstream release.
  * Re-enable tests on s390x now that gcc-6 has been fixed in unstable.

 -- Michael Hudson-Doyle <michael.hudson@ubuntu.com>  Thu, 08 Sep 2016 13:04:33 +1200

golang-1.7 (1.7-3) unstable; urgency=medium

  * Add "s390x" to Architectures

 -- Tianon Gravi <tianon@debian.org>  Tue, 23 Aug 2016 07:35:16 -0700

golang-1.7 (1.7-2) unstable; urgency=medium

  * Disable tests on armel.

 -- Michael Hudson-Doyle <michael.hudson@ubuntu.com>  Tue, 16 Aug 2016 15:18:07 +1200

golang-1.7 (1.7-1) unstable; urgency=medium

  * New upstream release.

 -- Michael Hudson-Doyle <michael.hudson@ubuntu.com>  Tue, 16 Aug 2016 11:37:34 +1200

golang-1.7 (1.7~rc4-1) unstable; urgency=medium

  * New upstream release.

 -- Michael Hudson-Doyle <michael.hudson@ubuntu.com>  Tue, 02 Aug 2016 15:10:22 +1200

golang-1.7 (1.7~rc3-1) unstable; urgency=medium

  [ Tianon Gravi ]
  * Remove outdated README files (README.source and README.Debian)

  [ Michael Hudson-Doyle ]
  * New upstream release.
  * Suppress inaccurate source-is-missing lintian warnings.
  * Update Standards-Version to 3.9.8 (no changes required).

 -- Tianon Gravi <tianon@debian.org>  Mon, 11 Jul 2016 18:31:57 -0700

golang-1.7 (1.7~rc2-1) unstable; urgency=medium

  * Update to 1.7rc2 upstream release.

 -- Michael Hudson-Doyle <michael.hudson@ubuntu.com>  Tue, 19 Jul 2016 14:40:14 +1200

golang-1.7 (1.7~rc1-1) unstable; urgency=medium

  [ Paul Tagliamonte ]
  * Use a secure transport for the Vcs-Git and Vcs-Browser URL

  [ Tianon Gravi ]
  * Update to 1.7rc1 upstream release (new packages, not used by default; see
    also src:golang-defaults)
  * Update Vcs-Git to reference a particular branch

 -- Tianon Gravi <tianon@debian.org>  Mon, 11 Jul 2016 16:10:12 -0700

golang-1.6 (1.6.2-2) unstable; urgency=medium

  * Update "golang-any" in "Build-Depends" to fallback to "golang-go | gccgo"
    (will help with backporting)

 -- Tianon Gravi <tianon@debian.org>  Thu, 23 Jun 2016 20:01:00 -0700

golang-1.6 (1.6.2-1) unstable; urgency=medium

  * Update to 1.6.2 upstream release (Closes: #825696)
  * Build-Depend on golang-any instead of golang-go (Closes: #824421)

 -- Michael Hudson-Doyle <michael.hudson@ubuntu.com>  Fri, 03 Jun 2016 07:50:44 -0700

golang-1.6 (1.6.1-1) unstable; urgency=medium

  * Build golang version-specific packages (Closes: #818415)
  * Things that (conceptually at least) move to new golang version independent
    golang-defaults source package:
    - Man pages.
    - Suggesting golang-golang-x-tools.
    - Breaks/Replace-ing of old golang-go-$GOOS-$GOARCH packages.
  * Stop using alternatives to manage /usr/bin/go.
  * sed trickery in debian/rules to support easy changes to new golang versions.

 -- Michael Hudson-Doyle <michael.hudson@ubuntu.com>  Wed, 01 Jun 2016 10:04:53 -0700

golang (2:1.6.1-2) unstable; urgency=medium

  * Don't strip testdata files, causes build failures on some platforms.

 -- Michael Hudson-Doyle <michael.hudson@ubuntu.com>  Wed, 13 Apr 2016 15:47:46 -0700

golang (2:1.6.1-1) unstable; urgency=medium

  [ Michael Hudson-Doyle ]
  * Breaks/Replaces: older golang-golang-x-tools, not Conflicts, to ensure
    smooth upgrades.
  * Strip the binaries as it has worked for the last five years or so and
    upstream sees no reason to disable it.

  [ Tianon Gravi ]
  * Update to 1.6.1 upstream release (Closes: #820369)
    - Fix CVE-2016-3959: infinite loop in several big integer routines

 -- Tianon Gravi <tianon@debian.org>  Tue, 12 Apr 2016 23:06:43 -0700

golang (2:1.6-1) unstable; urgency=medium

  * Update to 1.6 upstream release (thanks Hilko!)
    - change "ar" arguments to quiet spurious warnings while using gccgo
      (Closes: #807138)
    - skip multicast listen test (Closes: #814849)
    - skip userns tests when chrooted (Closes: #807303)
    - use correct ELF header for armhf binaries (Closes: #734357)
    - Update debian/rules clean for new location of generated file.

  [ Michael Hudson-Doyle ]
  * Respect "nocheck" in DEB_BUILD_OPTIONS while building to skip tests
    (Closes: #807290)
  * Trim Build-Depends (Closes: #807299)
  * Fix several minor debian/copyright issues (Closes: #807304)
  * Remove inconsistently included race-built packages (Closes: #807294)

  [ Tianon Gravi ]
  * Add "-k" to "run.bash" invocation so that we do a full test run every time

 -- Tianon Gravi <tianon@debian.org>  Mon, 29 Feb 2016 16:10:32 -0800

golang (2:1.5.3-1) unstable; urgency=high

  * Update to 1.5.3 upstream release
    - Fix CVE-2015-8618: Carry propagation in Int.Exp Montgomery code in
      math/big library (Closes: #809168)
  * Add "Breaks" to properly complement our "Replaces" (Closes: #810595)

 -- Tianon Gravi <tianon@debian.org>  Thu, 14 Jan 2016 07:41:44 -0800

golang (2:1.5.2-1) unstable; urgency=medium

  * Update to 1.5.2 upstream release (Closes: #807136)

 -- Tianon Gravi <tianon@debian.org>  Tue, 05 Jan 2016 19:59:22 -0800

golang (2:1.5.1-4) unstable; urgency=medium

  * Add Conflicts to force newer golang-go.tools too (Closes: #803559)

 -- Tianon Gravi <tianon@debian.org>  Tue, 03 Nov 2015 21:57:54 -0800

golang (2:1.5.1-3) unstable; urgency=medium

  * Remove architecture qualification on golang-go Build-Depend now that
    golang-go is available for more architectures.

 -- Tianon Gravi <tianon@debian.org>  Thu, 29 Oct 2015 07:40:38 -0700

golang (2:1.5.1-2) unstable; urgency=medium

  * Add Conflicts to force newer golang-golang-x-tools (Closes: #802945).

 -- Tianon Gravi <tianon@debian.org>  Tue, 27 Oct 2015 13:28:56 -0700

golang (2:1.5.1-1) unstable; urgency=medium

  * Upload to unstable.
  * Update to 1.5.1 upstream release (see notes from experimental uploads for
    what's changed).
  * Skip tests on architectures where the tests fail.

 -- Tianon Gravi <tianon@debian.org>  Sat, 24 Oct 2015 10:22:02 -0700

golang (2:1.4.3-3) unstable; urgency=medium

  * Fix FTBFS for non-amd64 architectures due to handling of "-race".

 -- Tianon Gravi <tianon@debian.org>  Mon, 05 Oct 2015 02:04:07 -0700

golang (2:1.5.1-1~exp2) experimental; urgency=medium

  * Upload to experimental.
  * Add arch-qualifiers to "golang-go" build-depends to unblock the buildds
    (Closes: #800479); thanks Tim!

 -- Tianon Gravi <tianon@debian.org>  Wed, 30 Sep 2015 11:19:26 -0700

golang (2:1.4.3-2) unstable; urgency=medium

  * Update Recommends/Suggests, especially to add gcc, etc.
  * Refactor "debian/rules" to utilize debhelper more effectively, especially
    for arch vs indep building (mostly backported from the 1.5+ changes), which
    fixes the "arch:all" FTBFS.

 -- Tianon Gravi <tianon@debian.org>  Sun, 27 Sep 2015 22:06:07 -0700

golang (2:1.5.1-1~exp1) experimental; urgency=low

  * Upload to experimental.
  * Update to 1.5.1 upstream release (Closes: #796150).
    - Compiler and runtime written entirely in Go.
    - Concurrent garbage collector.
    - GOMAXPROCS=runtime.NumCPU() by default.
    - "internal" packages for all, not just core.
    - Experimental "vendoring" support.
    - Cross-compilation no longer requires a complete rebuild of the stdlib in
      GOROOT, and thus the golang-go-GOHOST-GOARCH packages are removed.
  * Sync debian/copyright with the Ubuntu delta. (thanks doko!)
  * Remove patches that no longer apply.
  * Add more supported arches to "debian/rules" code for detecting
    appropriate GOARCH/GOHOSTARCH values; thanks mwhudson and tpot!
    (Closes: #799907)
  * Refactor "debian/rules" to utilize debhelper more effectively, especially
    for arch vs indep building.
  * Move "dpkg-architecture" to "GOOS"/"GOARCH" code into a simple shell script
    for easier maintenance.

 -- Tianon Gravi <tianon@debian.org>  Fri, 25 Sep 2015 14:36:53 -0700

golang (2:1.4.3-1) unstable; urgency=medium

  * New upstream version (https://golang.org/doc/devel/release.html#go1.4.minor)
    - includes previous CVE and non-CVE security fixes, especially
      TEMP-0000000-1C4729

 -- Tianon Gravi <tianon@debian.org>  Fri, 25 Sep 2015 00:02:31 -0700

golang (2:1.4.2-4) unstable; urgency=high

  * Apply backported CVE fixes (Closes: #795106).
    - CVE-2015-5739: Invalid headers are parsed as valid headers
    - CVE-2015-5740: RFC 7230 3.3.3 4 violation
    - CVE-2015-5741: other discoveries of security-relevant RFC 7230 violations

 -- Tianon Gravi <tianon@debian.org>  Mon, 14 Sep 2015 12:27:57 -0700

golang (2:1.4.2-3) unstable; urgency=medium

  * Add missing "prerm" for our new alternatives (thanks piuparts).

 -- Tianon Gravi <admwiggin@gmail.com>  Tue, 05 May 2015 17:38:37 -0600

golang (2:1.4.2-2) unstable; urgency=medium

  * Move "go" and "gofmt" into "/usr/lib/go" and use alternatives to provide
    appropriate symlinks (Closes: #779503, #782301).
  * Relax "golang-go.tools" relationship to Suggests (from Recommends).
  * Add "go get" VCS options to Suggests for golang-go (bzr, git, mercurial,
    subversion).

 -- Tianon Gravi <admwiggin@gmail.com>  Tue, 05 May 2015 00:37:53 -0600

golang (2:1.4.2-1) unstable; urgency=medium

  * New upstream version
    (https://golang.org/doc/devel/release.html#go1.4.minor)

 -- Tianon Gravi <admwiggin@gmail.com>  Sat, 02 May 2015 10:06:34 -0600

golang (2:1.4.1-1~exp1) experimental; urgency=low

  * New upstream version (https://golang.org/doc/go1.4)
    - all editor support files have been removed from misc/ upstream upstream,
      so golang-mode, kate-syntax-go, and vim-syntax-go can no longer be
      provided; see https://github.com/golang/go/wiki/IDEsAndTextEditorPlugins
      for an upstream-maintained list of potential replacements

 -- Tianon Gravi <admwiggin@gmail.com>  Fri, 16 Jan 2015 00:52:10 -0500

golang (2:1.3.3-1) unstable; urgency=medium

  * New upstream version (https://code.google.com/p/go/source/list?name=go1.3.3)
    - time: removed from tests now obsolete assumption about Australian tz
      abbreviations
    - net: temporarily skip TestAcceptIgnoreSomeErrors
    - runtime: hide cgocallback_gofunc calling cgocallbackg from linker
    - runtime: fix GOTRACEBACK reading on Windows, Plan 9
    - nacltest.bash: unset GOROOT
    - cmd/5l, cmd/6l, cmd/8l: fix nacl binary corruption bug
  * Add Paul and myself as uploaders. Many, many thanks to Michael for his work
    so far on this package (and hopefully more to come).

 -- Tianon Gravi <admwiggin@gmail.com>  Fri, 12 Dec 2014 16:11:02 -0500

golang (2:1.3.2-1) unstable; urgency=medium

  * New upstream version

 -- Michael Stapelberg <stapelberg@debian.org>  Fri, 26 Sep 2014 23:21:45 +0200

golang (2:1.3.1-1) unstable; urgency=medium

  * New upstream version

 -- Michael Stapelberg <stapelberg@debian.org>  Wed, 13 Aug 2014 09:15:58 +0200

golang (2:1.3-4) unstable; urgency=medium

  [ Tianon Gravi ]
  * update debian/watch for upstream's latest move (Closes: #756415)
  * backport archive/tar patch to fix PAX headers (Closes: #756416)

 -- Michael Stapelberg <stapelberg@debian.org>  Sat, 02 Aug 2014 21:02:24 +0200

golang (2:1.3-3) unstable; urgency=medium

  * don’t depend on emacs23, depend on emacs instead (Closes: #754013)
  * install include/ in golang-src, VERSION in golang-go (Closes: #693186)

 -- Michael Stapelberg <stapelberg@debian.org>  Mon, 07 Jul 2014 08:30:50 +0200

golang (2:1.3-2) unstable; urgency=medium

  * Add /usr/lib/go/test symlink
  * Build with GO386=387 to favor the 387 floating point unit over sse2
    instructions (Closes: #753160)
  * Add debian/patches/0001-backport-delete-whole-line.patch to fix a
    deprecation warning about flet in the emacs part of golang-mode
    (Closes: #753607)
  * Migrate to emacsen >2 (Closes: #753607)
  * Backport two patches to improve archive/tar performance (for docker):
    debian/patches/0002-archive-tar-reuse-temporary-buffer-in-writeHeader.patch
    debian/patches/0003-archive-tar-reuse-temporary-buffer-in-readHeader.patch

 -- Michael Stapelberg <stapelberg@debian.org>  Thu, 03 Jul 2014 23:33:46 +0200

golang (2:1.3-1) unstable; urgency=medium

  * New upstream version.
  * Drop patches merged upstream:
    - debian/patches/add-tar-xattr-support.patch
    - debian/patches/add-tar-xattr-support.patch
  * Fix debian/watch (Thanks Tianon) (Closes: #748290)
  * Remove dangling symlink /usr/lib/go/lib/godoc (Closes: #747968)

 -- Michael Stapelberg <stapelberg@debian.org>  Thu, 19 Jun 2014 09:23:36 +0200

golang (2:1.2.1-2) unstable; urgency=low

  * Re-apply debian/patches/add-tar-xattr-support.patch which got lost when
    uploading 1.2.1-1; sorry about that.

 -- Michael Stapelberg <stapelberg@debian.org>  Sat, 08 Mar 2014 20:01:12 +0100

golang (2:1.2.1-1) unstable; urgency=low

  * New upstream release.

 -- Michael Stapelberg <stapelberg@debian.org>  Mon, 03 Mar 2014 17:40:57 +0100

golang (2:1.2-3) unstable; urgency=low

  * add debian/patches/add-tar-xattr-support.patch to have xattr support in
    tar (cherry-picked from upstream) (Thanks proppy) (Closes: #739586)

 -- Michael Stapelberg <stapelberg@debian.org>  Mon, 24 Feb 2014 19:34:16 +0100

golang (2:1.2-2) unstable; urgency=low

  * add patches/add-src-pkg-debug-elf-testdata-hello.patch to provide source
    for the testdata/ ELF binaries (Closes: #716853)

 -- Michael Stapelberg <stapelberg@debian.org>  Tue, 31 Dec 2013 18:28:29 +0100

golang (2:1.2-1) unstable; urgency=low

  * New upstream release.
  * drop patches/archive-tar-fix-links-and-pax.patch, it is merged upstream
  * godoc(1) is now in the Debian package golang-go.tools, it was moved into a
    separate repository by upstream.
  * move patches/godoc-symlinks.diff to golang-go.tools

 -- Michael Stapelberg <stapelberg@debian.org>  Mon, 02 Dec 2013 23:57:24 +0100

golang (2:1.1.2-3) unstable; urgency=low

  * cherry-pick upstream commit: archive-tar-fix-links-and-pax.patch
    (Closes: #730566)

 -- Michael Stapelberg <stapelberg@debian.org>  Tue, 26 Nov 2013 18:59:27 +0100

golang (2:1.1.2-2) unstable; urgency=low

  * Build golang-go-linux-* for each architecture (Thanks James Page)
    (Closes: #719611)
  * Update lintian-overrides to override statically-linked-binary and
    unstripped-binary-or-object for all of golang-go

 -- Michael Stapelberg <stapelberg@debian.org>  Tue, 20 Aug 2013 08:13:40 +0200

golang (2:1.1.2-1) unstable; urgency=low

  * New upstream release.
  * Relicense debian/ under the Go license to match upstream. All copyright
    holders agreed to this. (Closes: #716907)
  * golang-mode: don’t install for a number of emacs versions which are not
    supported upstream (Thanks Kevin Ryde) (Closes: #702511, #717521)

 -- Michael Stapelberg <stapelberg@debian.org>  Tue, 13 Aug 2013 13:47:58 +0200

golang (2:1.1.1-4) unstable; urgency=low

  * Disable stripping, it breaks go binaries on some architectures. This drops
    the golang-dbg package which would be empty now. (Thanks Robie Basak)
    (Closes: #717172)

 -- Michael Stapelberg <stapelberg@debian.org>  Wed, 17 Jul 2013 19:15:18 +0200

golang (2:1.1.1-3) unstable; urgency=low

  * Ship */runtime/cgo.a in golang-go to ensure it is present. It can only be
    used on the native architecture anyway (cannot be used when
    cross-compiling), so having it in golang-go-$GOOS-$GOARCH is not
    necessary. Even worse, since these packages are arch: all, they will be
    built precisely once, and only the runtime/cgo.a for the buildd’s native
    arch will be present. (Closes: #715025)

 -- Michael Stapelberg <stapelberg@debian.org>  Thu, 11 Jul 2013 20:25:52 +0200

golang (2:1.1.1-2) unstable; urgency=low

  [ James Page ]
  * Ensure smooth upgrade path from << 2:1.1-2 (Closes: #714838)

 -- Michael Stapelberg <stapelberg@debian.org>  Wed, 03 Jul 2013 18:05:58 +0200

golang (2:1.1.1-1) unstable; urgency=low

  * Imported Upstream version 1.1.1

 -- Ingo Oeser <nightlyone@googlemail.com>  Fri, 14 Jun 2013 23:25:44 +0200

golang (2:1.1-2) unstable; urgency=low

  [ Ondřej Surý ]
  * Promote Michael to Maintainer

  [ Michael Stapelberg ]
  * Build golang-go-$GOOS-$GOARCH packages for cross-compiling (Closes: #710090)
  * Build race detector on linux/amd64 (only supported arch) (Closes: #710691)
  * Switch compression to xz (50% smaller binaries)

 -- Michael Stapelberg <stapelberg@debian.org>  Fri, 07 Jun 2013 23:18:09 +0200

golang (2:1.1-1) unstable; urgency=low

  * New upstream release: Go 1.1!
  * Remove the long obsolete goinstall debconf question and config file.
    goinstall does not exist anymore since a long time.
    This also obsoletes the need for any translations
    (Closes: #685923, #692478)
  * Emacs go-mode auto-mode-alist entry was fixed upstream (Closes: #670371)

 -- Michael Stapelberg <stapelberg@debian.org>  Tue, 14 May 2013 19:36:04 +0200

golang (2:1.1~hg20130405-1) experimental; urgency=low

  * Provide a new hg tip snapshot. This includes what was recently released as
    Go 1.1 beta.

 -- Michael Stapelberg <stapelberg@debian.org>  Fri, 05 Apr 2013 18:24:36 +0200

golang (2:1.1~hg20130323-1) experimental; urgency=low

  * Provide a new hg tip snapshot.
  * Add debian/watch (Closes: #699698)

 -- Michael Stapelberg <stapelberg@debian.org>  Sat, 23 Mar 2013 11:31:26 +0100

golang (2:1.1~hg20130304-2) experimental; urgency=low

  * Fix FTBFS of binary-arch only builds (as performed by buildds)
    caused by 'rm' not finding jquery.js in golang-doc
    (Thanks Peter Green)

 -- Michael Stapelberg <stapelberg@debian.org>  Tue, 05 Mar 2013 00:49:27 +0100

golang (2:1.1~hg20130304-1) experimental; urgency=low

  * Provide a hg tip snapshot (2013-03-04) in Debian experimental.
    Current hg tip is a good approximation to Go 1.1 and should get
    some testing within Debian in order to package Go 1.1 well when
    it is released. Thanks to Andrew Gerrand.

 -- Michael Stapelberg <stapelberg@debian.org>  Mon, 04 Mar 2013 21:28:58 +0100

golang (2:1.0.2-2) unstable; urgency=low

  * Add myself to uploaders, as discussed in #683421.
  * cherry-pick r820ffde8c396 (net/http: non-keepalive connections close
    successfully) (Closes: #683421)

 -- Michael Stapelberg <stapelberg@debian.org>  Thu, 02 Aug 2012 14:25:58 +0200

golang (2:1.0.2-1.1) unstable; urgency=low

  * Non-maintainer upload. (as discussed with Ondřej in #679692)
  * Fix godoc-symlinks.diff (godoc didn’t find docs) (Closes: #679692)

 -- Michael Stapelberg <stapelberg@debian.org>  Fri, 20 Jul 2012 17:59:38 +0200

golang (2:1.0.2-1) unstable; urgency=low

  [ Ondřej Surý ]
  * Imported Upstream version 1.0.2
  * Update Vcs fields to reflect new git repository location
  * Kill get-orig-source, since 1.0.0, the tarballs can be downloaded from
    webpage

  [ Michael Stapelberg ]
  * golang-mode: use debian-pkg-add-load-path-item (Closes: #664802)
  * add manpages (Closes: #632964)
  * Use updated pt.po from Pedro Ribeiro (Closes: #674958)

 -- Ondřej Surý <ondrej@sury.org>  Thu, 28 Jun 2012 12:14:15 +0200

golang (2:1.0.1-1) unstable; urgency=low

  * Imported Upstream version 1.0.1
  * Apply godoc patch to display package list correctly (Closes: #669354)

 -- Ondřej Surý <ondrej@debian.org>  Wed, 02 May 2012 15:44:59 +0200

golang (2:1-6) unstable; urgency=low

  * Merge upstream patch to fix homedir issue
    (http://code.google.com/p/go/source/detail?r=709120aecee0)
  * Disable GNU/KFreeBSD build (Closes: #668794)

 -- Ondřej Surý <ondrej@debian.org>  Wed, 18 Apr 2012 09:53:30 +0200

golang (2:1-5) unstable; urgency=low

  * Rewrite test conditions to make them more readable
    (and fix the debian/rules to really not check on armel+kfreebsd)
  * Patch upstream test to not fail on missing home directory

 -- Ondřej Surý <ondrej@debian.org>  Sun, 15 Apr 2012 12:35:53 +0200

golang (2:1-4) unstable; urgency=low

  * Disable tests on Debian GNU/KFreeBSD, they just hang now (Closes: #668794)
  * Disable tests on armel, but the invalid instruction needs fixing in
    upstream
  * Create fake home directory to pass the os/user test

 -- Ondřej Surý <ondrej@debian.org>  Sun, 15 Apr 2012 10:49:09 +0200

golang (2:1-3) unstable; urgency=high

  * Use VERSION provided by upstream for packaging purposes
  * Run tests as a part of a build process
  * Install full src tree (except pkg/debug) because go command depend
    on sources available
  * Install sources without testdata and *_test.go
  * Remove circular dependency golang-go->golang-doc->golang-go
  * Make sure that timestamp on installed binaries and libraries is same
    because go build/install recompiles everything if the go binary has
    more recent timestamp than libraries (Closes: #668235)
    + Need to update timestamps at postinst time because already created
      directories can have time in the past
  * Fix couple of lintian errors and warnings

 -- Ondřej Surý <ondrej@debian.org>  Wed, 11 Apr 2012 23:21:47 +0200

golang (2:1-2) unstable; urgency=low

  * Remove preserving of old -tools settings, there are too many options
    now anyway (Closes: #666007)

 -- Ondřej Surý <ondrej@debian.org>  Fri, 06 Apr 2012 16:52:13 +0200

golang (2:1-1) unstable; urgency=low

  * New major upstream release Go 1 (Closes: #666942)
  * Bumb epoch to 2, since 1 < 60 < 2011 (I wonder if next version will be 0 :)
  * Debconf templates and debian/control reviewed by the debian-l10n-
    english team as part of the Smith review project. (Closes: #663181)
  * [Debconf translation updates]
    + Pick existing translations from golang-weekly and do appropriate
      sed magic to fit golang templates. (Closes: #666884, #666880, #666881)
    + Dutch; (Jeroen Schot).  (Closes: #664598)
    + Czech (Michal Simunek).  (Closes: #665385)
    + Spanish; (Camaleón).  (Closes: #666177)
    + Danish (Joe Hansen).  (Closes: #666526)

 -- Ondřej Surý <ondrej@debian.org>  Fri, 06 Apr 2012 16:04:17 +0200

golang (1:60.3-2) unstable; urgency=low

  * debconf-gettextize package templates

 -- Ondřej Surý <ondrej@debian.org>  Mon, 20 Feb 2012 22:01:10 +0100

golang (1:60.3-1) unstable; urgency=low

  * Imported Upstream version 60.3

 -- Ondřej Surý <ondrej@debian.org>  Mon, 28 Nov 2011 08:46:18 +0100

golang (1:60.2-1) unstable; urgency=low

  * Imported Upstream version 60.2

 -- Ondřej Surý <ondrej@debian.org>  Thu, 06 Oct 2011 08:57:00 +0200

golang (1:60.1-1) unstable; urgency=low

  * Imported Upstream version 60.1

 -- Ondřej Surý <ondrej@debian.org>  Mon, 19 Sep 2011 10:18:12 +0200

golang (1:60-1) unstable; urgency=low

  * Imported Upstream version 60
  * Save upstream VERSION to the archive
  * Use GOVERSION as generated by src/version.bash on hg archive time
  * Add support for goinstall dashboard debconf question in the Debian
    packaging
  * Read goinstall dashboard option from debian configuration file
  * Remove 005-goinstall_dont_call_home_by_default.patch; replaced by
    configuration option
  * Fix directory name for upstream archive checkout

 -- Ondřej Surý <ondrej@debian.org>  Tue, 13 Sep 2011 13:13:59 +0200

golang (1:59-1) unstable; urgency=low

  * Imported Upstream version 59
  * Refresh patches to a new release
  * Fix FTBFS on ARM (Closes: #634270)
  * Update version.bash to work with Debian packaging and not hg
    repository

 -- Ondřej Surý <ondrej@debian.org>  Wed, 03 Aug 2011 17:04:59 +0200

golang (1:58.1-2) unstable; urgency=low

  * Install golang-doc package by default (Recommends from golang-tools,
    Depends from golang)

 -- Ondřej Surý <ondrej@debian.org>  Mon, 18 Jul 2011 09:13:43 +0200

golang (1:58.1-1) unstable; urgency=low

  * Imported Upstream version 58.1

 -- Ondřej Surý <ondrej@debian.org>  Wed, 13 Jul 2011 08:39:04 +0200

golang (1:58-1) unstable; urgency=low

  * Imported Upstream version 58
    + Add NEWS file with upstream API changes
  * Remove patch to not update standard package, fixed in upstream

 -- Ondřej Surý <ondrej@debian.org>  Thu, 30 Jun 2011 15:36:35 +0200

golang (1:57.2-1) unstable; urgency=low

  * Imported Upstream version 57.2
  * More spelling fixes (Closes: #630660)

 -- Ondřej Surý <ondrej@debian.org>  Thu, 16 Jun 2011 11:10:58 +0200

golang (1:57.1-4) unstable; urgency=low

  * Description update to have proper articles and capitalization
    (Closes: #630189)
  * Add extended description about Go being experimental and that the
    languager can change between releases

 -- Ondřej Surý <ondrej@debian.org>  Tue, 14 Jun 2011 21:38:11 +0200

golang (1:57.1-3) unstable; urgency=low

  * Fix "the Google's Go implementation" in extended description
    (Closes: #627814)
  * Update Vcs-* links
  * Install vim ftplugin files into correct directory (Closes: #629844)

 -- Ondřej Surý <ondrej@debian.org>  Thu, 09 Jun 2011 10:10:41 +0200

golang (1:57.1-2) unstable; urgency=low

  * Bump standards version to 3.9.2
  * Capitalize Kate (Closes: #627036)
  * Import slightly modified patch to be more clear about $GOPATH
    installs for non-root users
  * Remove don't install deps patch from goinstall; deprecated by
    $GOPATH installs

 -- Ondřej Surý <ondrej@debian.org>  Mon, 23 May 2011 11:07:11 +0200

golang (1:57.1-1) unstable; urgency=low

  * Add support for dot-minor releases
  * Imported Upstream version 57.1

 -- Ondřej Surý <ondrej@debian.org>  Mon, 16 May 2011 11:45:53 +0200

golang (1:57-3) unstable; urgency=low

  [ Florian Weimer ]
  * golang-tools: install gofix binary

  [ Ondřej Surý ]
  * Add lintian-overrides for gofix binary

 -- Ondřej Surý <ondrej@debian.org>  Sat, 07 May 2011 20:41:58 +0200

golang (1:57-2) unstable; urgency=low

  * Remove weekly code from debian/rules
  * Add golang meta-package
  * Don't create tool chain symlinks twice
  * Make debian/rules more generic for simpler sync between weekly
    and release branches

 -- Ondřej Surý <ondrej@debian.org>  Wed, 04 May 2011 16:48:24 +0200

golang (1:57-1) unstable; urgency=low

  * Imported Upstream version r57
  * Bumped epoch version to 1, to convert from date based versions
    to release number based version
  * Allow release to migrate to testing (Closes: #624408)
  * Add kate and vim syntax highlighting (Closes: #624544)
  * Add -dbg package with debugging symbols

 -- Ondřej Surý <ondrej@debian.org>  Wed, 04 May 2011 01:20:07 +0200

golang (2011.04.27-2) unstable; urgency=low

  * Fix yet another build failure on kfreebsd (use linux userspace)

 -- Ondřej Surý <ondrej@debian.org>  Fri, 29 Apr 2011 16:22:47 +0200

golang (2011.04.27-1) unstable; urgency=low

  * Imported Upstream version 2011.04.27
  * Update debian/rules to allow pulling weekly upstream releases
  * Don't remove RUNPATH from binaries; fixed upstream (golang#1527)
  * Set GOHOSTOS and GOHOSTARCH to match dpkg-architecture variables
  * Add support for kfreebsd-i386, kfreebsd-amd64, armel and armhf
    architectures
    + 006-fix_kfreebsd_build.patch:
      - Add GNU/KFreeBSD support by replacing all uname calls by $(GOOS)
    + 007-use_native_dynamic_linker_on_kfreebsd.patch:
      - Use native kfreebsd dynamic linker (/lib/ld-*.so.1)
  * Add information about available architectures (Closes: #623877)
  * Don't strip gotest
  * Add Depends: golang-go to golang-tools
  * Add better support for armhf

 -- Ondřej Surý <ondrej@debian.org>  Thu, 28 Apr 2011 16:14:39 +0200

golang (2011.04.13-1) unstable; urgency=low

  [ Florian Weimer ]
  * Delete bin directory in clean target
  * Enable parallel build
  * golang-src: install source files directly
  * Use proper symlink targets for architecture-independent toolchain
    names
  * Emacs mode: indent keys in struct literals properly

  [ Ondřej Surý ]
  * Imported Upstream weekly version 2011.04.13
  * Update patches to new weekly release
  * Add lintian-override for gotest binary

 -- Ondřej Surý <ondrej@debian.org>  Tue, 26 Apr 2011 09:59:28 +0200

golang (2011.03.07.1-1) unstable; urgency=low

  * Imported Upstream version 2011.03.07.1
  * Install to /usr/lib/go
  * Remove xkcd strip to get rid of CC-NC-BY
  * Update golang-src.install to new upstream
  * Remove 002-use_GOROOT_FINAL_in_generated_binaries.patch; merged
    upstream
  * Make all .go files no-executable
  * Update lintian-overrides to include both types of syntax

 -- Ondřej Surý <ondrej@debian.org>  Wed, 20 Apr 2011 17:36:48 +0200

golang (2011.02.15-2) unstable; urgency=low

  [ Ondřej Surý ]
  * Add ${misc:Depends} to golang-mode to shutup lintian
  * Rehaul build system and add golang-src package with .go source files
  * goinstall: do not automatically install prerequisities
  * goinstall: don't report to dashboard by default
  * Add a README.Debian about local modifications to goinstall
  * Add warning about local modifications also directly to goinstall command

  [ Florian Weimer ]
  * Fix syntax error in 004-
    dont_reinstall_dependencies_in_goinstall.patch

 -- Ondřej Surý <ondrej@debian.org>  Fri, 18 Feb 2011 16:02:09 +0100

golang (2011.02.15-1) unstable; urgency=low

  [ Obey Arthur Liu ]
  * Added pkg-google git repo to control file

  [ Florian Weimer ]
  * Build golang-mode package

  [ Ondřej Surý ]
  * Imported Upstream version 2011.02.15
  * Don't compress godoc documentation
  * Correctly use $GOROOT_FINAL in the build chain
  * Remove RPATH/RUNPATH from go binaries

 -- Ondřej Surý <ondrej@debian.org>  Fri, 18 Feb 2011 11:39:10 +0100

golang (2011.02.01.1-1) unstable; urgency=low

  [ Ivan Wong ]
  * Initial release (Closes: #574371)

  [ Jonathan Nieder ]
  * Fill out copyright file
  * Rewrite debian/rules using dh driver
  * debian: fix get-orig-source rule
  * debian: do not install extra files on repeated build
  * debian: fix reversed ‘if’
  * debian: do not leave around stale debian/env.sh+ file
  * debian: Build-Depends on awk instead of gawk
  * debian: add run-time dependency on perl
  * debian: add build-time dependency on perl
  * debian: fix setting of GOARM on arm
  * debian: do not compress files in web page
  * debian: install favicon

  [ Ondřej Surý ]
  * Make myself a maintainer
  * Add patch to allow IPv4 on IPv6 sockets (Courtesy of Florian Weimer)
  * Use GOROOT_FINAL and change GOBIN to /usr/bin
  * Get rid of env.sh and wrappers
  * Add support for building in i386 pbuilder on amd64 architecture
  * Rename source package to golang to match upstream repository name
  * Add golang-doc package
  * Split package into compiler, docs and tools
  * Don't install quietgcc and hgpatch
  * Don't generate fake gomake
  * Update golang-doc package
  * Export GOHOSTARCH and GOHOSTOS
  * Disable build time checks
  * Fail on missed installed files
  * Revert s{tmp{golang-go{ change in DESTDIR
  * Relicence debian/ files from versionless GPL to GPL-3
  * Move golang-doc to doc section
  * Add more lintian overrides for Go binaries
  * Install all 6,8,5 variants of commands
  * Install golang-* symlinks for 6,8,5* commands
  * Don't strip govet as well
  * Remove ${shlibs:Depends} where it doesn't belong
  * Move more html files to golang-doc package
  * Remove codereview directory - some python code to deal with mercurial

 -- Ondřej Surý <ondrej@debian.org>  Mon, 14 Feb 2011 17:42:39 +0100<|MERGE_RESOLUTION|>--- conflicted
+++ resolved
@@ -1,10 +1,3 @@
-<<<<<<< HEAD
-golang-1.18 (1.18.3-1~bpo11+1) bullseye-backports; urgency=medium
-
-  * Rebuild for bullseye-backports.
-
- -- Anthony Fok <foka@debian.org>  Sat, 04 Jun 2022 00:51:27 -0600
-=======
 golang-1.18 (1.18.4-1) unstable; urgency=medium
 
   * New upstream version 1.18.4
@@ -25,7 +18,12 @@
     + CVE-2022-1962: go/parser: stack exhaustion in all Parse* functions
 
  -- William 'jawn-smith' Wilson <jawn-smith@ubuntu.com>  Tue, 12 Jul 2022 19:08:18 -0500
->>>>>>> 5a828b77
+
+golang-1.18 (1.18.3-1~bpo11+1) bullseye-backports; urgency=medium
+
+  * Rebuild for bullseye-backports.
+
+ -- Anthony Fok <foka@debian.org>  Sat, 04 Jun 2022 00:51:27 -0600
 
 golang-1.18 (1.18.3-1) unstable; urgency=medium
 
