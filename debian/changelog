<<<<<<< HEAD
golang-1.17 (1.17.8-1~bpo11+1) bullseye-backports; urgency=medium

  * Rebuild for bullseye-backports.
  * New upstream version 1.17.8
    + CVE-2022-24921: regexp: stack exhaustion compiling deeply nested
      expressions

 -- Anthony Fok <foka@debian.org>  Sat, 19 Mar 2022 23:45:48 -0600
=======
golang-1.17 (1.17.9-1) unstable; urgency=medium

  * Team upload.
  * New upstream version 1.17.9
    + CVE-2022-24675: encoding/pem: fix stack overflow in Decode
    + CVE-2022-28327: crypto/elliptic: tolerate all oversized scalars
      in generic P-256
    + CVE-2022-27536: crypto/x509: non-compliant certificates can
      cause a panic in Verify on macOS in Go 1.18

 -- William 'jawn-smith' Wilson <jawn-smith@ubuntu.com>  Wed, 13 Apr 2022 13:03:20 -0500
>>>>>>> 95396917

golang-1.17 (1.17.8-1) unstable; urgency=medium

  * Team upload.
  * New upstream version 1.17.8
    + CVE-2022-24921: regexp: stack exhaustion compiling deeply nested
      expressions

 -- Shengjing Zhu <zhsj@debian.org>  Fri, 04 Mar 2022 11:08:00 +0800

golang-1.17 (1.17.7-1~bpo11+1) bullseye-backports; urgency=medium

  * Rebuild for bullseye-backports.

 -- Anthony Fok <foka@debian.org>  Mon, 14 Feb 2022 20:45:30 -0700

golang-1.17 (1.17.7-1) unstable; urgency=medium

  * Team upload.
  * New upstream version 1.17.7
    + CVE-2022-23806: crypto/elliptic: fix IsOnCurve for big.Int values
      that are not valid coordinates
    + CVE-2022-23772: math/big: prevent large memory consumption in
      Rat.SetString
    + CVE-2022-23773: cmd/go: prevent branches from materializing into versions

 -- Shengjing Zhu <zhsj@debian.org>  Fri, 11 Feb 2022 23:02:48 +0800

golang-1.17 (1.17.6-1~bpo11+1) bullseye-backports; urgency=medium

  * Rebuild for bullseye-backports.

 -- Anthony Fok <foka@debian.org>  Tue, 11 Jan 2022 14:53:40 -0700

golang-1.17 (1.17.6-1) unstable; urgency=medium

  * Team upload.
  * New upstream version 1.17.6

 -- Shengjing Zhu <zhsj@debian.org>  Sat, 08 Jan 2022 19:16:55 +0800

golang-1.17 (1.17.5-1~bpo11+1) bullseye-backports; urgency=medium

  * Rebuild for bullseye-backports.

 -- Anthony Fok <foka@debian.org>  Thu, 09 Dec 2021 14:15:44 -0700

golang-1.17 (1.17.5-1) unstable; urgency=medium

  * Team upload.
  * New upstream version 1.17.5
    + CVE-2021-44716: net/http: limit growth of header canonicalization cache
    + CVE-2021-44717: syscall: don’t close fd 0 on ForkExec error

 -- Shengjing Zhu <zhsj@debian.org>  Thu, 09 Dec 2021 23:22:36 +0800

golang-1.17 (1.17.4-1~bpo11+1) bullseye-backports; urgency=medium

  * Rebuild for bullseye-backports.

 -- Anthony Fok <foka@debian.org>  Tue, 07 Dec 2021 21:30:29 -0700

golang-1.17 (1.17.4-1) unstable; urgency=medium

  * Team upload.
  * New upstream version 1.17.4

 -- Shengjing Zhu <zhsj@debian.org>  Sat, 04 Dec 2021 01:32:29 +0800

golang-1.17 (1.17.3-1~bpo11+1) bullseye-backports; urgency=medium

  * Rebuild for bullseye-backports.

 -- Anthony Fok <foka@debian.org>  Wed, 10 Nov 2021 00:43:06 -0700

golang-1.17 (1.17.3-1) unstable; urgency=medium

  * Team upload.
  * New upstream version 1.17.3
    + CVE-2021-41771: debug/macho: invalid dynamic symbol table command
      can cause panic
    + CVE-2021-41772: archive/zip: Reader.Open panics on empty string

 -- Shengjing Zhu <zhsj@debian.org>  Sun, 07 Nov 2021 22:33:32 +0800

golang-1.17 (1.17.2-1~bpo11+1) bullseye-backports; urgency=medium

  * Rebuild for bullseye-backports.

 -- Anthony Fok <foka@debian.org>  Tue, 12 Oct 2021 01:46:18 -0600

golang-1.17 (1.17.2-1) unstable; urgency=medium

  * Team upload.

  [ Anthony Fok ]
  * Fix Lintian warning: tab-in-license-text
    debian/copyright (starting at line 366)

  [ Shengjing Zhu ]
  * Ensure GOROOT_BOOTSTRAP is valid
  * Set GOPATH in d/rules.
    Seems the go command needs GOPATH env
  * New upstream version 1.17.2
    + CVE-2021-38297: When invoking functions from WASM modules, built using
      GOARCH=wasm GOOS=js, passing very large arguments can cause portions of
      the module to be overwritten with data from the arguments

 -- Shengjing Zhu <zhsj@debian.org>  Sat, 09 Oct 2021 01:23:05 +0800

golang-1.17 (1.17.1-1~bpo11+1) bullseye-backports; urgency=medium

  * New upstream version 1.17.1
    + CVE-2021-39293: security fix to the archive/zip package
  * Rebuild for bullseye-backports.

 -- Anthony Fok <foka@debian.org>  Fri, 10 Sep 2021 22:23:57 -0600

golang-1.17 (1.17.1-1) unstable; urgency=high

  * New upstream version 1.17.1
    + CVE-2021-39293: security fix to the archive/zip package
      The fix for CVE-2021-33196 can be bypassed by crafted inputs.
      As a result, the NewReader and OpenReader functions in archive/zip
      can still cause a panic or an unrecoverable fatal error when reading
      an archive that claims to contain a large number of files,
      regardless of its actual size.
      Thanks to the OSS-Fuzz project for discovering this issue
      and to Emmanuel Odeke for reporting it.
    + bug fixes to the archive/zip, go/internal/gccgoimporter,
      html/template, net/http, and runtime/pprof packages
  * Re-add "Multi-Arch: foreign" hint
  * Rename Maintainer from "Go Compiler Team" to "Debian Go Compiler Team"
  * Bump Standards-Version to 4.6.0 (no change)

 -- Anthony Fok <foka@debian.org>  Fri, 10 Sep 2021 18:01:21 -0600

golang-1.17 (1.17-3~bpo11+1) bullseye-backports; urgency=medium

  * Rebuild for bullseye-backports.

 -- Anthony Fok <foka@debian.org>  Tue, 07 Sep 2021 07:26:37 -0600

golang-1.17 (1.17-3) unstable; urgency=medium

  * Team upload.
  * Add missing generated buildcfg file (Closes: #993450)

 -- Shengjing Zhu <zhsj@debian.org>  Thu, 02 Sep 2021 00:08:21 +0800

golang-1.17 (1.17-2) unstable; urgency=medium

  * Team upload.
  * Fix extracting go version for gccgo

 -- Shengjing Zhu <zhsj@debian.org>  Sun, 29 Aug 2021 01:16:12 +0800

golang-1.17 (1.17-1) unstable; urgency=medium

  * Team upload.
  * New upstream version 1.17
  * Refresh patches, dropping
    0003-cmd-go-cmd-cgo-pass-mfp32-and-mhard-soft-float-to-MI.patch which was
    merged upstream.
  * Do not include the now-deleted favicon.ico in golang-1.17-doc.
  * Add one more arch-independent-package-contains-binary-or-object lintian
    suppression.

 -- Michael Hudson-Doyle <mwhudson@debian.org>  Tue, 17 Aug 2021 13:03:28 +1200

golang-1.16 (1.16.7-1) unstable; urgency=medium

  * Team upload.
  * New upstream version 1.16.7
    + CVE-2021-36221: net/http: panic due to racy read of persistConn after
      handler panic

 -- Shengjing Zhu <zhsj@debian.org>  Fri, 06 Aug 2021 02:38:44 +0800

golang-1.16 (1.16.6-1) unstable; urgency=medium

  * Team upload.
  * New upstream version 1.16.6
    + CVE-2021-34558: crypto/tls: clients can panic when provided a certificate
      of the wrong type for the negotiated parameters

 -- Shengjing Zhu <zhsj@debian.org>  Tue, 13 Jul 2021 13:11:46 +0800

golang-1.16 (1.16.5-1) unstable; urgency=medium

  * Team upload.
  * New upstream version 1.16.5
    + CVE-2021-33195: net: Lookup functions may return invalid host names
    + CVE-2021-33196: archive/zip: malformed archive may cause panic or memory
      exhaustion (Closes: #989492)
    + CVE-2021-33197: net/http/httputil: ReverseProxy forwards Connection
      headers if first one is empty
    + CVE-2021-33198: math/big: (*Rat).SetString with "1.770p02041010010011001001"
      crashes with "makeslice: len out of range"

 -- Shengjing Zhu <zhsj@debian.org>  Sat, 05 Jun 2021 19:03:59 +0800

golang-1.16 (1.16.4-1) unstable; urgency=medium

  * Team upload.
  * New upstream version 1.16.4
    Fix CVE-2021-31525 net/http: ReadRequest can stack overflow due to
    recursion with very large headers

 -- Shengjing Zhu <zhsj@debian.org>  Sat, 08 May 2021 02:27:38 +0800

golang-1.16 (1.16.3-4) unstable; urgency=medium

  * Team upload.
  * Remove bootstrap dir after build. Otherwise tests fail

 -- Shengjing Zhu <zhsj@debian.org>  Tue, 20 Apr 2021 02:05:56 +0800

golang-1.16 (1.16.3-3) unstable; urgency=medium

  * Team upload.
  * Drop mtime hack in postinst and d/rules
    https://github.com/golang/go/issues/3506#issuecomment-341310161
    > Essentially everything involved in this report has been rewritten.
    > The go command no longer cares about mtimes.
  * No need to remove src dir in golang-$(GOVER)-go package.
    It's not installed by golang-X.Y-go.dirs now
  * Update description and recommended way to use specified version (Closes: #985542)
  * Rebuild with go1.16.
    To build with GO386=softfloat, https://github.com/golang/go/issues/44500
  * Add Multi-Arch hint
  * Only build in -arch target again.
    Move generated source files to golang-1.16-go package
  * Not force gencontrol in dh_clean.
    Not needed after the new branch is created. And we need to add some
    Breaks/Replaces to d/control which should not be in next version
  * Remove GOCACHE before dh_install.
    So it is executed when build with nocheck as well

 -- Shengjing Zhu <zhsj@debian.org>  Tue, 20 Apr 2021 00:46:07 +0800

golang-1.16 (1.16.3-2) unstable; urgency=medium

  * Team upload.
  * Also build package in indep target (Closes: #987126)
    As the -src package moved to arch all,
  * Build with empty GO386 env on i386 for now.
    It's no possible to build go1.16 with go1.15 with either
    GO386=softfloat or GO386=387.
    We can rebuild go1.16 with go1.16 and GO386=softfloat later.

 -- Shengjing Zhu <zhsj@debian.org>  Sun, 18 Apr 2021 17:27:43 +0800

golang-1.16 (1.16.3-1) unstable; urgency=medium

  * Team upload.
  * New upstream version 1.16.3
    Fix CVE-2021-27918 CVE-2021-27919
  * Move golang-X.Y-src to arch all.
    The package doesn't contain arch specific source now.
  * Update golang-X.Y-doc package description.
    Most contents are removed by upstream in 1.16, which is moved to
    x/website repository. And the godoc binary is also shipped in
    golang-golang-x-tools now. So no longer recommend users to read doc
    with godoc. These html files can also be read in plain browsers.
  * Replace dpkg-parsechangelog with dpkg pkg-info.mk
  * Try to enable tests on armel and ppc64.
    No comments say why it doesn't work
  * Remove nocheck detection as debhelper respects it since compat 13
  * Remove override_dh_missing as fail-missing is default in compat 13

 -- Shengjing Zhu <zhsj@debian.org>  Sun, 18 Apr 2021 03:56:41 +0800

golang-1.16 (1.16-1) unstable; urgency=medium

  * New upstream version 1.16
  * debian/control{.in,}: Change Section from devel to golang
  * Add myself to Uploaders

 -- Anthony Fok <foka@debian.org>  Thu, 18 Feb 2021 00:02:53 -0700

golang-1.16 (1.16~rc1-1) unstable; urgency=medium

  * Team upload.
  * New upstream major version.
    - Drop 0004-cmd-dist-fix-build-failure-of-misc-cgo-test-on-arm64.patch
      which was replaced by https://go-review.googlesource.com/c/go/+/262357/
      and cherry-picked as b3f7f60 for go1.16 upstream
    - Refresh remaining patches
  * Update Standards-Version to 4.5.1, no changes needed

 -- Anthony Fok <foka@debian.org>  Mon, 08 Feb 2021 17:43:41 -0700

golang-1.15 (1.15.8-1) unstable; urgency=medium

  * Team upload.
  * New upstream version 1.15.8
  * Skip userns tests in schroot.
    When schroot is using overlayfs, it fails to detect it as chroot.

 -- Shengjing Zhu <zhsj@debian.org>  Fri, 05 Feb 2021 20:51:44 +0800

golang-1.15 (1.15.7-1) unstable; urgency=medium

  * Team upload.
  * New upstream version 1.15.7
    + crypto/elliptic: incorrect operations on the P-224 curve
      CVE-2021-3114

 -- Shengjing Zhu <zhsj@debian.org>  Sat, 23 Jan 2021 01:59:14 +0800

golang-1.15 (1.15.6-1) unstable; urgency=medium

  * Team upload.

  [ Balint Reczey ]
  * cmd/dist: increase default timeout scale for arm (LP: #1893640)

  [ Shengjing Zhu ]
  * New upstream version 1.15.6
  * Drop CGO_LDFLAGS patch, fixed in go1.15.6

 -- Shengjing Zhu <zhsj@debian.org>  Sun, 13 Dec 2020 18:27:59 +0800

golang-1.15 (1.15.5-2) unstable; urgency=medium

  * Team upload.
  * Backport patch to fix usability regression in go1.15.5
    cmd/go: allow flags in CGO_LDFLAGS environment variable not in security allowlist
    https://github.com/golang/go/issues/42567

 -- Shengjing Zhu <zhsj@debian.org>  Wed, 18 Nov 2020 00:46:08 +0800

golang-1.15 (1.15.5-1) unstable; urgency=medium

  * New upstream version 1.15.5.

 -- Michael Hudson-Doyle <mwhudson@debian.org>  Fri, 13 Nov 2020 09:40:16 +1300

golang-1.15 (1.15.4-1) unstable; urgency=medium

  * New upstream version 1.15.4.

 -- Michael Hudson-Doyle <mwhudson@debian.org>  Tue, 10 Nov 2020 10:48:51 +1300

golang-1.15 (1.15.2-1) unstable; urgency=medium

  * New upstream version 1.15.2.

 -- Michael Hudson-Doyle <michael.hudson@ubuntu.com>  Tue, 15 Sep 2020 09:51:42 +1200

golang-1.15 (1.15-2) unstable; urgency=medium

  * Team upload.
  * Backport fix for arm64 cgo test
    https://go-review.googlesource.com/c/go/+/237858

 -- Shengjing Zhu <zhsj@debian.org>  Thu, 27 Aug 2020 13:44:43 +0800

golang-1.15 (1.15-1) unstable; urgency=medium

  * New upstream version 1.15

 -- Dr. Tobias Quathamer <toddy@debian.org>  Tue, 25 Aug 2020 19:59:24 +0200

golang-1.15 (1.15~rc2-1) unstable; urgency=medium

  * New upstream version 1.15~rc2
    - encoding/binary: ReadUvarint and ReadVarint can read an unlimited
      number of bytes from invalid inputs. CVE-2020-16845

 -- Dr. Tobias Quathamer <toddy@debian.org>  Sun, 09 Aug 2020 16:12:45 +0200

golang-1.15 (1.15~rc1-1) unstable; urgency=medium

  [ Shengjing Zhu ]
  * Backport patches to fix the FPU ABI problems for mips32
    https://go-review.googlesource.com/c/go/+/237058/

  [ Dr. Tobias Quathamer ]
  * New upstream version 1.15~rc1
    - Refresh patches
    - net/http: Expect 100-continue panics in httputil.ReverseProxy.
      See https://github.com/golang/go/issues/34902, fixes CVE-2020-15586

 -- Dr. Tobias Quathamer <toddy@debian.org>  Mon, 03 Aug 2020 21:22:44 +0200

golang-1.15 (1.15~beta1-2) unstable; urgency=medium

  * Source-only upload.

 -- Dr. Tobias Quathamer <toddy@debian.org>  Wed, 17 Jun 2020 17:17:08 +0200

golang-1.15 (1.15~beta1-1) unstable; urgency=medium

  * New upstream major version.
    - Drop patch to fix FTBFS on $HOME managed with git, has been
      applied upstream.
    - Refresh remaining patches

 -- Dr. Tobias Quathamer <toddy@debian.org>  Mon, 15 Jun 2020 21:40:49 +0200

golang-1.14 (1.14.4-1) unstable; urgency=medium

  * New upstream version 1.14.4
    - Refresh patches

 -- Dr. Tobias Quathamer <toddy@debian.org>  Mon, 15 Jun 2020 21:19:41 +0200

golang-1.14 (1.14.3-2) unstable; urgency=medium

  * Increase the test timeout that made some builds succeed
    there on slow hardware (such as emulated riscv64).
    Thanks to Gianfranco Costamagna (Closes: #960759)

 -- Dr. Tobias Quathamer <toddy@debian.org>  Sat, 16 May 2020 14:32:28 +0200

golang-1.14 (1.14.3-1) unstable; urgency=medium

  * New upstream version 1.14.3
  * Use debhelper v13

 -- Dr. Tobias Quathamer <toddy@debian.org>  Fri, 15 May 2020 15:24:43 +0200

golang-1.14 (1.14.2-1) unstable; urgency=medium

  * New upstream version 1.14.2

 -- Dr. Tobias Quathamer <toddy@debian.org>  Fri, 10 Apr 2020 14:34:21 +0200

golang-1.14 (1.14.1-1) unstable; urgency=medium

  * New upstream version 1.14.1
    - Add new patch to fix FTBFS on $HOME managed with git.
      Thanks to Guillem Jover <gjover@sipwise.com> (Closes: #953276)

 -- Dr. Tobias Quathamer <toddy@debian.org>  Sat, 21 Mar 2020 14:01:31 +0100

golang-1.14 (1.14-2) unstable; urgency=medium

  * Fix FTBFS if built twice in a row.
    Some paths of autogenerated files have been changed upstream,
    so that the removal of those files after the build did no
    longer succeed.
    Thanks to Guillem Jover (Closes: #953277)
  * Update Standards-Version to 4.5.0, no changes needed

 -- Dr. Tobias Quathamer <toddy@debian.org>  Mon, 09 Mar 2020 14:00:39 +0100

golang-1.14 (1.14-1) unstable; urgency=medium

  * New upstream version 1.14

 -- Dr. Tobias Quathamer <toddy@debian.org>  Tue, 25 Feb 2020 21:33:50 +0100

golang-1.14 (1.14~rc1-1) unstable; urgency=medium

  * New upstream version 1.14~rc1
    - Fixes CVE-2020-7919
  * Add Breaks: dh-golang (<< 1.43~) to golang-go.
    Thanks to Pirate Praveen <praveen@onenetbeyond.org>
  * Update upstream's signing key
  * Add support for riscv64.
    Thanks to Aurelien Jarno <aurel32@debian.org> (Closes: #950517)

 -- Dr. Tobias Quathamer <toddy@debian.org>  Wed, 05 Feb 2020 23:54:28 +0100

golang-1.14 (1.14~beta1-2) unstable; urgency=medium

  * Source-only upload.
  * Add two more lintian overrides for testdata

 -- Dr. Tobias Quathamer <toddy@debian.org>  Thu, 26 Dec 2019 20:11:44 +0100

golang-1.14 (1.14~beta1-1) unstable; urgency=medium

  * New upstream major version.

 -- Dr. Tobias Quathamer <toddy@debian.org>  Wed, 25 Dec 2019 21:27:46 +0100

golang-1.13 (1.13.5-1) unstable; urgency=medium

  * New upstream version 1.13.5

 -- Dr. Tobias Quathamer <toddy@debian.org>  Thu, 05 Dec 2019 12:27:21 +0100

golang-1.13 (1.13.4-1) unstable; urgency=medium

  * New upstream version 1.13.4
    - Refresh patches

 -- Dr. Tobias Quathamer <toddy@debian.org>  Fri, 01 Nov 2019 21:07:16 +0100

golang-1.13 (1.13.3-1) unstable; urgency=medium

  * New upstream version 1.13.3
    - Refresh patch
    - crypto/dsa: invalid public key causes panic in dsa.Verify.
      Fixes CVE-2019-17596. Closes: #942628
  * Update Standards-Version to 4.4.1, no changes needed

 -- Dr. Tobias Quathamer <toddy@debian.org>  Sat, 19 Oct 2019 13:30:36 +0200

golang-1.13 (1.13.1-1) unstable; urgency=medium

  * New upstream version 1.13.1
    - net/textproto: don't normalize headers with spaces before the colon.
      Fixes CVE-2019-16276. See https://github.com/golang/go/issues/34541
      and Debian bug #941173

 -- Dr. Tobias Quathamer <toddy@debian.org>  Thu, 26 Sep 2019 11:32:14 +0200

golang-1.13 (1.13-1) unstable; urgency=medium

  * New upstream version 1.13
    - Refresh patch
  * Set pristine-tar for gbp to False

 -- Dr. Tobias Quathamer <toddy@debian.org>  Wed, 04 Sep 2019 11:28:07 +0200

golang-1.13 (1.13~rc2-1) unstable; urgency=medium

  * New upstream version 1.13~rc2
    - Remove patch for CVE-2019-9512 and CVE-2019-9514,
      has been applied upstream

 -- Dr. Tobias Quathamer <toddy@debian.org>  Fri, 30 Aug 2019 13:29:21 +0200

golang-1.13 (1.13~rc1-2) unstable; urgency=medium

  * Exclude testdata from dh_makeshlibs.
    Otherwise, the build fails at least on armel and armhf.
  * Apply changes from cme fix dpkg
  * Set Rules-Requires-Root: no

 -- Dr. Tobias Quathamer <toddy@debian.org>  Thu, 22 Aug 2019 15:21:10 +0200

golang-1.13 (1.13~rc1-1) unstable; urgency=medium

  * New upstream version 1.13~rc1
    - Remove patch for CVE-2019-14809, has been applied upstream
  * Use dh_missing instead of deprecated dh_install --fail-missing
  * Do not run dh_dwz, there is no debugging information
  * Use debhelper-compat (= 12)

 -- Dr. Tobias Quathamer <toddy@debian.org>  Thu, 22 Aug 2019 12:48:15 +0200

golang-1.13 (1.13~beta1-3) unstable; urgency=high

  * Fix Denial of Service vulnerabilities in the HTTP/2 implementation.
    https://github.com/golang/go/issues/33631
    CVE-2019-9512, CVE-2019-9514. Closes: #934955
  * Fix multiple Parsing Issues in URL.Parse
    https://github.com/golang/go/issues/29098
    CVE-2019-14809. Closes: #934954

 -- Dr. Tobias Quathamer <toddy@debian.org>  Sat, 17 Aug 2019 23:47:53 +0200

golang-1.13 (1.13~beta1-2) unstable; urgency=medium

  * Set GOCACHE to fix a FTBFS. (See bug #933958)

 -- Dr. Tobias Quathamer <toddy@debian.org>  Fri, 09 Aug 2019 16:40:13 +0200

golang-1.13 (1.13~beta1-1) unstable; urgency=medium

  * New upstream major version.
    - Remove Reproducible-BUILD_PATH_PREFIX_MAP.patch.
      This patch is finally no longer needed with Go 1.13.
      Upstream has implemented a new flag "-trimpath" for the
      command "go build" which either strips the path or
      replaces it in the resulting binaries.
      References:
      https://github.com/golang/go/issues/16860
      https://go-review.googlesource.com/c/go/+/173345/
      https://go-review.googlesource.com/c/go/+/173344/
    - Remove arm64-arm64asm-recognise-new-ssbb-pssbb-mnemonics-fr.patch.
      This patch has been cherry-picked from upstream and is now included.
    - Refresh remaining patches
    - Fix lintian warning: make scripts executable
  * Switch to debhelper-compat, but stay at v11 for now

 -- Dr. Tobias Quathamer <toddy@debian.org>  Thu, 01 Aug 2019 14:21:51 +0200

golang-1.12 (1.12.7-1) unstable; urgency=medium

  * New upstream version 1.12.7
    - Refresh patches
  * Update Standards-Version to 4.4.0, no changes needed

 -- Dr. Tobias Quathamer <toddy@debian.org>  Tue, 09 Jul 2019 14:19:07 +0200

golang-1.12 (1.12.5-1) unstable; urgency=medium

  * New upstream version 1.12.5

 -- Dr. Tobias Quathamer <toddy@debian.org>  Thu, 09 May 2019 22:34:40 +0200

golang-1.12 (1.12.4-1) unstable; urgency=medium

  [ Anthony Fok ]
  * Add /usr/lib/go-X.Y/{api,misc} symlinks.
    For example, programs such as https://github.com/vugu/vugu and
    documentation such as https://github.com/golang/go/wiki/WebAssembly
    expect to find wasm_exec.js at "$(go env GOROOT)/misc/wasm/wasm_exec.js".

  [ Dr. Tobias Quathamer ]
  * New upstream version 1.12.4
  * Add five lintian overrides for false positives

 -- Dr. Tobias Quathamer <toddy@debian.org>  Sat, 13 Apr 2019 14:09:40 +0200

golang-1.12 (1.12.1-1) unstable; urgency=medium

  * New upstream version 1.12.1
  * Use upstream signing key for tarball verification

 -- Dr. Tobias Quathamer <toddy@debian.org>  Sun, 17 Mar 2019 21:56:32 +0100

golang-1.12 (1.12-1) unstable; urgency=medium

  * New upstream version 1.12
    - Remove patch 0005-Fix-CVE-2019-6486, applied upstream

 -- Dr. Tobias Quathamer <toddy@debian.org>  Tue, 26 Feb 2019 21:31:48 +0100

golang-1.12 (1.12~beta2-2) unstable; urgency=medium

  * Refresh patch Reproducible BUILD_PATH_PREFIX_MAP.
    Thanks to Michael Stapelberg!
  * Add patch to fix CVE-2019-6486. (Closes: #920548)

 -- Dr. Tobias Quathamer <toddy@debian.org>  Sun, 27 Jan 2019 20:05:59 +0100

golang-1.12 (1.12~beta2-1) unstable; urgency=medium

  * New upstream version 1.12~beta2
    - Remove two patches, applied upstream. Refresh remaining patch.

 -- Dr. Tobias Quathamer <toddy@debian.org>  Fri, 11 Jan 2019 17:14:43 +0100

golang-1.12 (1.12~beta1-4) unstable; urgency=medium

  * Switch watch file to version 4
  * Update d/copyright

 -- Dr. Tobias Quathamer <toddy@debian.org>  Mon, 07 Jan 2019 23:06:22 +0100

golang-1.12 (1.12~beta1-3) unstable; urgency=medium

  [ Anthony Fok ]
  * Add patch "unix: fix Fstatat by using fillStat_t on linux/mips64x"
    This fixes the "Fstatat: returned stat does not match Stat/Lstat"
    errors detected by TestFstatat.
    See https://go-review.googlesource.com/c/sys/+/155747

  [ Dr. Tobias Quathamer ]
  * Add another lintian override

 -- Dr. Tobias Quathamer <toddy@debian.org>  Fri, 28 Dec 2018 23:06:20 +0100

golang-1.12 (1.12~beta1-2) unstable; urgency=medium

  [ Anthony Fok ]
  * Add patch "cmd/compile: fix MIPS SGTconst-with-shift rules"
    by Cherry Zhang.  This fixes the root problem behind the
    "slice bounds out of range" build error seen in 1.11.4
    on mips and mipsel architectures.
    See https://go-review.googlesource.com/c/go/+/155798
  * Bump Standards-Version to 4.3.0 (no change)

  [ Dr. Tobias Quathamer ]
  * Do not compress favicon.ico.
    Thanks to Dato Simó <dato@debian.org> (Closes: #917132)

 -- Dr. Tobias Quathamer <toddy@debian.org>  Wed, 26 Dec 2018 23:20:03 +0100

golang-1.12 (1.12~beta1-1) unstable; urgency=medium

  * New upstream major version.
    - Refresh patches
    - Add new patch to disable test for UserHomeDir
  * Switch team address to tracker.d.o
  * Add another lintian override for a false positive

 -- Dr. Tobias Quathamer <toddy@debian.org>  Thu, 20 Dec 2018 12:51:49 +0100

golang-1.11 (1.11.4-1) unstable; urgency=medium

  * New upstream version 1.11.4
  * Make lintian override agnostic of golang version

 -- Dr. Tobias Quathamer <toddy@debian.org>  Sun, 16 Dec 2018 13:48:52 +0100

golang-1.11 (1.11.3-1) unstable; urgency=medium

  * New upstream version 1.11.3
    - Refresh patches
  * Update gbp.conf to new style syntax
  * Suggest brz as alternative to bzr; it provides the same command-line API.
  * Add myself to Uploaders

 -- Dr. Tobias Quathamer <toddy@debian.org>  Thu, 13 Dec 2018 23:23:40 +0100

golang-1.11 (1.11.2-2) unstable; urgency=medium

  * d/patches/arm64-arm64asm-recognise-new-ssbb-pssbb-mnemonics-fr.patch:
    backport workaround for objdump's support of newer mnemonics on arm64.

 -- Michael Hudson-Doyle <mwhudson@debian.org>  Mon, 26 Nov 2018 13:24:37 +1300

golang-1.11 (1.11.2-1) unstable; urgency=medium

  * Team upload.

  [ Michael Hudson-Doyle ]
  * New upstream major version.
  * Update debhelper compat level to 11.
  * Remove GOCACHE files after running tests.
  * Stop dh_strip_nondeterminism from looking at testdata directories.

  [ Dr. Tobias Quathamer ]
  * Build-Depend on debhelper v11
  * Override two false positive Lintian errors (missing depends
    on sensible-utils)
  * Add Lintian overrides for testdata
  * Include /usr/share/dpkg/architecture.mk for DEB_HOST_ARCH
  * Refresh patch for new upstream version
  * Fix Lintian warnings about wrong interpreter path
  * Make two scripts executable which have been missed by upstream
  * Remove three unneeded lintian overrides
  * Use HTTPS URL for d/watch
  * Update to Standards-Version 4.2.1
    - Use HTTPS for d/copyright
  * Update d/copyright

 -- Dr. Tobias Quathamer <toddy@debian.org>  Tue, 20 Nov 2018 22:51:44 +0100

golang-1.10 (1.10.3-1) unstable; urgency=medium

  * New upstream version 1.10.3
  * Restore changelog entry for 1.10.1-3, and fix that for 1.10.2-1, oops.

 -- Michael Hudson-Doyle <mwhudson@debian.org>  Thu, 14 Jun 2018 14:55:58 +1200

golang-1.10 (1.10.2-1) unstable; urgency=medium

  * New upstream version 1.10.2.
    - d/patches/0003-Backport_nopie_fix.patch: removed, now included upstream.
    - d/patches/0004-Backport_mips_octeon3_fp_fix.patch: removed, also included
      upstream.

 -- Michael Hudson-Doyle <mwhudson@debian.org>  Wed, 23 May 2018 15:24:03 +1200

golang-1.10 (1.10.1-3) unstable; urgency=high

  * Team upload.

  [ Michael Hudson-Doyle ]
  * Install the 'misc' and 'api' directories as part of the golang-1.10-src
    package as some tools (vgo, go tool trace) expect them to be there.
    (Closes: 894992¸ LP: #1743598)

  [ Martín Ferrari ]
  * Backport fix for FP bug in mips/Octeon III. Closes: #892088. Raising
    severity.

 -- Martín Ferrari <tincho@debian.org>  Sun, 22 Apr 2018 21:21:05 +0000

golang-1.10 (1.10.1-2) unstable; urgency=medium

  * Team upload.
  * Backport patch that fixes FTBFS in arm64.
  * debian/copyright: Update attribution.
  * debian/source: Update lintian-overrides.

 -- Martín Ferrari <tincho@debian.org>  Wed, 18 Apr 2018 15:38:49 +0000

golang-1.10 (1.10.1-1) unstable; urgency=medium

  * New upstream version 1.10.1.
  * d/patches/0002-reproducible-BUILD_PATH_PREFIX_MAP.patch: update patch tags
    to reference upstream discussion of this topic.
  * d/control, d/control.in: Update Vcs-* to point to salsa.

 -- Michael Hudson-Doyle <mwhudson@debian.org>  Tue, 03 Apr 2018 15:34:12 +1200

golang-1.10 (1.10-1) unstable; urgency=medium

  * New upstream version 1.10

 -- Michael Stapelberg <stapelberg@debian.org>  Sat, 17 Feb 2018 12:57:14 +0100

golang-1.10 (1.10~rc2-1) unstable; urgency=medium

  * New upstream version, fixing CVE-2018-6574.
  * d/patches/0001-os-signal-skip-TestTerminalSignal-if-posix_openpt-fa.patch,
    d/patches/0003-cmd-vendor-github.com-google-pprof-cherry-pick-fix-t.patch,
    d/patches/0004-cmd-link-internal-loadelf-fix-logic-for-computing-EL.patch:
    removed, now included upstream.

 -- Michael Hudson-Doyle <mwhudson@debian.org>  Thu, 08 Feb 2018 10:46:52 +1300

golang-1.10 (1.10~rc1-2) unstable; urgency=medium

  * d/patches/0004-cmd-link-internal-loadelf-fix-logic-for-computing-EL.patch:
    Backport from upstream to fix build issues on armhf (causes ftbfs on
    Ubuntu but not Debian for some reason, but could produce broken binaries
    on Debian too).

 -- Michael Hudson-Doyle <mwhudson@debian.org>  Wed, 07 Feb 2018 22:10:22 +1300

golang-1.10 (1.10~rc1-1) unstable; urgency=medium

  * New upstream version 1.10~rc1.
  * d/patches/0004-cmd-dist-use-buildmode-pie-for-pie-testing.patch,
    d/patches/0006-misc-cgo-testcarchive-use-no-pie-where-needed.patch,
    d/patches/0003-Do-not-use-SP-as-index-reg.patch: removed, included upstream.
  * d/patches/0002-reproducible-BUILD_PATH_PREFIX_MAP.patch: refreshed.
  * d/patches/0001-os-signal-skip-TestTerminalSignal-if-posix_openpt-fa.patch:
    Add to fix test failure in chroot.
  * d/patches/0003-cmd-vendor-github.com-google-pprof-cherry-pick-fix-t.patch:
    Add to fix test failure when $HOME is not writable.
  * d/rules: Set GOCACHE to "off" during build to avoid shipping cache files.

 -- Michael Hudson-Doyle <mwhudson@debian.org>  Wed, 31 Jan 2018 14:46:12 +1300

golang-1.9 (1.9.2-4) unstable; urgency=medium

  * Enable building on mips, mipsel and mips64. (Closes: 879764)

 -- Michael Hudson-Doyle <mwhudson@debian.org>  Fri, 08 Dec 2017 14:09:24 +1300

golang-1.9 (1.9.2-3) unstable; urgency=medium

  * Remove workaround for now fixed debhelper bug #879762
  * Backport three patches from upstream to fix ftbfs on ppc64el with new kernel.

 -- Michael Hudson-Doyle <mwhudson@debian.org>  Tue, 31 Oct 2017 12:16:17 +1300

golang-1.9 (1.9.2-2) unstable; urgency=medium

  [ Martín Ferrari ]
  * Add debian/patches/0003-Do-not-use-SP-as-index-reg.patch (Closes: #877541)

 -- Michael Stapelberg <stapelberg@debian.org>  Fri, 27 Oct 2017 08:55:32 +0200

golang-1.9 (1.9.2-1) unstable; urgency=medium

  * New upstream version 1.9.2
  * Work around debhelper bug #879762

 -- Michael Hudson-Doyle <mwhudson@debian.org>  Thu, 26 Oct 2017 13:46:40 +1300

golang-1.9 (1.9.1-2) unstable; urgency=medium

  * Update debian/copyright (Closes: #873740)

 -- Michael Stapelberg <stapelberg@debian.org>  Mon, 09 Oct 2017 18:03:49 +0200

golang-1.9 (1.9.1-1) unstable; urgency=medium

  * New upstream release.
  * Use my @debian.org address in Uploaders.

 -- Michael Hudson-Doyle <mwhudson@debian.org>  Fri, 06 Oct 2017 13:04:46 +1300

golang-1.9 (1.9-1) unstable; urgency=medium

  [ Michael Hudson-Doyle ]
  * New upstream release.
  * Suppress some new lintian errors in golang-1.9-src.

  [ Michael Stapelberg ]
  * Add debian/patches/0002-reproducible-BUILD_PATH_PREFIX_MAP.patch

 -- Michael Hudson-Doyle <mwhudson@debian.org>  Wed, 30 Aug 2017 16:31:09 +1200

golang-1.8 (1.8.3-1) unstable; urgency=medium

  * New upstream release. (Closes: 863292, 863307)

 -- Michael Hudson-Doyle <michael.hudson@ubuntu.com>  Thu, 01 Jun 2017 21:06:00 +1200

golang-1.8 (1.8.1-1) unstable; urgency=medium

  * New upstream release.

 -- Michael Hudson-Doyle <michael.hudson@ubuntu.com>  Mon, 10 Apr 2017 13:29:28 +1200

golang-1.8 (1.8-1) unstable; urgency=medium

  * New upstream release.

 -- Michael Hudson-Doyle <michael.hudson@ubuntu.com>  Thu, 02 Mar 2017 10:11:55 +1300

golang-1.8 (1.8~rc3-1) unstable; urgency=medium

  * New upstream release.

 -- Michael Hudson-Doyle <michael.hudson@ubuntu.com>  Fri, 27 Jan 2017 10:23:56 +1300

golang-1.8 (1.8~rc2-1) unstable; urgency=medium

  * New upstream release.

 -- Michael Hudson-Doyle <michael.hudson@ubuntu.com>  Fri, 20 Jan 2017 12:15:27 +1300

golang-1.8 (1.8~rc1-1) unstable; urgency=medium

  * New upstream release.

 -- Michael Hudson-Doyle <michael.hudson@ubuntu.com>  Mon, 16 Jan 2017 15:51:54 +1300

golang-1.8 (1.8~beta2-1) unstable; urgency=medium

  * New upstream release.

 -- Michael Hudson-Doyle <michael.hudson@ubuntu.com>  Tue, 20 Dec 2016 14:19:55 +1300

golang-1.8 (1.8~beta1-1) unstable; urgency=medium

  * New upstream release.
  * Remove d/patches/cl-29995--tzdata-2016g.patch, included upstream.

 -- Michael Hudson-Doyle <michael.hudson@ubuntu.com>  Wed, 07 Dec 2016 17:38:57 -0800

golang-1.7 (1.7.4-1) unstable; urgency=medium

  * Update to 1.7.4 upstream release (Closes: #846545)
    - https://groups.google.com/d/topic/golang-announce/2lP5z9i9ySY/discussion
    - https://golang.org/issue/17965 (potential DoS vector in net/http)
    - https://github.com/golang/go/compare/go1.7.3...go1.7.4

 -- Tianon Gravi <tianon@debian.org>  Fri, 02 Dec 2016 13:30:36 -0800

golang-1.7 (1.7.3-1) unstable; urgency=medium

  * New upstream release.
  * Delete d/patches/cl-28850.patch, applied upstream.

 -- Michael Hudson-Doyle <michael.hudson@ubuntu.com>  Thu, 20 Oct 2016 09:10:47 +1300

golang-1.7 (1.7.1-3) unstable; urgency=medium

  * Backport CL 29995 for tzdata 2016g changes (Closes: #839317)

 -- Tianon Gravi <tianon@debian.org>  Mon, 03 Oct 2016 15:12:28 -0700

golang-1.7 (1.7.1-2) unstable; urgency=medium

  * Add upstream patch for s390x FTBFS

 -- Tianon Gravi <tianon@debian.org>  Mon, 12 Sep 2016 09:32:10 -0700

golang-1.7 (1.7.1-1) unstable; urgency=medium

  * New upstream release.
  * Re-enable tests on s390x now that gcc-6 has been fixed in unstable.

 -- Michael Hudson-Doyle <michael.hudson@ubuntu.com>  Thu, 08 Sep 2016 13:04:33 +1200

golang-1.7 (1.7-3) unstable; urgency=medium

  * Add "s390x" to Architectures

 -- Tianon Gravi <tianon@debian.org>  Tue, 23 Aug 2016 07:35:16 -0700

golang-1.7 (1.7-2) unstable; urgency=medium

  * Disable tests on armel.

 -- Michael Hudson-Doyle <michael.hudson@ubuntu.com>  Tue, 16 Aug 2016 15:18:07 +1200

golang-1.7 (1.7-1) unstable; urgency=medium

  * New upstream release.

 -- Michael Hudson-Doyle <michael.hudson@ubuntu.com>  Tue, 16 Aug 2016 11:37:34 +1200

golang-1.7 (1.7~rc4-1) unstable; urgency=medium

  * New upstream release.

 -- Michael Hudson-Doyle <michael.hudson@ubuntu.com>  Tue, 02 Aug 2016 15:10:22 +1200

golang-1.7 (1.7~rc3-1) unstable; urgency=medium

  [ Tianon Gravi ]
  * Remove outdated README files (README.source and README.Debian)

  [ Michael Hudson-Doyle ]
  * New upstream release.
  * Suppress inaccurate source-is-missing lintian warnings.
  * Update Standards-Version to 3.9.8 (no changes required).

 -- Tianon Gravi <tianon@debian.org>  Mon, 11 Jul 2016 18:31:57 -0700

golang-1.7 (1.7~rc2-1) unstable; urgency=medium

  * Update to 1.7rc2 upstream release.

 -- Michael Hudson-Doyle <michael.hudson@ubuntu.com>  Tue, 19 Jul 2016 14:40:14 +1200

golang-1.7 (1.7~rc1-1) unstable; urgency=medium

  [ Paul Tagliamonte ]
  * Use a secure transport for the Vcs-Git and Vcs-Browser URL

  [ Tianon Gravi ]
  * Update to 1.7rc1 upstream release (new packages, not used by default; see
    also src:golang-defaults)
  * Update Vcs-Git to reference a particular branch

 -- Tianon Gravi <tianon@debian.org>  Mon, 11 Jul 2016 16:10:12 -0700

golang-1.6 (1.6.2-2) unstable; urgency=medium

  * Update "golang-any" in "Build-Depends" to fallback to "golang-go | gccgo"
    (will help with backporting)

 -- Tianon Gravi <tianon@debian.org>  Thu, 23 Jun 2016 20:01:00 -0700

golang-1.6 (1.6.2-1) unstable; urgency=medium

  * Update to 1.6.2 upstream release (Closes: #825696)
  * Build-Depend on golang-any instead of golang-go (Closes: #824421)

 -- Michael Hudson-Doyle <michael.hudson@ubuntu.com>  Fri, 03 Jun 2016 07:50:44 -0700

golang-1.6 (1.6.1-1) unstable; urgency=medium

  * Build golang version-specific packages (Closes: #818415)
  * Things that (conceptually at least) move to new golang version independent
    golang-defaults source package:
    - Man pages.
    - Suggesting golang-golang-x-tools.
    - Breaks/Replace-ing of old golang-go-$GOOS-$GOARCH packages.
  * Stop using alternatives to manage /usr/bin/go.
  * sed trickery in debian/rules to support easy changes to new golang versions.

 -- Michael Hudson-Doyle <michael.hudson@ubuntu.com>  Wed, 01 Jun 2016 10:04:53 -0700

golang (2:1.6.1-2) unstable; urgency=medium

  * Don't strip testdata files, causes build failures on some platforms.

 -- Michael Hudson-Doyle <michael.hudson@ubuntu.com>  Wed, 13 Apr 2016 15:47:46 -0700

golang (2:1.6.1-1) unstable; urgency=medium

  [ Michael Hudson-Doyle ]
  * Breaks/Replaces: older golang-golang-x-tools, not Conflicts, to ensure
    smooth upgrades.
  * Strip the binaries as it has worked for the last five years or so and
    upstream sees no reason to disable it.

  [ Tianon Gravi ]
  * Update to 1.6.1 upstream release (Closes: #820369)
    - Fix CVE-2016-3959: infinite loop in several big integer routines

 -- Tianon Gravi <tianon@debian.org>  Tue, 12 Apr 2016 23:06:43 -0700

golang (2:1.6-1) unstable; urgency=medium

  * Update to 1.6 upstream release (thanks Hilko!)
    - change "ar" arguments to quiet spurious warnings while using gccgo
      (Closes: #807138)
    - skip multicast listen test (Closes: #814849)
    - skip userns tests when chrooted (Closes: #807303)
    - use correct ELF header for armhf binaries (Closes: #734357)
    - Update debian/rules clean for new location of generated file.

  [ Michael Hudson-Doyle ]
  * Respect "nocheck" in DEB_BUILD_OPTIONS while building to skip tests
    (Closes: #807290)
  * Trim Build-Depends (Closes: #807299)
  * Fix several minor debian/copyright issues (Closes: #807304)
  * Remove inconsistently included race-built packages (Closes: #807294)

  [ Tianon Gravi ]
  * Add "-k" to "run.bash" invocation so that we do a full test run every time

 -- Tianon Gravi <tianon@debian.org>  Mon, 29 Feb 2016 16:10:32 -0800

golang (2:1.5.3-1) unstable; urgency=high

  * Update to 1.5.3 upstream release
    - Fix CVE-2015-8618: Carry propagation in Int.Exp Montgomery code in
      math/big library (Closes: #809168)
  * Add "Breaks" to properly complement our "Replaces" (Closes: #810595)

 -- Tianon Gravi <tianon@debian.org>  Thu, 14 Jan 2016 07:41:44 -0800

golang (2:1.5.2-1) unstable; urgency=medium

  * Update to 1.5.2 upstream release (Closes: #807136)

 -- Tianon Gravi <tianon@debian.org>  Tue, 05 Jan 2016 19:59:22 -0800

golang (2:1.5.1-4) unstable; urgency=medium

  * Add Conflicts to force newer golang-go.tools too (Closes: #803559)

 -- Tianon Gravi <tianon@debian.org>  Tue, 03 Nov 2015 21:57:54 -0800

golang (2:1.5.1-3) unstable; urgency=medium

  * Remove architecture qualification on golang-go Build-Depend now that
    golang-go is available for more architectures.

 -- Tianon Gravi <tianon@debian.org>  Thu, 29 Oct 2015 07:40:38 -0700

golang (2:1.5.1-2) unstable; urgency=medium

  * Add Conflicts to force newer golang-golang-x-tools (Closes: #802945).

 -- Tianon Gravi <tianon@debian.org>  Tue, 27 Oct 2015 13:28:56 -0700

golang (2:1.5.1-1) unstable; urgency=medium

  * Upload to unstable.
  * Update to 1.5.1 upstream release (see notes from experimental uploads for
    what's changed).
  * Skip tests on architectures where the tests fail.

 -- Tianon Gravi <tianon@debian.org>  Sat, 24 Oct 2015 10:22:02 -0700

golang (2:1.4.3-3) unstable; urgency=medium

  * Fix FTBFS for non-amd64 architectures due to handling of "-race".

 -- Tianon Gravi <tianon@debian.org>  Mon, 05 Oct 2015 02:04:07 -0700

golang (2:1.5.1-1~exp2) experimental; urgency=medium

  * Upload to experimental.
  * Add arch-qualifiers to "golang-go" build-depends to unblock the buildds
    (Closes: #800479); thanks Tim!

 -- Tianon Gravi <tianon@debian.org>  Wed, 30 Sep 2015 11:19:26 -0700

golang (2:1.4.3-2) unstable; urgency=medium

  * Update Recommends/Suggests, especially to add gcc, etc.
  * Refactor "debian/rules" to utilize debhelper more effectively, especially
    for arch vs indep building (mostly backported from the 1.5+ changes), which
    fixes the "arch:all" FTBFS.

 -- Tianon Gravi <tianon@debian.org>  Sun, 27 Sep 2015 22:06:07 -0700

golang (2:1.5.1-1~exp1) experimental; urgency=low

  * Upload to experimental.
  * Update to 1.5.1 upstream release (Closes: #796150).
    - Compiler and runtime written entirely in Go.
    - Concurrent garbage collector.
    - GOMAXPROCS=runtime.NumCPU() by default.
    - "internal" packages for all, not just core.
    - Experimental "vendoring" support.
    - Cross-compilation no longer requires a complete rebuild of the stdlib in
      GOROOT, and thus the golang-go-GOHOST-GOARCH packages are removed.
  * Sync debian/copyright with the Ubuntu delta. (thanks doko!)
  * Remove patches that no longer apply.
  * Add more supported arches to "debian/rules" code for detecting
    appropriate GOARCH/GOHOSTARCH values; thanks mwhudson and tpot!
    (Closes: #799907)
  * Refactor "debian/rules" to utilize debhelper more effectively, especially
    for arch vs indep building.
  * Move "dpkg-architecture" to "GOOS"/"GOARCH" code into a simple shell script
    for easier maintenance.

 -- Tianon Gravi <tianon@debian.org>  Fri, 25 Sep 2015 14:36:53 -0700

golang (2:1.4.3-1) unstable; urgency=medium

  * New upstream version (https://golang.org/doc/devel/release.html#go1.4.minor)
    - includes previous CVE and non-CVE security fixes, especially
      TEMP-0000000-1C4729

 -- Tianon Gravi <tianon@debian.org>  Fri, 25 Sep 2015 00:02:31 -0700

golang (2:1.4.2-4) unstable; urgency=high

  * Apply backported CVE fixes (Closes: #795106).
    - CVE-2015-5739: Invalid headers are parsed as valid headers
    - CVE-2015-5740: RFC 7230 3.3.3 4 violation
    - CVE-2015-5741: other discoveries of security-relevant RFC 7230 violations

 -- Tianon Gravi <tianon@debian.org>  Mon, 14 Sep 2015 12:27:57 -0700

golang (2:1.4.2-3) unstable; urgency=medium

  * Add missing "prerm" for our new alternatives (thanks piuparts).

 -- Tianon Gravi <admwiggin@gmail.com>  Tue, 05 May 2015 17:38:37 -0600

golang (2:1.4.2-2) unstable; urgency=medium

  * Move "go" and "gofmt" into "/usr/lib/go" and use alternatives to provide
    appropriate symlinks (Closes: #779503, #782301).
  * Relax "golang-go.tools" relationship to Suggests (from Recommends).
  * Add "go get" VCS options to Suggests for golang-go (bzr, git, mercurial,
    subversion).

 -- Tianon Gravi <admwiggin@gmail.com>  Tue, 05 May 2015 00:37:53 -0600

golang (2:1.4.2-1) unstable; urgency=medium

  * New upstream version
    (https://golang.org/doc/devel/release.html#go1.4.minor)

 -- Tianon Gravi <admwiggin@gmail.com>  Sat, 02 May 2015 10:06:34 -0600

golang (2:1.4.1-1~exp1) experimental; urgency=low

  * New upstream version (https://golang.org/doc/go1.4)
    - all editor support files have been removed from misc/ upstream upstream,
      so golang-mode, kate-syntax-go, and vim-syntax-go can no longer be
      provided; see https://github.com/golang/go/wiki/IDEsAndTextEditorPlugins
      for an upstream-maintained list of potential replacements

 -- Tianon Gravi <admwiggin@gmail.com>  Fri, 16 Jan 2015 00:52:10 -0500

golang (2:1.3.3-1) unstable; urgency=medium

  * New upstream version (https://code.google.com/p/go/source/list?name=go1.3.3)
    - time: removed from tests now obsolete assumption about Australian tz
      abbreviations
    - net: temporarily skip TestAcceptIgnoreSomeErrors
    - runtime: hide cgocallback_gofunc calling cgocallbackg from linker
    - runtime: fix GOTRACEBACK reading on Windows, Plan 9
    - nacltest.bash: unset GOROOT
    - cmd/5l, cmd/6l, cmd/8l: fix nacl binary corruption bug
  * Add Paul and myself as uploaders. Many, many thanks to Michael for his work
    so far on this package (and hopefully more to come).

 -- Tianon Gravi <admwiggin@gmail.com>  Fri, 12 Dec 2014 16:11:02 -0500

golang (2:1.3.2-1) unstable; urgency=medium

  * New upstream version

 -- Michael Stapelberg <stapelberg@debian.org>  Fri, 26 Sep 2014 23:21:45 +0200

golang (2:1.3.1-1) unstable; urgency=medium

  * New upstream version

 -- Michael Stapelberg <stapelberg@debian.org>  Wed, 13 Aug 2014 09:15:58 +0200

golang (2:1.3-4) unstable; urgency=medium

  [ Tianon Gravi ]
  * update debian/watch for upstream's latest move (Closes: #756415)
  * backport archive/tar patch to fix PAX headers (Closes: #756416)

 -- Michael Stapelberg <stapelberg@debian.org>  Sat, 02 Aug 2014 21:02:24 +0200

golang (2:1.3-3) unstable; urgency=medium

  * don’t depend on emacs23, depend on emacs instead (Closes: #754013)
  * install include/ in golang-src, VERSION in golang-go (Closes: #693186)

 -- Michael Stapelberg <stapelberg@debian.org>  Mon, 07 Jul 2014 08:30:50 +0200

golang (2:1.3-2) unstable; urgency=medium

  * Add /usr/lib/go/test symlink
  * Build with GO386=387 to favor the 387 floating point unit over sse2
    instructions (Closes: #753160)
  * Add debian/patches/0001-backport-delete-whole-line.patch to fix a
    deprecation warning about flet in the emacs part of golang-mode
    (Closes: #753607)
  * Migrate to emacsen >2 (Closes: #753607)
  * Backport two patches to improve archive/tar performance (for docker):
    debian/patches/0002-archive-tar-reuse-temporary-buffer-in-writeHeader.patch
    debian/patches/0003-archive-tar-reuse-temporary-buffer-in-readHeader.patch

 -- Michael Stapelberg <stapelberg@debian.org>  Thu, 03 Jul 2014 23:33:46 +0200

golang (2:1.3-1) unstable; urgency=medium

  * New upstream version.
  * Drop patches merged upstream:
    - debian/patches/add-tar-xattr-support.patch
    - debian/patches/add-tar-xattr-support.patch
  * Fix debian/watch (Thanks Tianon) (Closes: #748290)
  * Remove dangling symlink /usr/lib/go/lib/godoc (Closes: #747968)

 -- Michael Stapelberg <stapelberg@debian.org>  Thu, 19 Jun 2014 09:23:36 +0200

golang (2:1.2.1-2) unstable; urgency=low

  * Re-apply debian/patches/add-tar-xattr-support.patch which got lost when
    uploading 1.2.1-1; sorry about that.

 -- Michael Stapelberg <stapelberg@debian.org>  Sat, 08 Mar 2014 20:01:12 +0100

golang (2:1.2.1-1) unstable; urgency=low

  * New upstream release.

 -- Michael Stapelberg <stapelberg@debian.org>  Mon, 03 Mar 2014 17:40:57 +0100

golang (2:1.2-3) unstable; urgency=low

  * add debian/patches/add-tar-xattr-support.patch to have xattr support in
    tar (cherry-picked from upstream) (Thanks proppy) (Closes: #739586)

 -- Michael Stapelberg <stapelberg@debian.org>  Mon, 24 Feb 2014 19:34:16 +0100

golang (2:1.2-2) unstable; urgency=low

  * add patches/add-src-pkg-debug-elf-testdata-hello.patch to provide source
    for the testdata/ ELF binaries (Closes: #716853)

 -- Michael Stapelberg <stapelberg@debian.org>  Tue, 31 Dec 2013 18:28:29 +0100

golang (2:1.2-1) unstable; urgency=low

  * New upstream release.
  * drop patches/archive-tar-fix-links-and-pax.patch, it is merged upstream
  * godoc(1) is now in the Debian package golang-go.tools, it was moved into a
    separate repository by upstream.
  * move patches/godoc-symlinks.diff to golang-go.tools

 -- Michael Stapelberg <stapelberg@debian.org>  Mon, 02 Dec 2013 23:57:24 +0100

golang (2:1.1.2-3) unstable; urgency=low

  * cherry-pick upstream commit: archive-tar-fix-links-and-pax.patch
    (Closes: #730566)

 -- Michael Stapelberg <stapelberg@debian.org>  Tue, 26 Nov 2013 18:59:27 +0100

golang (2:1.1.2-2) unstable; urgency=low

  * Build golang-go-linux-* for each architecture (Thanks James Page)
    (Closes: #719611)
  * Update lintian-overrides to override statically-linked-binary and
    unstripped-binary-or-object for all of golang-go

 -- Michael Stapelberg <stapelberg@debian.org>  Tue, 20 Aug 2013 08:13:40 +0200

golang (2:1.1.2-1) unstable; urgency=low

  * New upstream release.
  * Relicense debian/ under the Go license to match upstream. All copyright
    holders agreed to this. (Closes: #716907)
  * golang-mode: don’t install for a number of emacs versions which are not
    supported upstream (Thanks Kevin Ryde) (Closes: #702511, #717521)

 -- Michael Stapelberg <stapelberg@debian.org>  Tue, 13 Aug 2013 13:47:58 +0200

golang (2:1.1.1-4) unstable; urgency=low

  * Disable stripping, it breaks go binaries on some architectures. This drops
    the golang-dbg package which would be empty now. (Thanks Robie Basak)
    (Closes: #717172)

 -- Michael Stapelberg <stapelberg@debian.org>  Wed, 17 Jul 2013 19:15:18 +0200

golang (2:1.1.1-3) unstable; urgency=low

  * Ship */runtime/cgo.a in golang-go to ensure it is present. It can only be
    used on the native architecture anyway (cannot be used when
    cross-compiling), so having it in golang-go-$GOOS-$GOARCH is not
    necessary. Even worse, since these packages are arch: all, they will be
    built precisely once, and only the runtime/cgo.a for the buildd’s native
    arch will be present. (Closes: #715025)

 -- Michael Stapelberg <stapelberg@debian.org>  Thu, 11 Jul 2013 20:25:52 +0200

golang (2:1.1.1-2) unstable; urgency=low

  [ James Page ]
  * Ensure smooth upgrade path from << 2:1.1-2 (Closes: #714838)

 -- Michael Stapelberg <stapelberg@debian.org>  Wed, 03 Jul 2013 18:05:58 +0200

golang (2:1.1.1-1) unstable; urgency=low

  * Imported Upstream version 1.1.1

 -- Ingo Oeser <nightlyone@googlemail.com>  Fri, 14 Jun 2013 23:25:44 +0200

golang (2:1.1-2) unstable; urgency=low

  [ Ondřej Surý ]
  * Promote Michael to Maintainer

  [ Michael Stapelberg ]
  * Build golang-go-$GOOS-$GOARCH packages for cross-compiling (Closes: #710090)
  * Build race detector on linux/amd64 (only supported arch) (Closes: #710691)
  * Switch compression to xz (50% smaller binaries)

 -- Michael Stapelberg <stapelberg@debian.org>  Fri, 07 Jun 2013 23:18:09 +0200

golang (2:1.1-1) unstable; urgency=low

  * New upstream release: Go 1.1!
  * Remove the long obsolete goinstall debconf question and config file.
    goinstall does not exist anymore since a long time.
    This also obsoletes the need for any translations
    (Closes: #685923, #692478)
  * Emacs go-mode auto-mode-alist entry was fixed upstream (Closes: #670371)

 -- Michael Stapelberg <stapelberg@debian.org>  Tue, 14 May 2013 19:36:04 +0200

golang (2:1.1~hg20130405-1) experimental; urgency=low

  * Provide a new hg tip snapshot. This includes what was recently released as
    Go 1.1 beta.

 -- Michael Stapelberg <stapelberg@debian.org>  Fri, 05 Apr 2013 18:24:36 +0200

golang (2:1.1~hg20130323-1) experimental; urgency=low

  * Provide a new hg tip snapshot.
  * Add debian/watch (Closes: #699698)

 -- Michael Stapelberg <stapelberg@debian.org>  Sat, 23 Mar 2013 11:31:26 +0100

golang (2:1.1~hg20130304-2) experimental; urgency=low

  * Fix FTBFS of binary-arch only builds (as performed by buildds)
    caused by 'rm' not finding jquery.js in golang-doc
    (Thanks Peter Green)

 -- Michael Stapelberg <stapelberg@debian.org>  Tue, 05 Mar 2013 00:49:27 +0100

golang (2:1.1~hg20130304-1) experimental; urgency=low

  * Provide a hg tip snapshot (2013-03-04) in Debian experimental.
    Current hg tip is a good approximation to Go 1.1 and should get
    some testing within Debian in order to package Go 1.1 well when
    it is released. Thanks to Andrew Gerrand.

 -- Michael Stapelberg <stapelberg@debian.org>  Mon, 04 Mar 2013 21:28:58 +0100

golang (2:1.0.2-2) unstable; urgency=low

  * Add myself to uploaders, as discussed in #683421.
  * cherry-pick r820ffde8c396 (net/http: non-keepalive connections close
    successfully) (Closes: #683421)

 -- Michael Stapelberg <stapelberg@debian.org>  Thu, 02 Aug 2012 14:25:58 +0200

golang (2:1.0.2-1.1) unstable; urgency=low

  * Non-maintainer upload. (as discussed with Ondřej in #679692)
  * Fix godoc-symlinks.diff (godoc didn’t find docs) (Closes: #679692)

 -- Michael Stapelberg <stapelberg@debian.org>  Fri, 20 Jul 2012 17:59:38 +0200

golang (2:1.0.2-1) unstable; urgency=low

  [ Ondřej Surý ]
  * Imported Upstream version 1.0.2
  * Update Vcs fields to reflect new git repository location
  * Kill get-orig-source, since 1.0.0, the tarballs can be downloaded from
    webpage

  [ Michael Stapelberg ]
  * golang-mode: use debian-pkg-add-load-path-item (Closes: #664802)
  * add manpages (Closes: #632964)
  * Use updated pt.po from Pedro Ribeiro (Closes: #674958)

 -- Ondřej Surý <ondrej@sury.org>  Thu, 28 Jun 2012 12:14:15 +0200

golang (2:1.0.1-1) unstable; urgency=low

  * Imported Upstream version 1.0.1
  * Apply godoc patch to display package list correctly (Closes: #669354)

 -- Ondřej Surý <ondrej@debian.org>  Wed, 02 May 2012 15:44:59 +0200

golang (2:1-6) unstable; urgency=low

  * Merge upstream patch to fix homedir issue
    (http://code.google.com/p/go/source/detail?r=709120aecee0)
  * Disable GNU/KFreeBSD build (Closes: #668794)

 -- Ondřej Surý <ondrej@debian.org>  Wed, 18 Apr 2012 09:53:30 +0200

golang (2:1-5) unstable; urgency=low

  * Rewrite test conditions to make them more readable
    (and fix the debian/rules to really not check on armel+kfreebsd)
  * Patch upstream test to not fail on missing home directory

 -- Ondřej Surý <ondrej@debian.org>  Sun, 15 Apr 2012 12:35:53 +0200

golang (2:1-4) unstable; urgency=low

  * Disable tests on Debian GNU/KFreeBSD, they just hang now (Closes: #668794)
  * Disable tests on armel, but the invalid instruction needs fixing in
    upstream
  * Create fake home directory to pass the os/user test

 -- Ondřej Surý <ondrej@debian.org>  Sun, 15 Apr 2012 10:49:09 +0200

golang (2:1-3) unstable; urgency=high

  * Use VERSION provided by upstream for packaging purposes
  * Run tests as a part of a build process
  * Install full src tree (except pkg/debug) because go command depend
    on sources available
  * Install sources without testdata and *_test.go
  * Remove circular dependency golang-go->golang-doc->golang-go
  * Make sure that timestamp on installed binaries and libraries is same
    because go build/install recompiles everything if the go binary has
    more recent timestamp than libraries (Closes: #668235)
    + Need to update timestamps at postinst time because already created
      directories can have time in the past
  * Fix couple of lintian errors and warnings

 -- Ondřej Surý <ondrej@debian.org>  Wed, 11 Apr 2012 23:21:47 +0200

golang (2:1-2) unstable; urgency=low

  * Remove preserving of old -tools settings, there are too many options
    now anyway (Closes: #666007)

 -- Ondřej Surý <ondrej@debian.org>  Fri, 06 Apr 2012 16:52:13 +0200

golang (2:1-1) unstable; urgency=low

  * New major upstream release Go 1 (Closes: #666942)
  * Bumb epoch to 2, since 1 < 60 < 2011 (I wonder if next version will be 0 :)
  * Debconf templates and debian/control reviewed by the debian-l10n-
    english team as part of the Smith review project. (Closes: #663181)
  * [Debconf translation updates]
    + Pick existing translations from golang-weekly and do appropriate
      sed magic to fit golang templates. (Closes: #666884, #666880, #666881)
    + Dutch; (Jeroen Schot).  (Closes: #664598)
    + Czech (Michal Simunek).  (Closes: #665385)
    + Spanish; (Camaleón).  (Closes: #666177)
    + Danish (Joe Hansen).  (Closes: #666526)

 -- Ondřej Surý <ondrej@debian.org>  Fri, 06 Apr 2012 16:04:17 +0200

golang (1:60.3-2) unstable; urgency=low

  * debconf-gettextize package templates

 -- Ondřej Surý <ondrej@debian.org>  Mon, 20 Feb 2012 22:01:10 +0100

golang (1:60.3-1) unstable; urgency=low

  * Imported Upstream version 60.3

 -- Ondřej Surý <ondrej@debian.org>  Mon, 28 Nov 2011 08:46:18 +0100

golang (1:60.2-1) unstable; urgency=low

  * Imported Upstream version 60.2

 -- Ondřej Surý <ondrej@debian.org>  Thu, 06 Oct 2011 08:57:00 +0200

golang (1:60.1-1) unstable; urgency=low

  * Imported Upstream version 60.1

 -- Ondřej Surý <ondrej@debian.org>  Mon, 19 Sep 2011 10:18:12 +0200

golang (1:60-1) unstable; urgency=low

  * Imported Upstream version 60
  * Save upstream VERSION to the archive
  * Use GOVERSION as generated by src/version.bash on hg archive time
  * Add support for goinstall dashboard debconf question in the Debian
    packaging
  * Read goinstall dashboard option from debian configuration file
  * Remove 005-goinstall_dont_call_home_by_default.patch; replaced by
    configuration option
  * Fix directory name for upstream archive checkout

 -- Ondřej Surý <ondrej@debian.org>  Tue, 13 Sep 2011 13:13:59 +0200

golang (1:59-1) unstable; urgency=low

  * Imported Upstream version 59
  * Refresh patches to a new release
  * Fix FTBFS on ARM (Closes: #634270)
  * Update version.bash to work with Debian packaging and not hg
    repository

 -- Ondřej Surý <ondrej@debian.org>  Wed, 03 Aug 2011 17:04:59 +0200

golang (1:58.1-2) unstable; urgency=low

  * Install golang-doc package by default (Recommends from golang-tools,
    Depends from golang)

 -- Ondřej Surý <ondrej@debian.org>  Mon, 18 Jul 2011 09:13:43 +0200

golang (1:58.1-1) unstable; urgency=low

  * Imported Upstream version 58.1

 -- Ondřej Surý <ondrej@debian.org>  Wed, 13 Jul 2011 08:39:04 +0200

golang (1:58-1) unstable; urgency=low

  * Imported Upstream version 58
    + Add NEWS file with upstream API changes
  * Remove patch to not update standard package, fixed in upstream

 -- Ondřej Surý <ondrej@debian.org>  Thu, 30 Jun 2011 15:36:35 +0200

golang (1:57.2-1) unstable; urgency=low

  * Imported Upstream version 57.2
  * More spelling fixes (Closes: #630660)

 -- Ondřej Surý <ondrej@debian.org>  Thu, 16 Jun 2011 11:10:58 +0200

golang (1:57.1-4) unstable; urgency=low

  * Description update to have proper articles and capitalization
    (Closes: #630189)
  * Add extended description about Go being experimental and that the
    languager can change between releases

 -- Ondřej Surý <ondrej@debian.org>  Tue, 14 Jun 2011 21:38:11 +0200

golang (1:57.1-3) unstable; urgency=low

  * Fix "the Google's Go implementation" in extended description
    (Closes: #627814)
  * Update Vcs-* links
  * Install vim ftplugin files into correct directory (Closes: #629844)

 -- Ondřej Surý <ondrej@debian.org>  Thu, 09 Jun 2011 10:10:41 +0200

golang (1:57.1-2) unstable; urgency=low

  * Bump standards version to 3.9.2
  * Capitalize Kate (Closes: #627036)
  * Import slightly modified patch to be more clear about $GOPATH
    installs for non-root users
  * Remove don't install deps patch from goinstall; deprecated by
    $GOPATH installs

 -- Ondřej Surý <ondrej@debian.org>  Mon, 23 May 2011 11:07:11 +0200

golang (1:57.1-1) unstable; urgency=low

  * Add support for dot-minor releases
  * Imported Upstream version 57.1

 -- Ondřej Surý <ondrej@debian.org>  Mon, 16 May 2011 11:45:53 +0200

golang (1:57-3) unstable; urgency=low

  [ Florian Weimer ]
  * golang-tools: install gofix binary

  [ Ondřej Surý ]
  * Add lintian-overrides for gofix binary

 -- Ondřej Surý <ondrej@debian.org>  Sat, 07 May 2011 20:41:58 +0200

golang (1:57-2) unstable; urgency=low

  * Remove weekly code from debian/rules
  * Add golang meta-package
  * Don't create tool chain symlinks twice
  * Make debian/rules more generic for simpler sync between weekly
    and release branches

 -- Ondřej Surý <ondrej@debian.org>  Wed, 04 May 2011 16:48:24 +0200

golang (1:57-1) unstable; urgency=low

  * Imported Upstream version r57
  * Bumped epoch version to 1, to convert from date based versions
    to release number based version
  * Allow release to migrate to testing (Closes: #624408)
  * Add kate and vim syntax highlighting (Closes: #624544)
  * Add -dbg package with debugging symbols

 -- Ondřej Surý <ondrej@debian.org>  Wed, 04 May 2011 01:20:07 +0200

golang (2011.04.27-2) unstable; urgency=low

  * Fix yet another build failure on kfreebsd (use linux userspace)

 -- Ondřej Surý <ondrej@debian.org>  Fri, 29 Apr 2011 16:22:47 +0200

golang (2011.04.27-1) unstable; urgency=low

  * Imported Upstream version 2011.04.27
  * Update debian/rules to allow pulling weekly upstream releases
  * Don't remove RUNPATH from binaries; fixed upstream (golang#1527)
  * Set GOHOSTOS and GOHOSTARCH to match dpkg-architecture variables
  * Add support for kfreebsd-i386, kfreebsd-amd64, armel and armhf
    architectures
    + 006-fix_kfreebsd_build.patch:
      - Add GNU/KFreeBSD support by replacing all uname calls by $(GOOS)
    + 007-use_native_dynamic_linker_on_kfreebsd.patch:
      - Use native kfreebsd dynamic linker (/lib/ld-*.so.1)
  * Add information about available architectures (Closes: #623877)
  * Don't strip gotest
  * Add Depends: golang-go to golang-tools
  * Add better support for armhf

 -- Ondřej Surý <ondrej@debian.org>  Thu, 28 Apr 2011 16:14:39 +0200

golang (2011.04.13-1) unstable; urgency=low

  [ Florian Weimer ]
  * Delete bin directory in clean target
  * Enable parallel build
  * golang-src: install source files directly
  * Use proper symlink targets for architecture-independent toolchain
    names
  * Emacs mode: indent keys in struct literals properly

  [ Ondřej Surý ]
  * Imported Upstream weekly version 2011.04.13
  * Update patches to new weekly release
  * Add lintian-override for gotest binary

 -- Ondřej Surý <ondrej@debian.org>  Tue, 26 Apr 2011 09:59:28 +0200

golang (2011.03.07.1-1) unstable; urgency=low

  * Imported Upstream version 2011.03.07.1
  * Install to /usr/lib/go
  * Remove xkcd strip to get rid of CC-NC-BY
  * Update golang-src.install to new upstream
  * Remove 002-use_GOROOT_FINAL_in_generated_binaries.patch; merged
    upstream
  * Make all .go files no-executable
  * Update lintian-overrides to include both types of syntax

 -- Ondřej Surý <ondrej@debian.org>  Wed, 20 Apr 2011 17:36:48 +0200

golang (2011.02.15-2) unstable; urgency=low

  [ Ondřej Surý ]
  * Add ${misc:Depends} to golang-mode to shutup lintian
  * Rehaul build system and add golang-src package with .go source files
  * goinstall: do not automatically install prerequisities
  * goinstall: don't report to dashboard by default
  * Add a README.Debian about local modifications to goinstall
  * Add warning about local modifications also directly to goinstall command

  [ Florian Weimer ]
  * Fix syntax error in 004-
    dont_reinstall_dependencies_in_goinstall.patch

 -- Ondřej Surý <ondrej@debian.org>  Fri, 18 Feb 2011 16:02:09 +0100

golang (2011.02.15-1) unstable; urgency=low

  [ Obey Arthur Liu ]
  * Added pkg-google git repo to control file

  [ Florian Weimer ]
  * Build golang-mode package

  [ Ondřej Surý ]
  * Imported Upstream version 2011.02.15
  * Don't compress godoc documentation
  * Correctly use $GOROOT_FINAL in the build chain
  * Remove RPATH/RUNPATH from go binaries

 -- Ondřej Surý <ondrej@debian.org>  Fri, 18 Feb 2011 11:39:10 +0100

golang (2011.02.01.1-1) unstable; urgency=low

  [ Ivan Wong ]
  * Initial release (Closes: #574371)

  [ Jonathan Nieder ]
  * Fill out copyright file
  * Rewrite debian/rules using dh driver
  * debian: fix get-orig-source rule
  * debian: do not install extra files on repeated build
  * debian: fix reversed ‘if’
  * debian: do not leave around stale debian/env.sh+ file
  * debian: Build-Depends on awk instead of gawk
  * debian: add run-time dependency on perl
  * debian: add build-time dependency on perl
  * debian: fix setting of GOARM on arm
  * debian: do not compress files in web page
  * debian: install favicon

  [ Ondřej Surý ]
  * Make myself a maintainer
  * Add patch to allow IPv4 on IPv6 sockets (Courtesy of Florian Weimer)
  * Use GOROOT_FINAL and change GOBIN to /usr/bin
  * Get rid of env.sh and wrappers
  * Add support for building in i386 pbuilder on amd64 architecture
  * Rename source package to golang to match upstream repository name
  * Add golang-doc package
  * Split package into compiler, docs and tools
  * Don't install quietgcc and hgpatch
  * Don't generate fake gomake
  * Update golang-doc package
  * Export GOHOSTARCH and GOHOSTOS
  * Disable build time checks
  * Fail on missed installed files
  * Revert s{tmp{golang-go{ change in DESTDIR
  * Relicence debian/ files from versionless GPL to GPL-3
  * Move golang-doc to doc section
  * Add more lintian overrides for Go binaries
  * Install all 6,8,5 variants of commands
  * Install golang-* symlinks for 6,8,5* commands
  * Don't strip govet as well
  * Remove ${shlibs:Depends} where it doesn't belong
  * Move more html files to golang-doc package
  * Remove codereview directory - some python code to deal with mercurial

 -- Ondřej Surý <ondrej@debian.org>  Mon, 14 Feb 2011 17:42:39 +0100<|MERGE_RESOLUTION|>--- conflicted
+++ resolved
@@ -1,13 +1,3 @@
-<<<<<<< HEAD
-golang-1.17 (1.17.8-1~bpo11+1) bullseye-backports; urgency=medium
-
-  * Rebuild for bullseye-backports.
-  * New upstream version 1.17.8
-    + CVE-2022-24921: regexp: stack exhaustion compiling deeply nested
-      expressions
-
- -- Anthony Fok <foka@debian.org>  Sat, 19 Mar 2022 23:45:48 -0600
-=======
 golang-1.17 (1.17.9-1) unstable; urgency=medium
 
   * Team upload.
@@ -19,7 +9,15 @@
       cause a panic in Verify on macOS in Go 1.18
 
  -- William 'jawn-smith' Wilson <jawn-smith@ubuntu.com>  Wed, 13 Apr 2022 13:03:20 -0500
->>>>>>> 95396917
+
+golang-1.17 (1.17.8-1~bpo11+1) bullseye-backports; urgency=medium
+
+  * Rebuild for bullseye-backports.
+  * New upstream version 1.17.8
+    + CVE-2022-24921: regexp: stack exhaustion compiling deeply nested
+      expressions
+
+ -- Anthony Fok <foka@debian.org>  Sat, 19 Mar 2022 23:45:48 -0600
 
 golang-1.17 (1.17.8-1) unstable; urgency=medium
 
