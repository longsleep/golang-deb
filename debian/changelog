--- conflicted
+++ resolved
@@ -1,17 +1,15 @@
-<<<<<<< HEAD
+golang-1.22 (1.22.0-2) unstable; urgency=medium
+
+  * Team upload
+  * Skip flaky TestCrashDumpsAllThreads on mips64le
+
+ -- Shengjing Zhu <zhsj@debian.org>  Mon, 26 Feb 2024 17:08:17 +0800
+
 golang-1.22 (1.22.0-1~bpo12+1) bookworm-backports; urgency=medium
 
   * Rebuild for bookworm-backports.
 
  -- Anthony Fok <foka@debian.org>  Wed, 21 Feb 2024 09:42:40 -0700
-=======
-golang-1.22 (1.22.0-2) unstable; urgency=medium
-
-  * Team upload
-  * Skip flaky TestCrashDumpsAllThreads on mips64le
-
- -- Shengjing Zhu <zhsj@debian.org>  Mon, 26 Feb 2024 17:08:17 +0800
->>>>>>> f40baf14
 
 golang-1.22 (1.22.0-1) unstable; urgency=medium
 
