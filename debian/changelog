--- conflicted
+++ resolved
@@ -1,10 +1,3 @@
-<<<<<<< HEAD
-golang-1.20 (1.20.7-1~bpo12+1) bookworm-backports; urgency=medium
-
-  * Rebuild for bookworm-backports.
-
- -- Shengjing Zhu <zhsj@debian.org>  Tue, 29 Aug 2023 12:32:51 +0800
-=======
 golang-1.20 (1.20.11-1) unstable; urgency=medium
 
   * Team upload.
@@ -44,7 +37,12 @@
       script contexts
 
  -- Shengjing Zhu <zhsj@debian.org>  Thu, 07 Sep 2023 11:58:16 +0800
->>>>>>> fc0a4959
+
+golang-1.20 (1.20.7-1~bpo12+1) bookworm-backports; urgency=medium
+
+  * Rebuild for bookworm-backports.
+
+ -- Shengjing Zhu <zhsj@debian.org>  Tue, 29 Aug 2023 12:32:51 +0800
 
 golang-1.20 (1.20.7-1) unstable; urgency=medium
 
