--- conflicted
+++ resolved
@@ -1,17 +1,15 @@
-<<<<<<< HEAD
-golang-1.17 (1.17.9-1~bpo11+1) bullseye-backports; urgency=medium
-
-  * Rebuild for bullseye-backports.
-
- -- Anthony Fok <foka@debian.org>  Tue, 19 Apr 2022 12:40:53 -0600
-=======
 golang-1.17 (1.17.10-1) unstable; urgency=medium
 
   * New upstream version 1.17.10
   * Change Homepage from https://golang.org to https://go.dev/
 
  -- Anthony Fok <foka@debian.org>  Mon, 30 May 2022 01:17:08 -0600
->>>>>>> a30f80ca
+
+golang-1.17 (1.17.9-1~bpo11+1) bullseye-backports; urgency=medium
+
+  * Rebuild for bullseye-backports.
+
+ -- Anthony Fok <foka@debian.org>  Tue, 19 Apr 2022 12:40:53 -0600
 
 golang-1.17 (1.17.9-1) unstable; urgency=medium
 
