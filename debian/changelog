--- conflicted
+++ resolved
@@ -1,17 +1,15 @@
-<<<<<<< HEAD
-golang-1.20 (1.20.14-1~bpo12+1) bookworm-backports; urgency=medium
-
-  * Rebuild for bookworm-backports.
-
- -- Anthony Fok <foka@debian.org>  Fri, 23 Feb 2024 10:04:29 -0700
-=======
 golang-1.20 (1.20.14-2) unstable; urgency=medium
 
   * Team upload
   * Skip flaky TestCrashDumpsAllThreads on mips64le
 
  -- Shengjing Zhu <zhsj@debian.org>  Mon, 26 Feb 2024 17:14:19 +0800
->>>>>>> 27527c8a
+
+golang-1.20 (1.20.14-1~bpo12+1) bookworm-backports; urgency=medium
+
+  * Rebuild for bookworm-backports.
+
+ -- Anthony Fok <foka@debian.org>  Fri, 23 Feb 2024 10:04:29 -0700
 
 golang-1.20 (1.20.14-1) unstable; urgency=medium
 
