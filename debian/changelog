<<<<<<< HEAD
golang-1.18 (1.18.8-1~bpo11+1) bullseye-backports; urgency=medium

  * Rebuild for bullseye-backports.

 -- Anthony Fok <foka@debian.org>  Mon, 21 Nov 2022 21:59:26 -0700
=======
golang-1.18 (1.18.10-1) unstable; urgency=medium

  * Team upload.
  * New upstream version 1.18.10
  * Add NO_PNG_PKG_MANGLE to prevent mangling testdata.
    This is Ubuntu specific behaviour so they can sync the package without
    vendor patch.

 -- Shengjing Zhu <zhsj@debian.org>  Wed, 11 Jan 2023 16:33:29 +0800

golang-1.18 (1.18.9-1) unstable; urgency=medium

  * New upstream version 1.18.9
    + CVE-2022-41720: os, net/http: avoid escapes from os.DirFS and http.Dir
      on Windows
    + CVE-2022-41717: net/http: limit canonical header cache by bytes, not
      entries

 -- William 'jawn-smith' Wilson <jawn-smith@ubuntu.com>  Tue, 06 Dec 2022 13:39:48 -0600
>>>>>>> fbd65f5d

golang-1.18 (1.18.8-1) unstable; urgency=medium

  * New upstream version 1.18.8
    + CVE-2022-41716: syscall, os/exec: unsanitized NUL in environment variables
      On Windows, syscall.StartProcess and os/exec.Cmd did not properly check
      for invalid environment variable values. A malicious environment variable
      value could exploit this behavior to set a value for a different
      environment variable.

 -- William 'jawn-smith' Wilson <jawn-smith@ubuntu.com>  Thu, 03 Nov 2022 08:20:54 -0500

golang-1.18 (1.18.7-1) unstable; urgency=medium

  * New upstream version 1.18.7
    + CVE-2022-2879: archive/tar: unbounded memory consumption when reading
      headers
    + CVE-2022-2880: net/http/httputil: ReverseProxy should not forward
      unparseable query parameters
    + CVE-2022-41715: regexp/syntax: limit memory used by parsing regexps

 -- William 'jawn-smith' Wilson <jawn-smith@ubuntu.com>  Tue, 04 Oct 2022 15:34:34 -0500

golang-1.18 (1.18.6-1~bpo11+1) bullseye-backports; urgency=medium

  * Rebuild for bullseye-backports.

 -- Anthony Fok <foka@debian.org>  Wed, 21 Sep 2022 10:38:52 -0600

golang-1.18 (1.18.6-1) unstable; urgency=medium

  * New upstream version 1.18.6
    + CVE-2022-27664: net/http: handle server errors after sending GOAWAY
    + CVE-2022-32190: net/url: JoinPath does not strip relative path
      components in all circumstances

 -- William 'jawn-smith' Wilson <jawn-smith@ubuntu.com>  Tue, 06 Sep 2022 15:05:10 -0500

golang-1.18 (1.18.5-1~bpo11+1) bullseye-backports; urgency=medium

  * Rebuild for bullseye-backports.

 -- Anthony Fok <foka@debian.org>  Sat, 06 Aug 2022 06:30:50 -0600

golang-1.18 (1.18.5-1) unstable; urgency=medium

  * New upstream version 1.18.5
    + CVE-2022-32189: math/big: index out of range in Float.GobDecode
    + cmd/go: Build information embedded by Go 1.18 impairs build
      reproducibility with cgo flags (Closes: #1008114)
  * Remove 0005-cmd-compile-revert-fix-missing-dict-pass-for-type-as.patch
    which has been applied upstream in v1.18.5
  * Bump Standards-Version to 4.6.1 (no change)

 -- Anthony Fok <foka@debian.org>  Sat, 06 Aug 2022 04:56:18 -0600

golang-1.18 (1.18.4-2) unstable; urgency=medium

  * Team upload.
  * cmd/compile: revert "fix missing dict pass for type assertions"
    Backport patch from https://go.dev/cl/417615 (Closes: #1015088)

 -- Shengjing Zhu <zhsj@debian.org>  Tue, 26 Jul 2022 10:58:55 +0800

golang-1.18 (1.18.4-1~bpo11+1) bullseye-backports; urgency=medium

  * Rebuild for bullseye-backports.

 -- Anthony Fok <foka@debian.org>  Thu, 14 Jul 2022 11:01:43 -0600

golang-1.18 (1.18.4-1) unstable; urgency=medium

  * New upstream version 1.18.4
    + CVE-2022-1705: net/http: improper sanitization of Transfer-Encoding
      header
    + CVE-2022-32148: When httputil.ReverseProxy.ServeHTTP was called with a
      Request.Header map containing a nil value for the X-Forwarded-For header,
      ReverseProxy would set the client IP as the value of the X-Forwarded-For
      header, contrary to its documentation. In the more usual case where a
      Director function set the X-Forwarded-For header value to nil,
      ReverseProxy would leave the header unmodified as expected.
    + CVE-2022-30631: compress/gzip: stack exhaustion in Reader.Read
    + CVE-2022-30633: encoding/xml: stack exhaustion in Unmarshal
    + CVE-2022-28131: encoding/xml: stack exhaustion in Decoder.Skip
    + CVE-2022-30635: encoding/gob: stack exhaustion in Decoder.Decode
    + CVE-2022-30632: path/filepath: stack exhaustion in Glob
    + CVE-2022-30630: io/fs: stack exhaustion in Glob
    + CVE-2022-1962: go/parser: stack exhaustion in all Parse* functions

 -- William 'jawn-smith' Wilson <jawn-smith@ubuntu.com>  Tue, 12 Jul 2022 19:08:18 -0500

golang-1.18 (1.18.3-1~bpo11+1) bullseye-backports; urgency=medium

  * Rebuild for bullseye-backports.

 -- Anthony Fok <foka@debian.org>  Sat, 04 Jun 2022 00:51:27 -0600

golang-1.18 (1.18.3-1) unstable; urgency=medium

  * New upstream version 1.18.3

 -- William 'jawn-smith' Wilson <jawn-smith@ubuntu.com>  Wed, 01 Jun 2022 17:23:29 -0500

golang-1.18 (1.18.2-2~bpo11+1) bullseye-backports; urgency=medium

  * Rebuild for bullseye-backports.

 -- Anthony Fok <foka@debian.org>  Mon, 30 May 2022 09:16:14 -0600

golang-1.18 (1.18.2-2) unstable; urgency=medium

  * d/p/0007-cmd-link-use-TOC-relative-trampolines-on-PPC64-when-.patch:
    Remove patch.  It's causing the build on ppc64el to FTBFS during link
    time.

 -- Sergio Durigan Junior <sergiodj@debian.org>  Sat, 14 May 2022 15:22:04 -0400

golang-1.18 (1.18.2-1) unstable; urgency=medium

  * New upstream version 1.18.2
  * d/p/0007-cmd-link-use-TOC-relative-trampolines-on-PPC64-when-.patch:
    Use TOC-relative trampolines on ppc64el when needed.  Fix link error
    when building PIE binaries. (Closes: #1010942)

 -- Sergio Durigan Junior <sergiodj@debian.org>  Fri, 13 May 2022 14:07:03 -0400

golang-1.18 (1.18.1-1~bpo11+1) bullseye-backports; urgency=medium

  * Rebuild for bullseye-backports.

 -- Anthony Fok <foka@debian.org>  Sun, 17 Apr 2022 04:05:56 -0600

golang-1.18 (1.18.1-1) unstable; urgency=medium

  * New upstream version 1.18.1
    + CVE-2022-24675: encoding/pem: fix stack overflow in Decode
    + CVE-2022-28327: crypto/elliptic: tolerate all oversized scalars
      in generic P-256
    + CVE-2022-27536: crypto/x509: non-compliant certificates can
      cause a panic in Verify on macOS in Go 1.18

 -- William 'jawn-smith' Wilson <jawn-smith@ubuntu.com>  Wed, 13 Apr 2022 12:54:36 -0500

golang-1.18 (1.18-1~bpo11+1) bullseye-backports; urgency=medium

  * Rebuild for bullseye-backports.

 -- Anthony Fok <foka@debian.org>  Sun, 20 Mar 2022 00:20:40 -0600

golang-1.18 (1.18-1) unstable; urgency=medium

  * New upstream version 1.18

 -- William 'jawn-smith' Wilson <jawn-smith@ubuntu.com>  Tue, 15 Mar 2022 14:59:19 -0500

golang-1.18 (1.18~rc1-1) unstable; urgency=medium

  * Team upload.
  * New upstream version 1.18~rc1

 -- Shengjing Zhu <zhsj@debian.org>  Fri, 18 Feb 2022 01:31:48 +0800

golang-1.18 (1.18~beta2-1) unstable; urgency=medium

  * New upstream version 1.18 beta2

 -- William 'jawn-smith' Wilson <jawn-smith@ubuntu.com>  Mon, 31 Jan 2022 16:53:48 -0600

golang-1.18 (1.18~beta1-2) unstable; urgency=medium

  * Source-only upload for migration to testing

 -- Anthony Fok <foka@debian.org>  Thu, 13 Jan 2022 14:01:05 -0700

golang-1.18 (1.18~beta1-1) unstable; urgency=medium

  * New upstream version 1.18 beta1

 -- William 'jawn-smith' Wilson <jawn-smith@ubuntu.com>  Wed, 15 Dec 2021 16:07:48 -0600

golang-1.17 (1.17.5-1) unstable; urgency=medium

  * Team upload.
  * New upstream version 1.17.5
    + CVE-2021-44716: net/http: limit growth of header canonicalization cache
    + CVE-2021-44717: syscall: don’t close fd 0 on ForkExec error

 -- Shengjing Zhu <zhsj@debian.org>  Thu, 09 Dec 2021 23:22:36 +0800

golang-1.17 (1.17.4-1) unstable; urgency=medium

  * Team upload.
  * New upstream version 1.17.4

 -- Shengjing Zhu <zhsj@debian.org>  Sat, 04 Dec 2021 01:32:29 +0800

golang-1.17 (1.17.3-1) unstable; urgency=medium

  * Team upload.
  * New upstream version 1.17.3
    + CVE-2021-41771: debug/macho: invalid dynamic symbol table command
      can cause panic
    + CVE-2021-41772: archive/zip: Reader.Open panics on empty string

 -- Shengjing Zhu <zhsj@debian.org>  Sun, 07 Nov 2021 22:33:32 +0800

golang-1.17 (1.17.2-1) unstable; urgency=medium

  * Team upload.

  [ Anthony Fok ]
  * Fix Lintian warning: tab-in-license-text
    debian/copyright (starting at line 366)

  [ Shengjing Zhu ]
  * Ensure GOROOT_BOOTSTRAP is valid
  * Set GOPATH in d/rules.
    Seems the go command needs GOPATH env
  * New upstream version 1.17.2
    + CVE-2021-38297: When invoking functions from WASM modules, built using
      GOARCH=wasm GOOS=js, passing very large arguments can cause portions of
      the module to be overwritten with data from the arguments

 -- Shengjing Zhu <zhsj@debian.org>  Sat, 09 Oct 2021 01:23:05 +0800

golang-1.17 (1.17.1-1) unstable; urgency=high

  * New upstream version 1.17.1
    + CVE-2021-39293: security fix to the archive/zip package
      The fix for CVE-2021-33196 can be bypassed by crafted inputs.
      As a result, the NewReader and OpenReader functions in archive/zip
      can still cause a panic or an unrecoverable fatal error when reading
      an archive that claims to contain a large number of files,
      regardless of its actual size.
      Thanks to the OSS-Fuzz project for discovering this issue
      and to Emmanuel Odeke for reporting it.
    + bug fixes to the archive/zip, go/internal/gccgoimporter,
      html/template, net/http, and runtime/pprof packages
  * Re-add "Multi-Arch: foreign" hint
  * Rename Maintainer from "Go Compiler Team" to "Debian Go Compiler Team"
  * Bump Standards-Version to 4.6.0 (no change)

 -- Anthony Fok <foka@debian.org>  Fri, 10 Sep 2021 18:01:21 -0600

golang-1.17 (1.17-3) unstable; urgency=medium

  * Team upload.
  * Add missing generated buildcfg file (Closes: #993450)

 -- Shengjing Zhu <zhsj@debian.org>  Thu, 02 Sep 2021 00:08:21 +0800

golang-1.17 (1.17-2) unstable; urgency=medium

  * Team upload.
  * Fix extracting go version for gccgo

 -- Shengjing Zhu <zhsj@debian.org>  Sun, 29 Aug 2021 01:16:12 +0800

golang-1.17 (1.17-1) unstable; urgency=medium

  * Team upload.
  * New upstream version 1.17
  * Refresh patches, dropping
    0003-cmd-go-cmd-cgo-pass-mfp32-and-mhard-soft-float-to-MI.patch which was
    merged upstream.
  * Do not include the now-deleted favicon.ico in golang-1.17-doc.
  * Add one more arch-independent-package-contains-binary-or-object lintian
    suppression.

 -- Michael Hudson-Doyle <mwhudson@debian.org>  Tue, 17 Aug 2021 13:03:28 +1200

golang-1.16 (1.16.7-1) unstable; urgency=medium

  * Team upload.
  * New upstream version 1.16.7
    + CVE-2021-36221: net/http: panic due to racy read of persistConn after
      handler panic

 -- Shengjing Zhu <zhsj@debian.org>  Fri, 06 Aug 2021 02:38:44 +0800

golang-1.16 (1.16.6-1) unstable; urgency=medium

  * Team upload.
  * New upstream version 1.16.6
    + CVE-2021-34558: crypto/tls: clients can panic when provided a certificate
      of the wrong type for the negotiated parameters

 -- Shengjing Zhu <zhsj@debian.org>  Tue, 13 Jul 2021 13:11:46 +0800

golang-1.16 (1.16.5-1) unstable; urgency=medium

  * Team upload.
  * New upstream version 1.16.5
    + CVE-2021-33195: net: Lookup functions may return invalid host names
    + CVE-2021-33196: archive/zip: malformed archive may cause panic or memory
      exhaustion (Closes: #989492)
    + CVE-2021-33197: net/http/httputil: ReverseProxy forwards Connection
      headers if first one is empty
    + CVE-2021-33198: math/big: (*Rat).SetString with "1.770p02041010010011001001"
      crashes with "makeslice: len out of range"

 -- Shengjing Zhu <zhsj@debian.org>  Sat, 05 Jun 2021 19:03:59 +0800

golang-1.16 (1.16.4-1) unstable; urgency=medium

  * Team upload.
  * New upstream version 1.16.4
    Fix CVE-2021-31525 net/http: ReadRequest can stack overflow due to
    recursion with very large headers

 -- Shengjing Zhu <zhsj@debian.org>  Sat, 08 May 2021 02:27:38 +0800

golang-1.16 (1.16.3-4) unstable; urgency=medium

  * Team upload.
  * Remove bootstrap dir after build. Otherwise tests fail

 -- Shengjing Zhu <zhsj@debian.org>  Tue, 20 Apr 2021 02:05:56 +0800

golang-1.16 (1.16.3-3) unstable; urgency=medium

  * Team upload.
  * Drop mtime hack in postinst and d/rules
    https://github.com/golang/go/issues/3506#issuecomment-341310161
    > Essentially everything involved in this report has been rewritten.
    > The go command no longer cares about mtimes.
  * No need to remove src dir in golang-$(GOVER)-go package.
    It's not installed by golang-X.Y-go.dirs now
  * Update description and recommended way to use specified version (Closes: #985542)
  * Rebuild with go1.16.
    To build with GO386=softfloat, https://github.com/golang/go/issues/44500
  * Add Multi-Arch hint
  * Only build in -arch target again.
    Move generated source files to golang-1.16-go package
  * Not force gencontrol in dh_clean.
    Not needed after the new branch is created. And we need to add some
    Breaks/Replaces to d/control which should not be in next version
  * Remove GOCACHE before dh_install.
    So it is executed when build with nocheck as well

 -- Shengjing Zhu <zhsj@debian.org>  Tue, 20 Apr 2021 00:46:07 +0800

golang-1.16 (1.16.3-2) unstable; urgency=medium

  * Team upload.
  * Also build package in indep target (Closes: #987126)
    As the -src package moved to arch all,
  * Build with empty GO386 env on i386 for now.
    It's no possible to build go1.16 with go1.15 with either
    GO386=softfloat or GO386=387.
    We can rebuild go1.16 with go1.16 and GO386=softfloat later.

 -- Shengjing Zhu <zhsj@debian.org>  Sun, 18 Apr 2021 17:27:43 +0800

golang-1.16 (1.16.3-1) unstable; urgency=medium

  * Team upload.
  * New upstream version 1.16.3
    Fix CVE-2021-27918 CVE-2021-27919
  * Move golang-X.Y-src to arch all.
    The package doesn't contain arch specific source now.
  * Update golang-X.Y-doc package description.
    Most contents are removed by upstream in 1.16, which is moved to
    x/website repository. And the godoc binary is also shipped in
    golang-golang-x-tools now. So no longer recommend users to read doc
    with godoc. These html files can also be read in plain browsers.
  * Replace dpkg-parsechangelog with dpkg pkg-info.mk
  * Try to enable tests on armel and ppc64.
    No comments say why it doesn't work
  * Remove nocheck detection as debhelper respects it since compat 13
  * Remove override_dh_missing as fail-missing is default in compat 13

 -- Shengjing Zhu <zhsj@debian.org>  Sun, 18 Apr 2021 03:56:41 +0800

golang-1.16 (1.16-1) unstable; urgency=medium

  * New upstream version 1.16
  * debian/control{.in,}: Change Section from devel to golang
  * Add myself to Uploaders

 -- Anthony Fok <foka@debian.org>  Thu, 18 Feb 2021 00:02:53 -0700

golang-1.16 (1.16~rc1-1) unstable; urgency=medium

  * Team upload.
  * New upstream major version.
    - Drop 0004-cmd-dist-fix-build-failure-of-misc-cgo-test-on-arm64.patch
      which was replaced by https://go-review.googlesource.com/c/go/+/262357/
      and cherry-picked as b3f7f60 for go1.16 upstream
    - Refresh remaining patches
  * Update Standards-Version to 4.5.1, no changes needed

 -- Anthony Fok <foka@debian.org>  Mon, 08 Feb 2021 17:43:41 -0700

golang-1.15 (1.15.8-1) unstable; urgency=medium

  * Team upload.
  * New upstream version 1.15.8
  * Skip userns tests in schroot.
    When schroot is using overlayfs, it fails to detect it as chroot.

 -- Shengjing Zhu <zhsj@debian.org>  Fri, 05 Feb 2021 20:51:44 +0800

golang-1.15 (1.15.7-1) unstable; urgency=medium

  * Team upload.
  * New upstream version 1.15.7
    + crypto/elliptic: incorrect operations on the P-224 curve
      CVE-2021-3114

 -- Shengjing Zhu <zhsj@debian.org>  Sat, 23 Jan 2021 01:59:14 +0800

golang-1.15 (1.15.6-1) unstable; urgency=medium

  * Team upload.

  [ Balint Reczey ]
  * cmd/dist: increase default timeout scale for arm (LP: #1893640)

  [ Shengjing Zhu ]
  * New upstream version 1.15.6
  * Drop CGO_LDFLAGS patch, fixed in go1.15.6

 -- Shengjing Zhu <zhsj@debian.org>  Sun, 13 Dec 2020 18:27:59 +0800

golang-1.15 (1.15.5-2) unstable; urgency=medium

  * Team upload.
  * Backport patch to fix usability regression in go1.15.5
    cmd/go: allow flags in CGO_LDFLAGS environment variable not in security allowlist
    https://github.com/golang/go/issues/42567

 -- Shengjing Zhu <zhsj@debian.org>  Wed, 18 Nov 2020 00:46:08 +0800

golang-1.15 (1.15.5-1) unstable; urgency=medium

  * New upstream version 1.15.5.

 -- Michael Hudson-Doyle <mwhudson@debian.org>  Fri, 13 Nov 2020 09:40:16 +1300

golang-1.15 (1.15.4-1) unstable; urgency=medium

  * New upstream version 1.15.4.

 -- Michael Hudson-Doyle <mwhudson@debian.org>  Tue, 10 Nov 2020 10:48:51 +1300

golang-1.15 (1.15.2-1) unstable; urgency=medium

  * New upstream version 1.15.2.

 -- Michael Hudson-Doyle <michael.hudson@ubuntu.com>  Tue, 15 Sep 2020 09:51:42 +1200

golang-1.15 (1.15-2) unstable; urgency=medium

  * Team upload.
  * Backport fix for arm64 cgo test
    https://go-review.googlesource.com/c/go/+/237858

 -- Shengjing Zhu <zhsj@debian.org>  Thu, 27 Aug 2020 13:44:43 +0800

golang-1.15 (1.15-1) unstable; urgency=medium

  * New upstream version 1.15

 -- Dr. Tobias Quathamer <toddy@debian.org>  Tue, 25 Aug 2020 19:59:24 +0200

golang-1.15 (1.15~rc2-1) unstable; urgency=medium

  * New upstream version 1.15~rc2
    - encoding/binary: ReadUvarint and ReadVarint can read an unlimited
      number of bytes from invalid inputs. CVE-2020-16845

 -- Dr. Tobias Quathamer <toddy@debian.org>  Sun, 09 Aug 2020 16:12:45 +0200

golang-1.15 (1.15~rc1-1) unstable; urgency=medium

  [ Shengjing Zhu ]
  * Backport patches to fix the FPU ABI problems for mips32
    https://go-review.googlesource.com/c/go/+/237058/

  [ Dr. Tobias Quathamer ]
  * New upstream version 1.15~rc1
    - Refresh patches
    - net/http: Expect 100-continue panics in httputil.ReverseProxy.
      See https://github.com/golang/go/issues/34902, fixes CVE-2020-15586

 -- Dr. Tobias Quathamer <toddy@debian.org>  Mon, 03 Aug 2020 21:22:44 +0200

golang-1.15 (1.15~beta1-2) unstable; urgency=medium

  * Source-only upload.

 -- Dr. Tobias Quathamer <toddy@debian.org>  Wed, 17 Jun 2020 17:17:08 +0200

golang-1.15 (1.15~beta1-1) unstable; urgency=medium

  * New upstream major version.
    - Drop patch to fix FTBFS on $HOME managed with git, has been
      applied upstream.
    - Refresh remaining patches

 -- Dr. Tobias Quathamer <toddy@debian.org>  Mon, 15 Jun 2020 21:40:49 +0200

golang-1.14 (1.14.4-1) unstable; urgency=medium

  * New upstream version 1.14.4
    - Refresh patches

 -- Dr. Tobias Quathamer <toddy@debian.org>  Mon, 15 Jun 2020 21:19:41 +0200

golang-1.14 (1.14.3-2) unstable; urgency=medium

  * Increase the test timeout that made some builds succeed
    there on slow hardware (such as emulated riscv64).
    Thanks to Gianfranco Costamagna (Closes: #960759)

 -- Dr. Tobias Quathamer <toddy@debian.org>  Sat, 16 May 2020 14:32:28 +0200

golang-1.14 (1.14.3-1) unstable; urgency=medium

  * New upstream version 1.14.3
  * Use debhelper v13

 -- Dr. Tobias Quathamer <toddy@debian.org>  Fri, 15 May 2020 15:24:43 +0200

golang-1.14 (1.14.2-1) unstable; urgency=medium

  * New upstream version 1.14.2

 -- Dr. Tobias Quathamer <toddy@debian.org>  Fri, 10 Apr 2020 14:34:21 +0200

golang-1.14 (1.14.1-1) unstable; urgency=medium

  * New upstream version 1.14.1
    - Add new patch to fix FTBFS on $HOME managed with git.
      Thanks to Guillem Jover <gjover@sipwise.com> (Closes: #953276)

 -- Dr. Tobias Quathamer <toddy@debian.org>  Sat, 21 Mar 2020 14:01:31 +0100

golang-1.14 (1.14-2) unstable; urgency=medium

  * Fix FTBFS if built twice in a row.
    Some paths of autogenerated files have been changed upstream,
    so that the removal of those files after the build did no
    longer succeed.
    Thanks to Guillem Jover (Closes: #953277)
  * Update Standards-Version to 4.5.0, no changes needed

 -- Dr. Tobias Quathamer <toddy@debian.org>  Mon, 09 Mar 2020 14:00:39 +0100

golang-1.14 (1.14-1) unstable; urgency=medium

  * New upstream version 1.14

 -- Dr. Tobias Quathamer <toddy@debian.org>  Tue, 25 Feb 2020 21:33:50 +0100

golang-1.14 (1.14~rc1-1) unstable; urgency=medium

  * New upstream version 1.14~rc1
    - Fixes CVE-2020-7919
  * Add Breaks: dh-golang (<< 1.43~) to golang-go.
    Thanks to Pirate Praveen <praveen@onenetbeyond.org>
  * Update upstream's signing key
  * Add support for riscv64.
    Thanks to Aurelien Jarno <aurel32@debian.org> (Closes: #950517)

 -- Dr. Tobias Quathamer <toddy@debian.org>  Wed, 05 Feb 2020 23:54:28 +0100

golang-1.14 (1.14~beta1-2) unstable; urgency=medium

  * Source-only upload.
  * Add two more lintian overrides for testdata

 -- Dr. Tobias Quathamer <toddy@debian.org>  Thu, 26 Dec 2019 20:11:44 +0100

golang-1.14 (1.14~beta1-1) unstable; urgency=medium

  * New upstream major version.

 -- Dr. Tobias Quathamer <toddy@debian.org>  Wed, 25 Dec 2019 21:27:46 +0100

golang-1.13 (1.13.5-1) unstable; urgency=medium

  * New upstream version 1.13.5

 -- Dr. Tobias Quathamer <toddy@debian.org>  Thu, 05 Dec 2019 12:27:21 +0100

golang-1.13 (1.13.4-1) unstable; urgency=medium

  * New upstream version 1.13.4
    - Refresh patches

 -- Dr. Tobias Quathamer <toddy@debian.org>  Fri, 01 Nov 2019 21:07:16 +0100

golang-1.13 (1.13.3-1) unstable; urgency=medium

  * New upstream version 1.13.3
    - Refresh patch
    - crypto/dsa: invalid public key causes panic in dsa.Verify.
      Fixes CVE-2019-17596. Closes: #942628
  * Update Standards-Version to 4.4.1, no changes needed

 -- Dr. Tobias Quathamer <toddy@debian.org>  Sat, 19 Oct 2019 13:30:36 +0200

golang-1.13 (1.13.1-1) unstable; urgency=medium

  * New upstream version 1.13.1
    - net/textproto: don't normalize headers with spaces before the colon.
      Fixes CVE-2019-16276. See https://github.com/golang/go/issues/34541
      and Debian bug #941173

 -- Dr. Tobias Quathamer <toddy@debian.org>  Thu, 26 Sep 2019 11:32:14 +0200

golang-1.13 (1.13-1) unstable; urgency=medium

  * New upstream version 1.13
    - Refresh patch
  * Set pristine-tar for gbp to False

 -- Dr. Tobias Quathamer <toddy@debian.org>  Wed, 04 Sep 2019 11:28:07 +0200

golang-1.13 (1.13~rc2-1) unstable; urgency=medium

  * New upstream version 1.13~rc2
    - Remove patch for CVE-2019-9512 and CVE-2019-9514,
      has been applied upstream

 -- Dr. Tobias Quathamer <toddy@debian.org>  Fri, 30 Aug 2019 13:29:21 +0200

golang-1.13 (1.13~rc1-2) unstable; urgency=medium

  * Exclude testdata from dh_makeshlibs.
    Otherwise, the build fails at least on armel and armhf.
  * Apply changes from cme fix dpkg
  * Set Rules-Requires-Root: no

 -- Dr. Tobias Quathamer <toddy@debian.org>  Thu, 22 Aug 2019 15:21:10 +0200

golang-1.13 (1.13~rc1-1) unstable; urgency=medium

  * New upstream version 1.13~rc1
    - Remove patch for CVE-2019-14809, has been applied upstream
  * Use dh_missing instead of deprecated dh_install --fail-missing
  * Do not run dh_dwz, there is no debugging information
  * Use debhelper-compat (= 12)

 -- Dr. Tobias Quathamer <toddy@debian.org>  Thu, 22 Aug 2019 12:48:15 +0200

golang-1.13 (1.13~beta1-3) unstable; urgency=high

  * Fix Denial of Service vulnerabilities in the HTTP/2 implementation.
    https://github.com/golang/go/issues/33631
    CVE-2019-9512, CVE-2019-9514. Closes: #934955
  * Fix multiple Parsing Issues in URL.Parse
    https://github.com/golang/go/issues/29098
    CVE-2019-14809. Closes: #934954

 -- Dr. Tobias Quathamer <toddy@debian.org>  Sat, 17 Aug 2019 23:47:53 +0200

golang-1.13 (1.13~beta1-2) unstable; urgency=medium

  * Set GOCACHE to fix a FTBFS. (See bug #933958)

 -- Dr. Tobias Quathamer <toddy@debian.org>  Fri, 09 Aug 2019 16:40:13 +0200

golang-1.13 (1.13~beta1-1) unstable; urgency=medium

  * New upstream major version.
    - Remove Reproducible-BUILD_PATH_PREFIX_MAP.patch.
      This patch is finally no longer needed with Go 1.13.
      Upstream has implemented a new flag "-trimpath" for the
      command "go build" which either strips the path or
      replaces it in the resulting binaries.
      References:
      https://github.com/golang/go/issues/16860
      https://go-review.googlesource.com/c/go/+/173345/
      https://go-review.googlesource.com/c/go/+/173344/
    - Remove arm64-arm64asm-recognise-new-ssbb-pssbb-mnemonics-fr.patch.
      This patch has been cherry-picked from upstream and is now included.
    - Refresh remaining patches
    - Fix lintian warning: make scripts executable
  * Switch to debhelper-compat, but stay at v11 for now

 -- Dr. Tobias Quathamer <toddy@debian.org>  Thu, 01 Aug 2019 14:21:51 +0200

golang-1.12 (1.12.7-1) unstable; urgency=medium

  * New upstream version 1.12.7
    - Refresh patches
  * Update Standards-Version to 4.4.0, no changes needed

 -- Dr. Tobias Quathamer <toddy@debian.org>  Tue, 09 Jul 2019 14:19:07 +0200

golang-1.12 (1.12.5-1) unstable; urgency=medium

  * New upstream version 1.12.5

 -- Dr. Tobias Quathamer <toddy@debian.org>  Thu, 09 May 2019 22:34:40 +0200

golang-1.12 (1.12.4-1) unstable; urgency=medium

  [ Anthony Fok ]
  * Add /usr/lib/go-X.Y/{api,misc} symlinks.
    For example, programs such as https://github.com/vugu/vugu and
    documentation such as https://github.com/golang/go/wiki/WebAssembly
    expect to find wasm_exec.js at "$(go env GOROOT)/misc/wasm/wasm_exec.js".

  [ Dr. Tobias Quathamer ]
  * New upstream version 1.12.4
  * Add five lintian overrides for false positives

 -- Dr. Tobias Quathamer <toddy@debian.org>  Sat, 13 Apr 2019 14:09:40 +0200

golang-1.12 (1.12.1-1) unstable; urgency=medium

  * New upstream version 1.12.1
  * Use upstream signing key for tarball verification

 -- Dr. Tobias Quathamer <toddy@debian.org>  Sun, 17 Mar 2019 21:56:32 +0100

golang-1.12 (1.12-1) unstable; urgency=medium

  * New upstream version 1.12
    - Remove patch 0005-Fix-CVE-2019-6486, applied upstream

 -- Dr. Tobias Quathamer <toddy@debian.org>  Tue, 26 Feb 2019 21:31:48 +0100

golang-1.12 (1.12~beta2-2) unstable; urgency=medium

  * Refresh patch Reproducible BUILD_PATH_PREFIX_MAP.
    Thanks to Michael Stapelberg!
  * Add patch to fix CVE-2019-6486. (Closes: #920548)

 -- Dr. Tobias Quathamer <toddy@debian.org>  Sun, 27 Jan 2019 20:05:59 +0100

golang-1.12 (1.12~beta2-1) unstable; urgency=medium

  * New upstream version 1.12~beta2
    - Remove two patches, applied upstream. Refresh remaining patch.

 -- Dr. Tobias Quathamer <toddy@debian.org>  Fri, 11 Jan 2019 17:14:43 +0100

golang-1.12 (1.12~beta1-4) unstable; urgency=medium

  * Switch watch file to version 4
  * Update d/copyright

 -- Dr. Tobias Quathamer <toddy@debian.org>  Mon, 07 Jan 2019 23:06:22 +0100

golang-1.12 (1.12~beta1-3) unstable; urgency=medium

  [ Anthony Fok ]
  * Add patch "unix: fix Fstatat by using fillStat_t on linux/mips64x"
    This fixes the "Fstatat: returned stat does not match Stat/Lstat"
    errors detected by TestFstatat.
    See https://go-review.googlesource.com/c/sys/+/155747

  [ Dr. Tobias Quathamer ]
  * Add another lintian override

 -- Dr. Tobias Quathamer <toddy@debian.org>  Fri, 28 Dec 2018 23:06:20 +0100

golang-1.12 (1.12~beta1-2) unstable; urgency=medium

  [ Anthony Fok ]
  * Add patch "cmd/compile: fix MIPS SGTconst-with-shift rules"
    by Cherry Zhang.  This fixes the root problem behind the
    "slice bounds out of range" build error seen in 1.11.4
    on mips and mipsel architectures.
    See https://go-review.googlesource.com/c/go/+/155798
  * Bump Standards-Version to 4.3.0 (no change)

  [ Dr. Tobias Quathamer ]
  * Do not compress favicon.ico.
    Thanks to Dato Simó <dato@debian.org> (Closes: #917132)

 -- Dr. Tobias Quathamer <toddy@debian.org>  Wed, 26 Dec 2018 23:20:03 +0100

golang-1.12 (1.12~beta1-1) unstable; urgency=medium

  * New upstream major version.
    - Refresh patches
    - Add new patch to disable test for UserHomeDir
  * Switch team address to tracker.d.o
  * Add another lintian override for a false positive

 -- Dr. Tobias Quathamer <toddy@debian.org>  Thu, 20 Dec 2018 12:51:49 +0100

golang-1.11 (1.11.4-1) unstable; urgency=medium

  * New upstream version 1.11.4
  * Make lintian override agnostic of golang version

 -- Dr. Tobias Quathamer <toddy@debian.org>  Sun, 16 Dec 2018 13:48:52 +0100

golang-1.11 (1.11.3-1) unstable; urgency=medium

  * New upstream version 1.11.3
    - Refresh patches
  * Update gbp.conf to new style syntax
  * Suggest brz as alternative to bzr; it provides the same command-line API.
  * Add myself to Uploaders

 -- Dr. Tobias Quathamer <toddy@debian.org>  Thu, 13 Dec 2018 23:23:40 +0100

golang-1.11 (1.11.2-2) unstable; urgency=medium

  * d/patches/arm64-arm64asm-recognise-new-ssbb-pssbb-mnemonics-fr.patch:
    backport workaround for objdump's support of newer mnemonics on arm64.

 -- Michael Hudson-Doyle <mwhudson@debian.org>  Mon, 26 Nov 2018 13:24:37 +1300

golang-1.11 (1.11.2-1) unstable; urgency=medium

  * Team upload.

  [ Michael Hudson-Doyle ]
  * New upstream major version.
  * Update debhelper compat level to 11.
  * Remove GOCACHE files after running tests.
  * Stop dh_strip_nondeterminism from looking at testdata directories.

  [ Dr. Tobias Quathamer ]
  * Build-Depend on debhelper v11
  * Override two false positive Lintian errors (missing depends
    on sensible-utils)
  * Add Lintian overrides for testdata
  * Include /usr/share/dpkg/architecture.mk for DEB_HOST_ARCH
  * Refresh patch for new upstream version
  * Fix Lintian warnings about wrong interpreter path
  * Make two scripts executable which have been missed by upstream
  * Remove three unneeded lintian overrides
  * Use HTTPS URL for d/watch
  * Update to Standards-Version 4.2.1
    - Use HTTPS for d/copyright
  * Update d/copyright

 -- Dr. Tobias Quathamer <toddy@debian.org>  Tue, 20 Nov 2018 22:51:44 +0100

golang-1.10 (1.10.3-1) unstable; urgency=medium

  * New upstream version 1.10.3
  * Restore changelog entry for 1.10.1-3, and fix that for 1.10.2-1, oops.

 -- Michael Hudson-Doyle <mwhudson@debian.org>  Thu, 14 Jun 2018 14:55:58 +1200

golang-1.10 (1.10.2-1) unstable; urgency=medium

  * New upstream version 1.10.2.
    - d/patches/0003-Backport_nopie_fix.patch: removed, now included upstream.
    - d/patches/0004-Backport_mips_octeon3_fp_fix.patch: removed, also included
      upstream.

 -- Michael Hudson-Doyle <mwhudson@debian.org>  Wed, 23 May 2018 15:24:03 +1200

golang-1.10 (1.10.1-3) unstable; urgency=high

  * Team upload.

  [ Michael Hudson-Doyle ]
  * Install the 'misc' and 'api' directories as part of the golang-1.10-src
    package as some tools (vgo, go tool trace) expect them to be there.
    (Closes: 894992¸ LP: #1743598)

  [ Martín Ferrari ]
  * Backport fix for FP bug in mips/Octeon III. Closes: #892088. Raising
    severity.

 -- Martín Ferrari <tincho@debian.org>  Sun, 22 Apr 2018 21:21:05 +0000

golang-1.10 (1.10.1-2) unstable; urgency=medium

  * Team upload.
  * Backport patch that fixes FTBFS in arm64.
  * debian/copyright: Update attribution.
  * debian/source: Update lintian-overrides.

 -- Martín Ferrari <tincho@debian.org>  Wed, 18 Apr 2018 15:38:49 +0000

golang-1.10 (1.10.1-1) unstable; urgency=medium

  * New upstream version 1.10.1.
  * d/patches/0002-reproducible-BUILD_PATH_PREFIX_MAP.patch: update patch tags
    to reference upstream discussion of this topic.
  * d/control, d/control.in: Update Vcs-* to point to salsa.

 -- Michael Hudson-Doyle <mwhudson@debian.org>  Tue, 03 Apr 2018 15:34:12 +1200

golang-1.10 (1.10-1) unstable; urgency=medium

  * New upstream version 1.10

 -- Michael Stapelberg <stapelberg@debian.org>  Sat, 17 Feb 2018 12:57:14 +0100

golang-1.10 (1.10~rc2-1) unstable; urgency=medium

  * New upstream version, fixing CVE-2018-6574.
  * d/patches/0001-os-signal-skip-TestTerminalSignal-if-posix_openpt-fa.patch,
    d/patches/0003-cmd-vendor-github.com-google-pprof-cherry-pick-fix-t.patch,
    d/patches/0004-cmd-link-internal-loadelf-fix-logic-for-computing-EL.patch:
    removed, now included upstream.

 -- Michael Hudson-Doyle <mwhudson@debian.org>  Thu, 08 Feb 2018 10:46:52 +1300

golang-1.10 (1.10~rc1-2) unstable; urgency=medium

  * d/patches/0004-cmd-link-internal-loadelf-fix-logic-for-computing-EL.patch:
    Backport from upstream to fix build issues on armhf (causes ftbfs on
    Ubuntu but not Debian for some reason, but could produce broken binaries
    on Debian too).

 -- Michael Hudson-Doyle <mwhudson@debian.org>  Wed, 07 Feb 2018 22:10:22 +1300

golang-1.10 (1.10~rc1-1) unstable; urgency=medium

  * New upstream version 1.10~rc1.
  * d/patches/0004-cmd-dist-use-buildmode-pie-for-pie-testing.patch,
    d/patches/0006-misc-cgo-testcarchive-use-no-pie-where-needed.patch,
    d/patches/0003-Do-not-use-SP-as-index-reg.patch: removed, included upstream.
  * d/patches/0002-reproducible-BUILD_PATH_PREFIX_MAP.patch: refreshed.
  * d/patches/0001-os-signal-skip-TestTerminalSignal-if-posix_openpt-fa.patch:
    Add to fix test failure in chroot.
  * d/patches/0003-cmd-vendor-github.com-google-pprof-cherry-pick-fix-t.patch:
    Add to fix test failure when $HOME is not writable.
  * d/rules: Set GOCACHE to "off" during build to avoid shipping cache files.

 -- Michael Hudson-Doyle <mwhudson@debian.org>  Wed, 31 Jan 2018 14:46:12 +1300

golang-1.9 (1.9.2-4) unstable; urgency=medium

  * Enable building on mips, mipsel and mips64. (Closes: 879764)

 -- Michael Hudson-Doyle <mwhudson@debian.org>  Fri, 08 Dec 2017 14:09:24 +1300

golang-1.9 (1.9.2-3) unstable; urgency=medium

  * Remove workaround for now fixed debhelper bug #879762
  * Backport three patches from upstream to fix ftbfs on ppc64el with new kernel.

 -- Michael Hudson-Doyle <mwhudson@debian.org>  Tue, 31 Oct 2017 12:16:17 +1300

golang-1.9 (1.9.2-2) unstable; urgency=medium

  [ Martín Ferrari ]
  * Add debian/patches/0003-Do-not-use-SP-as-index-reg.patch (Closes: #877541)

 -- Michael Stapelberg <stapelberg@debian.org>  Fri, 27 Oct 2017 08:55:32 +0200

golang-1.9 (1.9.2-1) unstable; urgency=medium

  * New upstream version 1.9.2
  * Work around debhelper bug #879762

 -- Michael Hudson-Doyle <mwhudson@debian.org>  Thu, 26 Oct 2017 13:46:40 +1300

golang-1.9 (1.9.1-2) unstable; urgency=medium

  * Update debian/copyright (Closes: #873740)

 -- Michael Stapelberg <stapelberg@debian.org>  Mon, 09 Oct 2017 18:03:49 +0200

golang-1.9 (1.9.1-1) unstable; urgency=medium

  * New upstream release.
  * Use my @debian.org address in Uploaders.

 -- Michael Hudson-Doyle <mwhudson@debian.org>  Fri, 06 Oct 2017 13:04:46 +1300

golang-1.9 (1.9-1) unstable; urgency=medium

  [ Michael Hudson-Doyle ]
  * New upstream release.
  * Suppress some new lintian errors in golang-1.9-src.

  [ Michael Stapelberg ]
  * Add debian/patches/0002-reproducible-BUILD_PATH_PREFIX_MAP.patch

 -- Michael Hudson-Doyle <mwhudson@debian.org>  Wed, 30 Aug 2017 16:31:09 +1200

golang-1.8 (1.8.3-1) unstable; urgency=medium

  * New upstream release. (Closes: 863292, 863307)

 -- Michael Hudson-Doyle <michael.hudson@ubuntu.com>  Thu, 01 Jun 2017 21:06:00 +1200

golang-1.8 (1.8.1-1) unstable; urgency=medium

  * New upstream release.

 -- Michael Hudson-Doyle <michael.hudson@ubuntu.com>  Mon, 10 Apr 2017 13:29:28 +1200

golang-1.8 (1.8-1) unstable; urgency=medium

  * New upstream release.

 -- Michael Hudson-Doyle <michael.hudson@ubuntu.com>  Thu, 02 Mar 2017 10:11:55 +1300

golang-1.8 (1.8~rc3-1) unstable; urgency=medium

  * New upstream release.

 -- Michael Hudson-Doyle <michael.hudson@ubuntu.com>  Fri, 27 Jan 2017 10:23:56 +1300

golang-1.8 (1.8~rc2-1) unstable; urgency=medium

  * New upstream release.

 -- Michael Hudson-Doyle <michael.hudson@ubuntu.com>  Fri, 20 Jan 2017 12:15:27 +1300

golang-1.8 (1.8~rc1-1) unstable; urgency=medium

  * New upstream release.

 -- Michael Hudson-Doyle <michael.hudson@ubuntu.com>  Mon, 16 Jan 2017 15:51:54 +1300

golang-1.8 (1.8~beta2-1) unstable; urgency=medium

  * New upstream release.

 -- Michael Hudson-Doyle <michael.hudson@ubuntu.com>  Tue, 20 Dec 2016 14:19:55 +1300

golang-1.8 (1.8~beta1-1) unstable; urgency=medium

  * New upstream release.
  * Remove d/patches/cl-29995--tzdata-2016g.patch, included upstream.

 -- Michael Hudson-Doyle <michael.hudson@ubuntu.com>  Wed, 07 Dec 2016 17:38:57 -0800

golang-1.7 (1.7.4-1) unstable; urgency=medium

  * Update to 1.7.4 upstream release (Closes: #846545)
    - https://groups.google.com/d/topic/golang-announce/2lP5z9i9ySY/discussion
    - https://golang.org/issue/17965 (potential DoS vector in net/http)
    - https://github.com/golang/go/compare/go1.7.3...go1.7.4

 -- Tianon Gravi <tianon@debian.org>  Fri, 02 Dec 2016 13:30:36 -0800

golang-1.7 (1.7.3-1) unstable; urgency=medium

  * New upstream release.
  * Delete d/patches/cl-28850.patch, applied upstream.

 -- Michael Hudson-Doyle <michael.hudson@ubuntu.com>  Thu, 20 Oct 2016 09:10:47 +1300

golang-1.7 (1.7.1-3) unstable; urgency=medium

  * Backport CL 29995 for tzdata 2016g changes (Closes: #839317)

 -- Tianon Gravi <tianon@debian.org>  Mon, 03 Oct 2016 15:12:28 -0700

golang-1.7 (1.7.1-2) unstable; urgency=medium

  * Add upstream patch for s390x FTBFS

 -- Tianon Gravi <tianon@debian.org>  Mon, 12 Sep 2016 09:32:10 -0700

golang-1.7 (1.7.1-1) unstable; urgency=medium

  * New upstream release.
  * Re-enable tests on s390x now that gcc-6 has been fixed in unstable.

 -- Michael Hudson-Doyle <michael.hudson@ubuntu.com>  Thu, 08 Sep 2016 13:04:33 +1200

golang-1.7 (1.7-3) unstable; urgency=medium

  * Add "s390x" to Architectures

 -- Tianon Gravi <tianon@debian.org>  Tue, 23 Aug 2016 07:35:16 -0700

golang-1.7 (1.7-2) unstable; urgency=medium

  * Disable tests on armel.

 -- Michael Hudson-Doyle <michael.hudson@ubuntu.com>  Tue, 16 Aug 2016 15:18:07 +1200

golang-1.7 (1.7-1) unstable; urgency=medium

  * New upstream release.

 -- Michael Hudson-Doyle <michael.hudson@ubuntu.com>  Tue, 16 Aug 2016 11:37:34 +1200

golang-1.7 (1.7~rc4-1) unstable; urgency=medium

  * New upstream release.

 -- Michael Hudson-Doyle <michael.hudson@ubuntu.com>  Tue, 02 Aug 2016 15:10:22 +1200

golang-1.7 (1.7~rc3-1) unstable; urgency=medium

  [ Tianon Gravi ]
  * Remove outdated README files (README.source and README.Debian)

  [ Michael Hudson-Doyle ]
  * New upstream release.
  * Suppress inaccurate source-is-missing lintian warnings.
  * Update Standards-Version to 3.9.8 (no changes required).

 -- Tianon Gravi <tianon@debian.org>  Mon, 11 Jul 2016 18:31:57 -0700

golang-1.7 (1.7~rc2-1) unstable; urgency=medium

  * Update to 1.7rc2 upstream release.

 -- Michael Hudson-Doyle <michael.hudson@ubuntu.com>  Tue, 19 Jul 2016 14:40:14 +1200

golang-1.7 (1.7~rc1-1) unstable; urgency=medium

  [ Paul Tagliamonte ]
  * Use a secure transport for the Vcs-Git and Vcs-Browser URL

  [ Tianon Gravi ]
  * Update to 1.7rc1 upstream release (new packages, not used by default; see
    also src:golang-defaults)
  * Update Vcs-Git to reference a particular branch

 -- Tianon Gravi <tianon@debian.org>  Mon, 11 Jul 2016 16:10:12 -0700

golang-1.6 (1.6.2-2) unstable; urgency=medium

  * Update "golang-any" in "Build-Depends" to fallback to "golang-go | gccgo"
    (will help with backporting)

 -- Tianon Gravi <tianon@debian.org>  Thu, 23 Jun 2016 20:01:00 -0700

golang-1.6 (1.6.2-1) unstable; urgency=medium

  * Update to 1.6.2 upstream release (Closes: #825696)
  * Build-Depend on golang-any instead of golang-go (Closes: #824421)

 -- Michael Hudson-Doyle <michael.hudson@ubuntu.com>  Fri, 03 Jun 2016 07:50:44 -0700

golang-1.6 (1.6.1-1) unstable; urgency=medium

  * Build golang version-specific packages (Closes: #818415)
  * Things that (conceptually at least) move to new golang version independent
    golang-defaults source package:
    - Man pages.
    - Suggesting golang-golang-x-tools.
    - Breaks/Replace-ing of old golang-go-$GOOS-$GOARCH packages.
  * Stop using alternatives to manage /usr/bin/go.
  * sed trickery in debian/rules to support easy changes to new golang versions.

 -- Michael Hudson-Doyle <michael.hudson@ubuntu.com>  Wed, 01 Jun 2016 10:04:53 -0700

golang (2:1.6.1-2) unstable; urgency=medium

  * Don't strip testdata files, causes build failures on some platforms.

 -- Michael Hudson-Doyle <michael.hudson@ubuntu.com>  Wed, 13 Apr 2016 15:47:46 -0700

golang (2:1.6.1-1) unstable; urgency=medium

  [ Michael Hudson-Doyle ]
  * Breaks/Replaces: older golang-golang-x-tools, not Conflicts, to ensure
    smooth upgrades.
  * Strip the binaries as it has worked for the last five years or so and
    upstream sees no reason to disable it.

  [ Tianon Gravi ]
  * Update to 1.6.1 upstream release (Closes: #820369)
    - Fix CVE-2016-3959: infinite loop in several big integer routines

 -- Tianon Gravi <tianon@debian.org>  Tue, 12 Apr 2016 23:06:43 -0700

golang (2:1.6-1) unstable; urgency=medium

  * Update to 1.6 upstream release (thanks Hilko!)
    - change "ar" arguments to quiet spurious warnings while using gccgo
      (Closes: #807138)
    - skip multicast listen test (Closes: #814849)
    - skip userns tests when chrooted (Closes: #807303)
    - use correct ELF header for armhf binaries (Closes: #734357)
    - Update debian/rules clean for new location of generated file.

  [ Michael Hudson-Doyle ]
  * Respect "nocheck" in DEB_BUILD_OPTIONS while building to skip tests
    (Closes: #807290)
  * Trim Build-Depends (Closes: #807299)
  * Fix several minor debian/copyright issues (Closes: #807304)
  * Remove inconsistently included race-built packages (Closes: #807294)

  [ Tianon Gravi ]
  * Add "-k" to "run.bash" invocation so that we do a full test run every time

 -- Tianon Gravi <tianon@debian.org>  Mon, 29 Feb 2016 16:10:32 -0800

golang (2:1.5.3-1) unstable; urgency=high

  * Update to 1.5.3 upstream release
    - Fix CVE-2015-8618: Carry propagation in Int.Exp Montgomery code in
      math/big library (Closes: #809168)
  * Add "Breaks" to properly complement our "Replaces" (Closes: #810595)

 -- Tianon Gravi <tianon@debian.org>  Thu, 14 Jan 2016 07:41:44 -0800

golang (2:1.5.2-1) unstable; urgency=medium

  * Update to 1.5.2 upstream release (Closes: #807136)

 -- Tianon Gravi <tianon@debian.org>  Tue, 05 Jan 2016 19:59:22 -0800

golang (2:1.5.1-4) unstable; urgency=medium

  * Add Conflicts to force newer golang-go.tools too (Closes: #803559)

 -- Tianon Gravi <tianon@debian.org>  Tue, 03 Nov 2015 21:57:54 -0800

golang (2:1.5.1-3) unstable; urgency=medium

  * Remove architecture qualification on golang-go Build-Depend now that
    golang-go is available for more architectures.

 -- Tianon Gravi <tianon@debian.org>  Thu, 29 Oct 2015 07:40:38 -0700

golang (2:1.5.1-2) unstable; urgency=medium

  * Add Conflicts to force newer golang-golang-x-tools (Closes: #802945).

 -- Tianon Gravi <tianon@debian.org>  Tue, 27 Oct 2015 13:28:56 -0700

golang (2:1.5.1-1) unstable; urgency=medium

  * Upload to unstable.
  * Update to 1.5.1 upstream release (see notes from experimental uploads for
    what's changed).
  * Skip tests on architectures where the tests fail.

 -- Tianon Gravi <tianon@debian.org>  Sat, 24 Oct 2015 10:22:02 -0700

golang (2:1.4.3-3) unstable; urgency=medium

  * Fix FTBFS for non-amd64 architectures due to handling of "-race".

 -- Tianon Gravi <tianon@debian.org>  Mon, 05 Oct 2015 02:04:07 -0700

golang (2:1.5.1-1~exp2) experimental; urgency=medium

  * Upload to experimental.
  * Add arch-qualifiers to "golang-go" build-depends to unblock the buildds
    (Closes: #800479); thanks Tim!

 -- Tianon Gravi <tianon@debian.org>  Wed, 30 Sep 2015 11:19:26 -0700

golang (2:1.4.3-2) unstable; urgency=medium

  * Update Recommends/Suggests, especially to add gcc, etc.
  * Refactor "debian/rules" to utilize debhelper more effectively, especially
    for arch vs indep building (mostly backported from the 1.5+ changes), which
    fixes the "arch:all" FTBFS.

 -- Tianon Gravi <tianon@debian.org>  Sun, 27 Sep 2015 22:06:07 -0700

golang (2:1.5.1-1~exp1) experimental; urgency=low

  * Upload to experimental.
  * Update to 1.5.1 upstream release (Closes: #796150).
    - Compiler and runtime written entirely in Go.
    - Concurrent garbage collector.
    - GOMAXPROCS=runtime.NumCPU() by default.
    - "internal" packages for all, not just core.
    - Experimental "vendoring" support.
    - Cross-compilation no longer requires a complete rebuild of the stdlib in
      GOROOT, and thus the golang-go-GOHOST-GOARCH packages are removed.
  * Sync debian/copyright with the Ubuntu delta. (thanks doko!)
  * Remove patches that no longer apply.
  * Add more supported arches to "debian/rules" code for detecting
    appropriate GOARCH/GOHOSTARCH values; thanks mwhudson and tpot!
    (Closes: #799907)
  * Refactor "debian/rules" to utilize debhelper more effectively, especially
    for arch vs indep building.
  * Move "dpkg-architecture" to "GOOS"/"GOARCH" code into a simple shell script
    for easier maintenance.

 -- Tianon Gravi <tianon@debian.org>  Fri, 25 Sep 2015 14:36:53 -0700

golang (2:1.4.3-1) unstable; urgency=medium

  * New upstream version (https://golang.org/doc/devel/release.html#go1.4.minor)
    - includes previous CVE and non-CVE security fixes, especially
      TEMP-0000000-1C4729

 -- Tianon Gravi <tianon@debian.org>  Fri, 25 Sep 2015 00:02:31 -0700

golang (2:1.4.2-4) unstable; urgency=high

  * Apply backported CVE fixes (Closes: #795106).
    - CVE-2015-5739: Invalid headers are parsed as valid headers
    - CVE-2015-5740: RFC 7230 3.3.3 4 violation
    - CVE-2015-5741: other discoveries of security-relevant RFC 7230 violations

 -- Tianon Gravi <tianon@debian.org>  Mon, 14 Sep 2015 12:27:57 -0700

golang (2:1.4.2-3) unstable; urgency=medium

  * Add missing "prerm" for our new alternatives (thanks piuparts).

 -- Tianon Gravi <admwiggin@gmail.com>  Tue, 05 May 2015 17:38:37 -0600

golang (2:1.4.2-2) unstable; urgency=medium

  * Move "go" and "gofmt" into "/usr/lib/go" and use alternatives to provide
    appropriate symlinks (Closes: #779503, #782301).
  * Relax "golang-go.tools" relationship to Suggests (from Recommends).
  * Add "go get" VCS options to Suggests for golang-go (bzr, git, mercurial,
    subversion).

 -- Tianon Gravi <admwiggin@gmail.com>  Tue, 05 May 2015 00:37:53 -0600

golang (2:1.4.2-1) unstable; urgency=medium

  * New upstream version
    (https://golang.org/doc/devel/release.html#go1.4.minor)

 -- Tianon Gravi <admwiggin@gmail.com>  Sat, 02 May 2015 10:06:34 -0600

golang (2:1.4.1-1~exp1) experimental; urgency=low

  * New upstream version (https://golang.org/doc/go1.4)
    - all editor support files have been removed from misc/ upstream upstream,
      so golang-mode, kate-syntax-go, and vim-syntax-go can no longer be
      provided; see https://github.com/golang/go/wiki/IDEsAndTextEditorPlugins
      for an upstream-maintained list of potential replacements

 -- Tianon Gravi <admwiggin@gmail.com>  Fri, 16 Jan 2015 00:52:10 -0500

golang (2:1.3.3-1) unstable; urgency=medium

  * New upstream version (https://code.google.com/p/go/source/list?name=go1.3.3)
    - time: removed from tests now obsolete assumption about Australian tz
      abbreviations
    - net: temporarily skip TestAcceptIgnoreSomeErrors
    - runtime: hide cgocallback_gofunc calling cgocallbackg from linker
    - runtime: fix GOTRACEBACK reading on Windows, Plan 9
    - nacltest.bash: unset GOROOT
    - cmd/5l, cmd/6l, cmd/8l: fix nacl binary corruption bug
  * Add Paul and myself as uploaders. Many, many thanks to Michael for his work
    so far on this package (and hopefully more to come).

 -- Tianon Gravi <admwiggin@gmail.com>  Fri, 12 Dec 2014 16:11:02 -0500

golang (2:1.3.2-1) unstable; urgency=medium

  * New upstream version

 -- Michael Stapelberg <stapelberg@debian.org>  Fri, 26 Sep 2014 23:21:45 +0200

golang (2:1.3.1-1) unstable; urgency=medium

  * New upstream version

 -- Michael Stapelberg <stapelberg@debian.org>  Wed, 13 Aug 2014 09:15:58 +0200

golang (2:1.3-4) unstable; urgency=medium

  [ Tianon Gravi ]
  * update debian/watch for upstream's latest move (Closes: #756415)
  * backport archive/tar patch to fix PAX headers (Closes: #756416)

 -- Michael Stapelberg <stapelberg@debian.org>  Sat, 02 Aug 2014 21:02:24 +0200

golang (2:1.3-3) unstable; urgency=medium

  * don’t depend on emacs23, depend on emacs instead (Closes: #754013)
  * install include/ in golang-src, VERSION in golang-go (Closes: #693186)

 -- Michael Stapelberg <stapelberg@debian.org>  Mon, 07 Jul 2014 08:30:50 +0200

golang (2:1.3-2) unstable; urgency=medium

  * Add /usr/lib/go/test symlink
  * Build with GO386=387 to favor the 387 floating point unit over sse2
    instructions (Closes: #753160)
  * Add debian/patches/0001-backport-delete-whole-line.patch to fix a
    deprecation warning about flet in the emacs part of golang-mode
    (Closes: #753607)
  * Migrate to emacsen >2 (Closes: #753607)
  * Backport two patches to improve archive/tar performance (for docker):
    debian/patches/0002-archive-tar-reuse-temporary-buffer-in-writeHeader.patch
    debian/patches/0003-archive-tar-reuse-temporary-buffer-in-readHeader.patch

 -- Michael Stapelberg <stapelberg@debian.org>  Thu, 03 Jul 2014 23:33:46 +0200

golang (2:1.3-1) unstable; urgency=medium

  * New upstream version.
  * Drop patches merged upstream:
    - debian/patches/add-tar-xattr-support.patch
    - debian/patches/add-tar-xattr-support.patch
  * Fix debian/watch (Thanks Tianon) (Closes: #748290)
  * Remove dangling symlink /usr/lib/go/lib/godoc (Closes: #747968)

 -- Michael Stapelberg <stapelberg@debian.org>  Thu, 19 Jun 2014 09:23:36 +0200

golang (2:1.2.1-2) unstable; urgency=low

  * Re-apply debian/patches/add-tar-xattr-support.patch which got lost when
    uploading 1.2.1-1; sorry about that.

 -- Michael Stapelberg <stapelberg@debian.org>  Sat, 08 Mar 2014 20:01:12 +0100

golang (2:1.2.1-1) unstable; urgency=low

  * New upstream release.

 -- Michael Stapelberg <stapelberg@debian.org>  Mon, 03 Mar 2014 17:40:57 +0100

golang (2:1.2-3) unstable; urgency=low

  * add debian/patches/add-tar-xattr-support.patch to have xattr support in
    tar (cherry-picked from upstream) (Thanks proppy) (Closes: #739586)

 -- Michael Stapelberg <stapelberg@debian.org>  Mon, 24 Feb 2014 19:34:16 +0100

golang (2:1.2-2) unstable; urgency=low

  * add patches/add-src-pkg-debug-elf-testdata-hello.patch to provide source
    for the testdata/ ELF binaries (Closes: #716853)

 -- Michael Stapelberg <stapelberg@debian.org>  Tue, 31 Dec 2013 18:28:29 +0100

golang (2:1.2-1) unstable; urgency=low

  * New upstream release.
  * drop patches/archive-tar-fix-links-and-pax.patch, it is merged upstream
  * godoc(1) is now in the Debian package golang-go.tools, it was moved into a
    separate repository by upstream.
  * move patches/godoc-symlinks.diff to golang-go.tools

 -- Michael Stapelberg <stapelberg@debian.org>  Mon, 02 Dec 2013 23:57:24 +0100

golang (2:1.1.2-3) unstable; urgency=low

  * cherry-pick upstream commit: archive-tar-fix-links-and-pax.patch
    (Closes: #730566)

 -- Michael Stapelberg <stapelberg@debian.org>  Tue, 26 Nov 2013 18:59:27 +0100

golang (2:1.1.2-2) unstable; urgency=low

  * Build golang-go-linux-* for each architecture (Thanks James Page)
    (Closes: #719611)
  * Update lintian-overrides to override statically-linked-binary and
    unstripped-binary-or-object for all of golang-go

 -- Michael Stapelberg <stapelberg@debian.org>  Tue, 20 Aug 2013 08:13:40 +0200

golang (2:1.1.2-1) unstable; urgency=low

  * New upstream release.
  * Relicense debian/ under the Go license to match upstream. All copyright
    holders agreed to this. (Closes: #716907)
  * golang-mode: don’t install for a number of emacs versions which are not
    supported upstream (Thanks Kevin Ryde) (Closes: #702511, #717521)

 -- Michael Stapelberg <stapelberg@debian.org>  Tue, 13 Aug 2013 13:47:58 +0200

golang (2:1.1.1-4) unstable; urgency=low

  * Disable stripping, it breaks go binaries on some architectures. This drops
    the golang-dbg package which would be empty now. (Thanks Robie Basak)
    (Closes: #717172)

 -- Michael Stapelberg <stapelberg@debian.org>  Wed, 17 Jul 2013 19:15:18 +0200

golang (2:1.1.1-3) unstable; urgency=low

  * Ship */runtime/cgo.a in golang-go to ensure it is present. It can only be
    used on the native architecture anyway (cannot be used when
    cross-compiling), so having it in golang-go-$GOOS-$GOARCH is not
    necessary. Even worse, since these packages are arch: all, they will be
    built precisely once, and only the runtime/cgo.a for the buildd’s native
    arch will be present. (Closes: #715025)

 -- Michael Stapelberg <stapelberg@debian.org>  Thu, 11 Jul 2013 20:25:52 +0200

golang (2:1.1.1-2) unstable; urgency=low

  [ James Page ]
  * Ensure smooth upgrade path from << 2:1.1-2 (Closes: #714838)

 -- Michael Stapelberg <stapelberg@debian.org>  Wed, 03 Jul 2013 18:05:58 +0200

golang (2:1.1.1-1) unstable; urgency=low

  * Imported Upstream version 1.1.1

 -- Ingo Oeser <nightlyone@googlemail.com>  Fri, 14 Jun 2013 23:25:44 +0200

golang (2:1.1-2) unstable; urgency=low

  [ Ondřej Surý ]
  * Promote Michael to Maintainer

  [ Michael Stapelberg ]
  * Build golang-go-$GOOS-$GOARCH packages for cross-compiling (Closes: #710090)
  * Build race detector on linux/amd64 (only supported arch) (Closes: #710691)
  * Switch compression to xz (50% smaller binaries)

 -- Michael Stapelberg <stapelberg@debian.org>  Fri, 07 Jun 2013 23:18:09 +0200

golang (2:1.1-1) unstable; urgency=low

  * New upstream release: Go 1.1!
  * Remove the long obsolete goinstall debconf question and config file.
    goinstall does not exist anymore since a long time.
    This also obsoletes the need for any translations
    (Closes: #685923, #692478)
  * Emacs go-mode auto-mode-alist entry was fixed upstream (Closes: #670371)

 -- Michael Stapelberg <stapelberg@debian.org>  Tue, 14 May 2013 19:36:04 +0200

golang (2:1.1~hg20130405-1) experimental; urgency=low

  * Provide a new hg tip snapshot. This includes what was recently released as
    Go 1.1 beta.

 -- Michael Stapelberg <stapelberg@debian.org>  Fri, 05 Apr 2013 18:24:36 +0200

golang (2:1.1~hg20130323-1) experimental; urgency=low

  * Provide a new hg tip snapshot.
  * Add debian/watch (Closes: #699698)

 -- Michael Stapelberg <stapelberg@debian.org>  Sat, 23 Mar 2013 11:31:26 +0100

golang (2:1.1~hg20130304-2) experimental; urgency=low

  * Fix FTBFS of binary-arch only builds (as performed by buildds)
    caused by 'rm' not finding jquery.js in golang-doc
    (Thanks Peter Green)

 -- Michael Stapelberg <stapelberg@debian.org>  Tue, 05 Mar 2013 00:49:27 +0100

golang (2:1.1~hg20130304-1) experimental; urgency=low

  * Provide a hg tip snapshot (2013-03-04) in Debian experimental.
    Current hg tip is a good approximation to Go 1.1 and should get
    some testing within Debian in order to package Go 1.1 well when
    it is released. Thanks to Andrew Gerrand.

 -- Michael Stapelberg <stapelberg@debian.org>  Mon, 04 Mar 2013 21:28:58 +0100

golang (2:1.0.2-2) unstable; urgency=low

  * Add myself to uploaders, as discussed in #683421.
  * cherry-pick r820ffde8c396 (net/http: non-keepalive connections close
    successfully) (Closes: #683421)

 -- Michael Stapelberg <stapelberg@debian.org>  Thu, 02 Aug 2012 14:25:58 +0200

golang (2:1.0.2-1.1) unstable; urgency=low

  * Non-maintainer upload. (as discussed with Ondřej in #679692)
  * Fix godoc-symlinks.diff (godoc didn’t find docs) (Closes: #679692)

 -- Michael Stapelberg <stapelberg@debian.org>  Fri, 20 Jul 2012 17:59:38 +0200

golang (2:1.0.2-1) unstable; urgency=low

  [ Ondřej Surý ]
  * Imported Upstream version 1.0.2
  * Update Vcs fields to reflect new git repository location
  * Kill get-orig-source, since 1.0.0, the tarballs can be downloaded from
    webpage

  [ Michael Stapelberg ]
  * golang-mode: use debian-pkg-add-load-path-item (Closes: #664802)
  * add manpages (Closes: #632964)
  * Use updated pt.po from Pedro Ribeiro (Closes: #674958)

 -- Ondřej Surý <ondrej@sury.org>  Thu, 28 Jun 2012 12:14:15 +0200

golang (2:1.0.1-1) unstable; urgency=low

  * Imported Upstream version 1.0.1
  * Apply godoc patch to display package list correctly (Closes: #669354)

 -- Ondřej Surý <ondrej@debian.org>  Wed, 02 May 2012 15:44:59 +0200

golang (2:1-6) unstable; urgency=low

  * Merge upstream patch to fix homedir issue
    (http://code.google.com/p/go/source/detail?r=709120aecee0)
  * Disable GNU/KFreeBSD build (Closes: #668794)

 -- Ondřej Surý <ondrej@debian.org>  Wed, 18 Apr 2012 09:53:30 +0200

golang (2:1-5) unstable; urgency=low

  * Rewrite test conditions to make them more readable
    (and fix the debian/rules to really not check on armel+kfreebsd)
  * Patch upstream test to not fail on missing home directory

 -- Ondřej Surý <ondrej@debian.org>  Sun, 15 Apr 2012 12:35:53 +0200

golang (2:1-4) unstable; urgency=low

  * Disable tests on Debian GNU/KFreeBSD, they just hang now (Closes: #668794)
  * Disable tests on armel, but the invalid instruction needs fixing in
    upstream
  * Create fake home directory to pass the os/user test

 -- Ondřej Surý <ondrej@debian.org>  Sun, 15 Apr 2012 10:49:09 +0200

golang (2:1-3) unstable; urgency=high

  * Use VERSION provided by upstream for packaging purposes
  * Run tests as a part of a build process
  * Install full src tree (except pkg/debug) because go command depend
    on sources available
  * Install sources without testdata and *_test.go
  * Remove circular dependency golang-go->golang-doc->golang-go
  * Make sure that timestamp on installed binaries and libraries is same
    because go build/install recompiles everything if the go binary has
    more recent timestamp than libraries (Closes: #668235)
    + Need to update timestamps at postinst time because already created
      directories can have time in the past
  * Fix couple of lintian errors and warnings

 -- Ondřej Surý <ondrej@debian.org>  Wed, 11 Apr 2012 23:21:47 +0200

golang (2:1-2) unstable; urgency=low

  * Remove preserving of old -tools settings, there are too many options
    now anyway (Closes: #666007)

 -- Ondřej Surý <ondrej@debian.org>  Fri, 06 Apr 2012 16:52:13 +0200

golang (2:1-1) unstable; urgency=low

  * New major upstream release Go 1 (Closes: #666942)
  * Bumb epoch to 2, since 1 < 60 < 2011 (I wonder if next version will be 0 :)
  * Debconf templates and debian/control reviewed by the debian-l10n-
    english team as part of the Smith review project. (Closes: #663181)
  * [Debconf translation updates]
    + Pick existing translations from golang-weekly and do appropriate
      sed magic to fit golang templates. (Closes: #666884, #666880, #666881)
    + Dutch; (Jeroen Schot).  (Closes: #664598)
    + Czech (Michal Simunek).  (Closes: #665385)
    + Spanish; (Camaleón).  (Closes: #666177)
    + Danish (Joe Hansen).  (Closes: #666526)

 -- Ondřej Surý <ondrej@debian.org>  Fri, 06 Apr 2012 16:04:17 +0200

golang (1:60.3-2) unstable; urgency=low

  * debconf-gettextize package templates

 -- Ondřej Surý <ondrej@debian.org>  Mon, 20 Feb 2012 22:01:10 +0100

golang (1:60.3-1) unstable; urgency=low

  * Imported Upstream version 60.3

 -- Ondřej Surý <ondrej@debian.org>  Mon, 28 Nov 2011 08:46:18 +0100

golang (1:60.2-1) unstable; urgency=low

  * Imported Upstream version 60.2

 -- Ondřej Surý <ondrej@debian.org>  Thu, 06 Oct 2011 08:57:00 +0200

golang (1:60.1-1) unstable; urgency=low

  * Imported Upstream version 60.1

 -- Ondřej Surý <ondrej@debian.org>  Mon, 19 Sep 2011 10:18:12 +0200

golang (1:60-1) unstable; urgency=low

  * Imported Upstream version 60
  * Save upstream VERSION to the archive
  * Use GOVERSION as generated by src/version.bash on hg archive time
  * Add support for goinstall dashboard debconf question in the Debian
    packaging
  * Read goinstall dashboard option from debian configuration file
  * Remove 005-goinstall_dont_call_home_by_default.patch; replaced by
    configuration option
  * Fix directory name for upstream archive checkout

 -- Ondřej Surý <ondrej@debian.org>  Tue, 13 Sep 2011 13:13:59 +0200

golang (1:59-1) unstable; urgency=low

  * Imported Upstream version 59
  * Refresh patches to a new release
  * Fix FTBFS on ARM (Closes: #634270)
  * Update version.bash to work with Debian packaging and not hg
    repository

 -- Ondřej Surý <ondrej@debian.org>  Wed, 03 Aug 2011 17:04:59 +0200

golang (1:58.1-2) unstable; urgency=low

  * Install golang-doc package by default (Recommends from golang-tools,
    Depends from golang)

 -- Ondřej Surý <ondrej@debian.org>  Mon, 18 Jul 2011 09:13:43 +0200

golang (1:58.1-1) unstable; urgency=low

  * Imported Upstream version 58.1

 -- Ondřej Surý <ondrej@debian.org>  Wed, 13 Jul 2011 08:39:04 +0200

golang (1:58-1) unstable; urgency=low

  * Imported Upstream version 58
    + Add NEWS file with upstream API changes
  * Remove patch to not update standard package, fixed in upstream

 -- Ondřej Surý <ondrej@debian.org>  Thu, 30 Jun 2011 15:36:35 +0200

golang (1:57.2-1) unstable; urgency=low

  * Imported Upstream version 57.2
  * More spelling fixes (Closes: #630660)

 -- Ondřej Surý <ondrej@debian.org>  Thu, 16 Jun 2011 11:10:58 +0200

golang (1:57.1-4) unstable; urgency=low

  * Description update to have proper articles and capitalization
    (Closes: #630189)
  * Add extended description about Go being experimental and that the
    languager can change between releases

 -- Ondřej Surý <ondrej@debian.org>  Tue, 14 Jun 2011 21:38:11 +0200

golang (1:57.1-3) unstable; urgency=low

  * Fix "the Google's Go implementation" in extended description
    (Closes: #627814)
  * Update Vcs-* links
  * Install vim ftplugin files into correct directory (Closes: #629844)

 -- Ondřej Surý <ondrej@debian.org>  Thu, 09 Jun 2011 10:10:41 +0200

golang (1:57.1-2) unstable; urgency=low

  * Bump standards version to 3.9.2
  * Capitalize Kate (Closes: #627036)
  * Import slightly modified patch to be more clear about $GOPATH
    installs for non-root users
  * Remove don't install deps patch from goinstall; deprecated by
    $GOPATH installs

 -- Ondřej Surý <ondrej@debian.org>  Mon, 23 May 2011 11:07:11 +0200

golang (1:57.1-1) unstable; urgency=low

  * Add support for dot-minor releases
  * Imported Upstream version 57.1

 -- Ondřej Surý <ondrej@debian.org>  Mon, 16 May 2011 11:45:53 +0200

golang (1:57-3) unstable; urgency=low

  [ Florian Weimer ]
  * golang-tools: install gofix binary

  [ Ondřej Surý ]
  * Add lintian-overrides for gofix binary

 -- Ondřej Surý <ondrej@debian.org>  Sat, 07 May 2011 20:41:58 +0200

golang (1:57-2) unstable; urgency=low

  * Remove weekly code from debian/rules
  * Add golang meta-package
  * Don't create tool chain symlinks twice
  * Make debian/rules more generic for simpler sync between weekly
    and release branches

 -- Ondřej Surý <ondrej@debian.org>  Wed, 04 May 2011 16:48:24 +0200

golang (1:57-1) unstable; urgency=low

  * Imported Upstream version r57
  * Bumped epoch version to 1, to convert from date based versions
    to release number based version
  * Allow release to migrate to testing (Closes: #624408)
  * Add kate and vim syntax highlighting (Closes: #624544)
  * Add -dbg package with debugging symbols

 -- Ondřej Surý <ondrej@debian.org>  Wed, 04 May 2011 01:20:07 +0200

golang (2011.04.27-2) unstable; urgency=low

  * Fix yet another build failure on kfreebsd (use linux userspace)

 -- Ondřej Surý <ondrej@debian.org>  Fri, 29 Apr 2011 16:22:47 +0200

golang (2011.04.27-1) unstable; urgency=low

  * Imported Upstream version 2011.04.27
  * Update debian/rules to allow pulling weekly upstream releases
  * Don't remove RUNPATH from binaries; fixed upstream (golang#1527)
  * Set GOHOSTOS and GOHOSTARCH to match dpkg-architecture variables
  * Add support for kfreebsd-i386, kfreebsd-amd64, armel and armhf
    architectures
    + 006-fix_kfreebsd_build.patch:
      - Add GNU/KFreeBSD support by replacing all uname calls by $(GOOS)
    + 007-use_native_dynamic_linker_on_kfreebsd.patch:
      - Use native kfreebsd dynamic linker (/lib/ld-*.so.1)
  * Add information about available architectures (Closes: #623877)
  * Don't strip gotest
  * Add Depends: golang-go to golang-tools
  * Add better support for armhf

 -- Ondřej Surý <ondrej@debian.org>  Thu, 28 Apr 2011 16:14:39 +0200

golang (2011.04.13-1) unstable; urgency=low

  [ Florian Weimer ]
  * Delete bin directory in clean target
  * Enable parallel build
  * golang-src: install source files directly
  * Use proper symlink targets for architecture-independent toolchain
    names
  * Emacs mode: indent keys in struct literals properly

  [ Ondřej Surý ]
  * Imported Upstream weekly version 2011.04.13
  * Update patches to new weekly release
  * Add lintian-override for gotest binary

 -- Ondřej Surý <ondrej@debian.org>  Tue, 26 Apr 2011 09:59:28 +0200

golang (2011.03.07.1-1) unstable; urgency=low

  * Imported Upstream version 2011.03.07.1
  * Install to /usr/lib/go
  * Remove xkcd strip to get rid of CC-NC-BY
  * Update golang-src.install to new upstream
  * Remove 002-use_GOROOT_FINAL_in_generated_binaries.patch; merged
    upstream
  * Make all .go files no-executable
  * Update lintian-overrides to include both types of syntax

 -- Ondřej Surý <ondrej@debian.org>  Wed, 20 Apr 2011 17:36:48 +0200

golang (2011.02.15-2) unstable; urgency=low

  [ Ondřej Surý ]
  * Add ${misc:Depends} to golang-mode to shutup lintian
  * Rehaul build system and add golang-src package with .go source files
  * goinstall: do not automatically install prerequisities
  * goinstall: don't report to dashboard by default
  * Add a README.Debian about local modifications to goinstall
  * Add warning about local modifications also directly to goinstall command

  [ Florian Weimer ]
  * Fix syntax error in 004-
    dont_reinstall_dependencies_in_goinstall.patch

 -- Ondřej Surý <ondrej@debian.org>  Fri, 18 Feb 2011 16:02:09 +0100

golang (2011.02.15-1) unstable; urgency=low

  [ Obey Arthur Liu ]
  * Added pkg-google git repo to control file

  [ Florian Weimer ]
  * Build golang-mode package

  [ Ondřej Surý ]
  * Imported Upstream version 2011.02.15
  * Don't compress godoc documentation
  * Correctly use $GOROOT_FINAL in the build chain
  * Remove RPATH/RUNPATH from go binaries

 -- Ondřej Surý <ondrej@debian.org>  Fri, 18 Feb 2011 11:39:10 +0100

golang (2011.02.01.1-1) unstable; urgency=low

  [ Ivan Wong ]
  * Initial release (Closes: #574371)

  [ Jonathan Nieder ]
  * Fill out copyright file
  * Rewrite debian/rules using dh driver
  * debian: fix get-orig-source rule
  * debian: do not install extra files on repeated build
  * debian: fix reversed ‘if’
  * debian: do not leave around stale debian/env.sh+ file
  * debian: Build-Depends on awk instead of gawk
  * debian: add run-time dependency on perl
  * debian: add build-time dependency on perl
  * debian: fix setting of GOARM on arm
  * debian: do not compress files in web page
  * debian: install favicon

  [ Ondřej Surý ]
  * Make myself a maintainer
  * Add patch to allow IPv4 on IPv6 sockets (Courtesy of Florian Weimer)
  * Use GOROOT_FINAL and change GOBIN to /usr/bin
  * Get rid of env.sh and wrappers
  * Add support for building in i386 pbuilder on amd64 architecture
  * Rename source package to golang to match upstream repository name
  * Add golang-doc package
  * Split package into compiler, docs and tools
  * Don't install quietgcc and hgpatch
  * Don't generate fake gomake
  * Update golang-doc package
  * Export GOHOSTARCH and GOHOSTOS
  * Disable build time checks
  * Fail on missed installed files
  * Revert s{tmp{golang-go{ change in DESTDIR
  * Relicence debian/ files from versionless GPL to GPL-3
  * Move golang-doc to doc section
  * Add more lintian overrides for Go binaries
  * Install all 6,8,5 variants of commands
  * Install golang-* symlinks for 6,8,5* commands
  * Don't strip govet as well
  * Remove ${shlibs:Depends} where it doesn't belong
  * Move more html files to golang-doc package
  * Remove codereview directory - some python code to deal with mercurial

 -- Ondřej Surý <ondrej@debian.org>  Mon, 14 Feb 2011 17:42:39 +0100<|MERGE_RESOLUTION|>--- conflicted
+++ resolved
@@ -1,10 +1,3 @@
-<<<<<<< HEAD
-golang-1.18 (1.18.8-1~bpo11+1) bullseye-backports; urgency=medium
-
-  * Rebuild for bullseye-backports.
-
- -- Anthony Fok <foka@debian.org>  Mon, 21 Nov 2022 21:59:26 -0700
-=======
 golang-1.18 (1.18.10-1) unstable; urgency=medium
 
   * Team upload.
@@ -24,7 +17,12 @@
       entries
 
  -- William 'jawn-smith' Wilson <jawn-smith@ubuntu.com>  Tue, 06 Dec 2022 13:39:48 -0600
->>>>>>> fbd65f5d
+
+golang-1.18 (1.18.8-1~bpo11+1) bullseye-backports; urgency=medium
+
+  * Rebuild for bullseye-backports.
+
+ -- Anthony Fok <foka@debian.org>  Mon, 21 Nov 2022 21:59:26 -0700
 
 golang-1.18 (1.18.8-1) unstable; urgency=medium
 
