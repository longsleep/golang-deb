--- conflicted
+++ resolved
@@ -1,10 +1,3 @@
-<<<<<<< HEAD
-golang-1.17 (1.17-3~bpo11+1) bullseye-backports; urgency=medium
-
-  * Rebuild for bullseye-backports.
-
- -- Anthony Fok <foka@debian.org>  Tue, 07 Sep 2021 07:26:37 -0600
-=======
 golang-1.17 (1.17.1-1) unstable; urgency=high
 
   * New upstream version 1.17.1
@@ -23,7 +16,12 @@
   * Bump Standards-Version to 4.6.0 (no change)
 
  -- Anthony Fok <foka@debian.org>  Fri, 10 Sep 2021 18:01:21 -0600
->>>>>>> 8f5214ec
+
+golang-1.17 (1.17-3~bpo11+1) bullseye-backports; urgency=medium
+
+  * Rebuild for bullseye-backports.
+
+ -- Anthony Fok <foka@debian.org>  Tue, 07 Sep 2021 07:26:37 -0600
 
 golang-1.17 (1.17-3) unstable; urgency=medium
 
