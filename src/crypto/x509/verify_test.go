--- conflicted
+++ resolved
@@ -1881,10 +1881,7 @@
 		{"foo.*.example.com", false},
 		{"exa_mple.com", true},
 		{"foo,bar", false},
-<<<<<<< HEAD
-=======
 		{"project-dev:us-central1:main", true},
->>>>>>> 5d85b420
 	}
 	for _, tt := range tests {
 		if got := validHostname(tt.host); got != tt.want {
