--- conflicted
+++ resolved
@@ -894,13 +894,8 @@
 			if c == '-' && j != 0 {
 				continue
 			}
-<<<<<<< HEAD
-			if c == '_' {
-				// _ is not a valid character in hostnames, but it's commonly
-=======
 			if c == '_' || c == ':' {
 				// Not valid characters in hostnames, but commonly
->>>>>>> 5d85b420
 				// found in deployments outside the WebPKI.
 				continue
 			}
