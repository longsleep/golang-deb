--- conflicted
+++ resolved
@@ -16,11 +16,7 @@
 #include <CoreFoundation/CoreFoundation.h>
 #include <Security/Security.h>
 
-<<<<<<< HEAD
-static bool isSSLPolicy(SecPolicyRef policyRef) {
-=======
 static Boolean isSSLPolicy(SecPolicyRef policyRef) {
->>>>>>> 9b97c35f
 	if (!policyRef) {
 		return false;
 	}
@@ -28,15 +24,6 @@
 	if (properties == NULL) {
 		return false;
 	}
-<<<<<<< HEAD
-	CFTypeRef value = NULL;
-	if (CFDictionaryGetValueIfPresent(properties, kSecPolicyOid, (const void **)&value)) {
-		CFRelease(properties);
-		return CFEqual(value, kSecPolicyAppleSSL);
-	}
-	CFRelease(properties);
-	return false;
-=======
 	Boolean isSSL = false;
 	CFTypeRef value = NULL;
 	if (CFDictionaryGetValueIfPresent(properties, kSecPolicyOid, (const void **)&value)) {
@@ -44,7 +31,6 @@
 	}
 	CFRelease(properties);
 	return isSSL;
->>>>>>> 9b97c35f
 }
 
 // sslTrustSettingsResult obtains the final kSecTrustSettingsResult value
