--- conflicted
+++ resolved
@@ -9,25 +9,6 @@
 import "internal/syscall/unix"
 
 func init() {
-<<<<<<< HEAD
-	altGetRandom = getEntropy
-}
-
-func getEntropy(p []byte) error {
-	// getentropy(2) returns a maximum of 256 bytes per call
-	for i := 0; i < len(p); i += 256 {
-		end := i + 256
-		if len(p) < end {
-			end = len(p)
-		}
-		err := unix.GetEntropy(p[i:end])
-		if err != nil {
-			return err
-		}
-	}
-	return nil
-=======
 	// getentropy(2) returns a maximum of 256 bytes per call
 	altGetRandom = batched(unix.GetEntropy, 256)
->>>>>>> 881e47ad
 }