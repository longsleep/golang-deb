// Copyright 2014 The Go Authors. All rights reserved.
// Use of this source code is governed by a BSD-style
// license that can be found in the LICENSE file.

//go:build unix

package rand

import (
	"bytes"
<<<<<<< HEAD
	"errors"
=======
	"encoding/binary"
	"errors"
	prand "math/rand"
>>>>>>> 881e47ad
	"testing"
)

func TestBatched(t *testing.T) {
	fillBatched := batched(func(p []byte) error {
		for i := range p {
			p[i] = byte(i)
		}
		return nil
	}, 5)

	p := make([]byte, 13)
	if err := fillBatched(p); err != nil {
		t.Fatalf("batched function returned error: %s", err)
	}
	expected := []byte{0, 1, 2, 3, 4, 0, 1, 2, 3, 4, 0, 1, 2}
	if !bytes.Equal(expected, p) {
		t.Errorf("incorrect batch result: got %x, want %x", p, expected)
	}
}

func TestBatchedBuffering(t *testing.T) {
	var prandSeed [8]byte
	Read(prandSeed[:])
	prand.Seed(int64(binary.LittleEndian.Uint64(prandSeed[:])))

	backingStore := make([]byte, 1<<23)
	prand.Read(backingStore)
	backingMarker := backingStore[:]
	output := make([]byte, len(backingStore))
	outputMarker := output[:]

	fillBatched := batched(func(p []byte) error {
		n := copy(p, backingMarker)
		backingMarker = backingMarker[n:]
		return nil
	}, 731)

	for len(outputMarker) > 0 {
		max := 9200
		if max > len(outputMarker) {
			max = len(outputMarker)
		}
		howMuch := prand.Intn(max + 1)
		if err := fillBatched(outputMarker[:howMuch]); err != nil {
			t.Fatalf("batched function returned error: %s", err)
		}
		outputMarker = outputMarker[howMuch:]
	}
	if !bytes.Equal(backingStore, output) {
		t.Error("incorrect batch result")
	}
}

func TestBatchedError(t *testing.T) {
<<<<<<< HEAD
	b := batched(func(p []byte) error { return errors.New("") }, 5)
	if b(make([]byte, 13)) == nil {
		t.Fatal("batched function should have returned error")
=======
	b := batched(func(p []byte) error { return errors.New("failure") }, 5)
	if b(make([]byte, 13)) == nil {
		t.Fatal("batched function should have returned an error")
>>>>>>> 881e47ad
	}
}

func TestBatchedEmpty(t *testing.T) {
<<<<<<< HEAD
	b := batched(func(p []byte) error { return errors.New("") }, 5)
	if err := b(make([]byte, 0)); err != nil {
		t.Fatalf("empty slice should always return nil: %s", err)
=======
	b := batched(func(p []byte) error { return errors.New("failure") }, 5)
	if b(make([]byte, 0)) != nil {
		t.Fatal("empty slice should always return successful")
>>>>>>> 881e47ad
	}
}<|MERGE_RESOLUTION|>--- conflicted
+++ resolved
@@ -8,13 +8,9 @@
 
 import (
 	"bytes"
-<<<<<<< HEAD
-	"errors"
-=======
 	"encoding/binary"
 	"errors"
 	prand "math/rand"
->>>>>>> 881e47ad
 	"testing"
 )
 
@@ -70,27 +66,15 @@
 }
 
 func TestBatchedError(t *testing.T) {
-<<<<<<< HEAD
-	b := batched(func(p []byte) error { return errors.New("") }, 5)
-	if b(make([]byte, 13)) == nil {
-		t.Fatal("batched function should have returned error")
-=======
 	b := batched(func(p []byte) error { return errors.New("failure") }, 5)
 	if b(make([]byte, 13)) == nil {
 		t.Fatal("batched function should have returned an error")
->>>>>>> 881e47ad
 	}
 }
 
 func TestBatchedEmpty(t *testing.T) {
-<<<<<<< HEAD
-	b := batched(func(p []byte) error { return errors.New("") }, 5)
-	if err := b(make([]byte, 0)); err != nil {
-		t.Fatalf("empty slice should always return nil: %s", err)
-=======
 	b := batched(func(p []byte) error { return errors.New("failure") }, 5)
 	if b(make([]byte, 0)) != nil {
 		t.Fatal("empty slice should always return successful")
->>>>>>> 881e47ad
 	}
 }