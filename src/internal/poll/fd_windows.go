// Copyright 2017 The Go Authors. All rights reserved.
// Use of this source code is governed by a BSD-style
// license that can be found in the LICENSE file.

package poll

import (
	"errors"
	"internal/race"
	"internal/syscall/windows"
	"io"
	"runtime"
	"sync"
	"syscall"
	"unicode/utf16"
	"unicode/utf8"
	"unsafe"
)

var (
	initErr error
	ioSync  uint64
)

// CancelIo Windows API cancels all outstanding IO for a particular
// socket on current thread. To overcome that limitation, we run
// special goroutine, locked to OS single thread, that both starts
// and cancels IO. It means, there are 2 unavoidable thread switches
// for every IO.
// Some newer versions of Windows has new CancelIoEx API, that does
// not have that limitation and can be used from any thread. This
// package uses CancelIoEx API, if present, otherwise it fallback
// to CancelIo.

var canCancelIO bool // determines if CancelIoEx API is present

// This package uses the SetFileCompletionNotificationModes Windows
// API to skip calling GetQueuedCompletionStatus if an IO operation
// completes synchronously. There is a known bug where
// SetFileCompletionNotificationModes crashes on some systems (see
// https://support.microsoft.com/kb/2568167 for details).

var useSetFileCompletionNotificationModes bool // determines is SetFileCompletionNotificationModes is present and safe to use

// checkSetFileCompletionNotificationModes verifies that
// SetFileCompletionNotificationModes Windows API is present
// on the system and is safe to use.
// See https://support.microsoft.com/kb/2568167 for details.
func checkSetFileCompletionNotificationModes() {
	err := syscall.LoadSetFileCompletionNotificationModes()
	if err != nil {
		return
	}
	protos := [2]int32{syscall.IPPROTO_TCP, 0}
	var buf [32]syscall.WSAProtocolInfo
	len := uint32(unsafe.Sizeof(buf))
	n, err := syscall.WSAEnumProtocols(&protos[0], &buf[0], &len)
	if err != nil {
		return
	}
	for i := int32(0); i < n; i++ {
		if buf[i].ServiceFlags1&syscall.XP1_IFS_HANDLES == 0 {
			return
		}
	}
	useSetFileCompletionNotificationModes = true
}

func init() {
	var d syscall.WSAData
	e := syscall.WSAStartup(uint32(0x202), &d)
	if e != nil {
		initErr = e
	}
	canCancelIO = syscall.LoadCancelIoEx() == nil
	checkSetFileCompletionNotificationModes()
}

// operation contains superset of data necessary to perform all async IO.
type operation struct {
	// Used by IOCP interface, it must be first field
	// of the struct, as our code rely on it.
	o syscall.Overlapped

	// fields used by runtime.netpoll
	runtimeCtx uintptr
	mode       int32
	errno      int32
	qty        uint32

	// fields used only by net package
	fd     *FD
	errc   chan error
	buf    syscall.WSABuf
	msg    windows.WSAMsg
	sa     syscall.Sockaddr
	rsa    *syscall.RawSockaddrAny
	rsan   int32
	handle syscall.Handle
	flags  uint32
	bufs   []syscall.WSABuf
}

func (o *operation) InitBuf(buf []byte) {
	o.buf.Len = uint32(len(buf))
	o.buf.Buf = nil
	if len(buf) != 0 {
		o.buf.Buf = &buf[0]
	}
}

func (o *operation) InitBufs(buf *[][]byte) {
	if o.bufs == nil {
		o.bufs = make([]syscall.WSABuf, 0, len(*buf))
	} else {
		o.bufs = o.bufs[:0]
	}
	for _, b := range *buf {
		if len(b) == 0 {
			o.bufs = append(o.bufs, syscall.WSABuf{})
			continue
		}
		for len(b) > maxRW {
			o.bufs = append(o.bufs, syscall.WSABuf{Len: maxRW, Buf: &b[0]})
			b = b[maxRW:]
		}
		if len(b) > 0 {
			o.bufs = append(o.bufs, syscall.WSABuf{Len: uint32(len(b)), Buf: &b[0]})
		}
	}
}

// ClearBufs clears all pointers to Buffers parameter captured
// by InitBufs, so it can be released by garbage collector.
func (o *operation) ClearBufs() {
	for i := range o.bufs {
		o.bufs[i].Buf = nil
	}
	o.bufs = o.bufs[:0]
}

func (o *operation) InitMsg(p []byte, oob []byte) {
	o.InitBuf(p)
	o.msg.Buffers = &o.buf
	o.msg.BufferCount = 1

	o.msg.Name = nil
	o.msg.Namelen = 0

	o.msg.Flags = 0
	o.msg.Control.Len = uint32(len(oob))
	o.msg.Control.Buf = nil
	if len(oob) != 0 {
		o.msg.Control.Buf = &oob[0]
	}
}

// ioSrv executes net IO requests.
type ioSrv struct {
	req chan ioSrvReq
}

type ioSrvReq struct {
	o      *operation
	submit func(o *operation) error // if nil, cancel the operation
}

// ProcessRemoteIO will execute submit IO requests on behalf
// of other goroutines, all on a single os thread, so it can
// cancel them later. Results of all operations will be sent
// back to their requesters via channel supplied in request.
// It is used only when the CancelIoEx API is unavailable.
func (s *ioSrv) ProcessRemoteIO() {
	runtime.LockOSThread()
	defer runtime.UnlockOSThread()
	for r := range s.req {
		if r.submit != nil {
			r.o.errc <- r.submit(r.o)
		} else {
			r.o.errc <- syscall.CancelIo(r.o.fd.Sysfd)
		}
	}
}

// ExecIO executes a single IO operation o. It submits and cancels
// IO in the current thread for systems where Windows CancelIoEx API
// is available. Alternatively, it passes the request onto
// runtime netpoll and waits for completion or cancels request.
func (s *ioSrv) ExecIO(o *operation, submit func(o *operation) error) (int, error) {
	if o.fd.pd.runtimeCtx == 0 {
		return 0, errors.New("internal error: polling on unsupported descriptor type")
	}

	if !canCancelIO {
		onceStartServer.Do(startServer)
	}

	fd := o.fd
	// Notify runtime netpoll about starting IO.
	err := fd.pd.prepare(int(o.mode), fd.isFile)
	if err != nil {
		return 0, err
	}
	// Start IO.
	if canCancelIO {
		err = submit(o)
	} else {
		// Send request to a special dedicated thread,
		// so it can stop the IO with CancelIO later.
		s.req <- ioSrvReq{o, submit}
		err = <-o.errc
	}
	switch err {
	case nil:
		// IO completed immediately
		if o.fd.skipSyncNotif {
			// No completion message will follow, so return immediately.
			return int(o.qty), nil
		}
		// Need to get our completion message anyway.
	case syscall.ERROR_IO_PENDING:
		// IO started, and we have to wait for its completion.
		err = nil
	default:
		return 0, err
	}
	// Wait for our request to complete.
	err = fd.pd.wait(int(o.mode), fd.isFile)
	if err == nil {
		// All is good. Extract our IO results and return.
		if o.errno != 0 {
			err = syscall.Errno(o.errno)
			// More data available. Return back the size of received data.
			if err == syscall.ERROR_MORE_DATA || err == windows.WSAEMSGSIZE {
				return int(o.qty), err
			}
			return 0, err
		}
		return int(o.qty), nil
	}
	// IO is interrupted by "close" or "timeout"
	netpollErr := err
	switch netpollErr {
	case ErrNetClosing, ErrFileClosing, ErrTimeout:
		// will deal with those.
	default:
		panic("unexpected runtime.netpoll error: " + netpollErr.Error())
	}
	// Cancel our request.
	if canCancelIO {
		err := syscall.CancelIoEx(fd.Sysfd, &o.o)
		// Assuming ERROR_NOT_FOUND is returned, if IO is completed.
		if err != nil && err != syscall.ERROR_NOT_FOUND {
			// TODO(brainman): maybe do something else, but panic.
			panic(err)
		}
	} else {
		s.req <- ioSrvReq{o, nil}
		<-o.errc
	}
	// Wait for cancelation to complete.
	fd.pd.waitCanceled(int(o.mode))
	if o.errno != 0 {
		err = syscall.Errno(o.errno)
		if err == syscall.ERROR_OPERATION_ABORTED { // IO Canceled
			err = netpollErr
		}
		return 0, err
	}
	// We issued a cancelation request. But, it seems, IO operation succeeded
	// before the cancelation request run. We need to treat the IO operation as
	// succeeded (the bytes are actually sent/recv from network).
	return int(o.qty), nil
}

// Start helper goroutines.
var rsrv, wsrv ioSrv
var onceStartServer sync.Once

func startServer() {
	// This is called, once, when only the CancelIo API is available.
	// Start two special goroutines, both locked to an OS thread,
	// that start and cancel IO requests.
	// One will process read requests, while the other will do writes.
	rsrv.req = make(chan ioSrvReq)
	go rsrv.ProcessRemoteIO()
	wsrv.req = make(chan ioSrvReq)
	go wsrv.ProcessRemoteIO()
}

// FD is a file descriptor. The net and os packages embed this type in
// a larger type representing a network connection or OS file.
type FD struct {
	// Lock sysfd and serialize access to Read and Write methods.
	fdmu fdMutex

	// System file descriptor. Immutable until Close.
	Sysfd syscall.Handle

	// Read operation.
	rop operation
	// Write operation.
	wop operation

	// I/O poller.
	pd pollDesc

	// Used to implement pread/pwrite.
	l sync.Mutex

	// For console I/O.
	isConsole      bool
	lastbits       []byte   // first few bytes of the last incomplete rune in last write
	readuint16     []uint16 // buffer to hold uint16s obtained with ReadConsole
	readbyte       []byte   // buffer to hold decoding of readuint16 from utf16 to utf8
	readbyteOffset int      // readbyte[readOffset:] is yet to be consumed with file.Read

	// Semaphore signaled when file is closed.
	csema uint32

	skipSyncNotif bool

	// Whether this is a streaming descriptor, as opposed to a
	// packet-based descriptor like a UDP socket.
	IsStream bool

	// Whether a zero byte read indicates EOF. This is false for a
	// message based socket connection.
	ZeroReadIsEOF bool

	// Whether this is a normal file.
	isFile bool

	// Whether this is a directory.
	isDir bool
}

// logInitFD is set by tests to enable file descriptor initialization logging.
var logInitFD func(net string, fd *FD, err error)

// Init initializes the FD. The Sysfd field should already be set.
// This can be called multiple times on a single FD.
// The net argument is a network name from the net package (e.g., "tcp"),
// or "file" or "console" or "dir".
// Set pollable to true if fd should be managed by runtime netpoll.
func (fd *FD) Init(net string, pollable bool) (string, error) {
	if initErr != nil {
		return "", initErr
	}

	switch net {
	case "file":
		fd.isFile = true
	case "console":
		fd.isConsole = true
	case "dir":
		fd.isDir = true
	case "tcp", "tcp4", "tcp6":
	case "udp", "udp4", "udp6":
	case "ip", "ip4", "ip6":
	case "unix", "unixgram", "unixpacket":
	default:
		return "", errors.New("internal error: unknown network type " + net)
	}

	var err error
	if pollable {
		// Only call init for a network socket.
		// This means that we don't add files to the runtime poller.
		// Adding files to the runtime poller can confuse matters
		// if the user is doing their own overlapped I/O.
		// See issue #21172.
		//
		// In general the code below avoids calling the ExecIO
		// method for non-network sockets. If some method does
		// somehow call ExecIO, then ExecIO, and therefore the
		// calling method, will return an error, because
		// fd.pd.runtimeCtx will be 0.
		err = fd.pd.init(fd)
	}
	if logInitFD != nil {
		logInitFD(net, fd, err)
	}
	if err != nil {
		return "", err
	}
	if pollable && useSetFileCompletionNotificationModes {
		// We do not use events, so we can skip them always.
		flags := uint8(syscall.FILE_SKIP_SET_EVENT_ON_HANDLE)
		// It's not safe to skip completion notifications for UDP:
		// https://blogs.technet.com/b/winserverperformance/archive/2008/06/26/designing-applications-for-high-performance-part-iii.aspx
		if net == "tcp" {
			flags |= syscall.FILE_SKIP_COMPLETION_PORT_ON_SUCCESS
		}
		err := syscall.SetFileCompletionNotificationModes(fd.Sysfd, flags)
		if err == nil && flags&syscall.FILE_SKIP_COMPLETION_PORT_ON_SUCCESS != 0 {
			fd.skipSyncNotif = true
		}
	}
	// Disable SIO_UDP_CONNRESET behavior.
	// http://support.microsoft.com/kb/263823
	switch net {
	case "udp", "udp4", "udp6":
		ret := uint32(0)
		flag := uint32(0)
		size := uint32(unsafe.Sizeof(flag))
		err := syscall.WSAIoctl(fd.Sysfd, syscall.SIO_UDP_CONNRESET, (*byte)(unsafe.Pointer(&flag)), size, nil, 0, &ret, nil, 0)
		if err != nil {
			return "wsaioctl", err
		}
	}
	fd.rop.mode = 'r'
	fd.wop.mode = 'w'
	fd.rop.fd = fd
	fd.wop.fd = fd
	fd.rop.runtimeCtx = fd.pd.runtimeCtx
	fd.wop.runtimeCtx = fd.pd.runtimeCtx
	if !canCancelIO {
		fd.rop.errc = make(chan error)
		fd.wop.errc = make(chan error)
	}
	return "", nil
}

func (fd *FD) destroy() error {
	if fd.Sysfd == syscall.InvalidHandle {
		return syscall.EINVAL
	}
	// Poller may want to unregister fd in readiness notification mechanism,
	// so this must be executed before fd.CloseFunc.
	fd.pd.close()
	var err error
	if fd.isFile || fd.isConsole {
		err = syscall.CloseHandle(fd.Sysfd)
	} else if fd.isDir {
		err = syscall.FindClose(fd.Sysfd)
	} else {
		// The net package uses the CloseFunc variable for testing.
		err = CloseFunc(fd.Sysfd)
	}
	fd.Sysfd = syscall.InvalidHandle
	runtime_Semrelease(&fd.csema)
	return err
}

// Close closes the FD. The underlying file descriptor is closed by
// the destroy method when there are no remaining references.
func (fd *FD) Close() error {
	if !fd.fdmu.increfAndClose() {
		return errClosing(fd.isFile)
	}
	// unblock pending reader and writer
	fd.pd.evict()
	err := fd.decref()
	// Wait until the descriptor is closed. If this was the only
	// reference, it is already closed.
	runtime_Semacquire(&fd.csema)
	return err
}

// Shutdown wraps the shutdown network call.
func (fd *FD) Shutdown(how int) error {
	if err := fd.incref(); err != nil {
		return err
	}
	defer fd.decref()
	return syscall.Shutdown(fd.Sysfd, how)
}

// Windows ReadFile and WSARecv use DWORD (uint32) parameter to pass buffer length.
// This prevents us reading blocks larger than 4GB.
// See golang.org/issue/26923.
const maxRW = 1 << 30 // 1GB is large enough and keeps subsequent reads aligned

// Read implements io.Reader.
func (fd *FD) Read(buf []byte) (int, error) {
	if err := fd.readLock(); err != nil {
		return 0, err
	}
	defer fd.readUnlock()

	if len(buf) > maxRW {
		buf = buf[:maxRW]
	}

	var n int
	var err error
	if fd.isFile || fd.isDir || fd.isConsole {
		fd.l.Lock()
		defer fd.l.Unlock()
		if fd.isConsole {
			n, err = fd.readConsole(buf)
		} else {
			n, err = syscall.Read(fd.Sysfd, buf)
		}
		if err != nil {
			n = 0
		}
	} else {
		o := &fd.rop
		o.InitBuf(buf)
		n, err = rsrv.ExecIO(o, func(o *operation) error {
			return syscall.WSARecv(o.fd.Sysfd, &o.buf, 1, &o.qty, &o.flags, &o.o, nil)
		})
		if race.Enabled {
			race.Acquire(unsafe.Pointer(&ioSync))
		}
	}
	if len(buf) != 0 {
		err = fd.eofError(n, err)
	}
	return n, err
}

var ReadConsole = syscall.ReadConsole // changed for testing

// readConsole reads utf16 characters from console File,
// encodes them into utf8 and stores them in buffer b.
// It returns the number of utf8 bytes read and an error, if any.
func (fd *FD) readConsole(b []byte) (int, error) {
	if len(b) == 0 {
		return 0, nil
	}

	if fd.readuint16 == nil {
		// Note: syscall.ReadConsole fails for very large buffers.
		// The limit is somewhere around (but not exactly) 16384.
		// Stay well below.
		fd.readuint16 = make([]uint16, 0, 10000)
		fd.readbyte = make([]byte, 0, 4*cap(fd.readuint16))
	}

	for fd.readbyteOffset >= len(fd.readbyte) {
		n := cap(fd.readuint16) - len(fd.readuint16)
		if n > len(b) {
			n = len(b)
		}
		var nw uint32
		err := ReadConsole(fd.Sysfd, &fd.readuint16[:len(fd.readuint16)+1][len(fd.readuint16)], uint32(n), &nw, nil)
		if err != nil {
			return 0, err
		}
		uint16s := fd.readuint16[:len(fd.readuint16)+int(nw)]
		fd.readuint16 = fd.readuint16[:0]
		buf := fd.readbyte[:0]
		for i := 0; i < len(uint16s); i++ {
			r := rune(uint16s[i])
			if utf16.IsSurrogate(r) {
				if i+1 == len(uint16s) {
					if nw > 0 {
						// Save half surrogate pair for next time.
						fd.readuint16 = fd.readuint16[:1]
						fd.readuint16[0] = uint16(r)
						break
					}
					r = utf8.RuneError
				} else {
					r = utf16.DecodeRune(r, rune(uint16s[i+1]))
					if r != utf8.RuneError {
						i++
					}
				}
			}
			n := utf8.EncodeRune(buf[len(buf):cap(buf)], r)
			buf = buf[:len(buf)+n]
		}
		fd.readbyte = buf
		fd.readbyteOffset = 0
		if nw == 0 {
			break
		}
	}

	src := fd.readbyte[fd.readbyteOffset:]
	var i int
	for i = 0; i < len(src) && i < len(b); i++ {
		x := src[i]
		if x == 0x1A { // Ctrl-Z
			if i == 0 {
				fd.readbyteOffset++
			}
			break
		}
		b[i] = x
	}
	fd.readbyteOffset += i
	return i, nil
}

// Pread emulates the Unix pread system call.
func (fd *FD) Pread(b []byte, off int64) (int, error) {
	// Call incref, not readLock, because since pread specifies the
	// offset it is independent from other reads.
	if err := fd.incref(); err != nil {
		return 0, err
	}
	defer fd.decref()

	if len(b) > maxRW {
		b = b[:maxRW]
	}

	fd.l.Lock()
	defer fd.l.Unlock()
	curoffset, e := syscall.Seek(fd.Sysfd, 0, io.SeekCurrent)
	if e != nil {
		return 0, e
	}
	defer syscall.Seek(fd.Sysfd, curoffset, io.SeekStart)
	o := syscall.Overlapped{
		OffsetHigh: uint32(off >> 32),
		Offset:     uint32(off),
	}
	var done uint32
	e = syscall.ReadFile(fd.Sysfd, b, &done, &o)
	if e != nil {
		done = 0
		if e == syscall.ERROR_HANDLE_EOF {
			e = io.EOF
		}
	}
	if len(b) != 0 {
		e = fd.eofError(int(done), e)
	}
	return int(done), e
}

// ReadFrom wraps the recvfrom network call.
func (fd *FD) ReadFrom(buf []byte) (int, syscall.Sockaddr, error) {
	if len(buf) == 0 {
		return 0, nil, nil
	}
	if len(buf) > maxRW {
		buf = buf[:maxRW]
	}
	if err := fd.readLock(); err != nil {
		return 0, nil, err
	}
	defer fd.readUnlock()
	o := &fd.rop
	o.InitBuf(buf)
	n, err := rsrv.ExecIO(o, func(o *operation) error {
		if o.rsa == nil {
			o.rsa = new(syscall.RawSockaddrAny)
		}
		o.rsan = int32(unsafe.Sizeof(*o.rsa))
		return syscall.WSARecvFrom(o.fd.Sysfd, &o.buf, 1, &o.qty, &o.flags, o.rsa, &o.rsan, &o.o, nil)
	})
	err = fd.eofError(n, err)
	if err != nil {
		return n, nil, err
	}
	sa, _ := o.rsa.Sockaddr()
	return n, sa, nil
}

// Write implements io.Writer.
func (fd *FD) Write(buf []byte) (int, error) {
	if err := fd.writeLock(); err != nil {
		return 0, err
	}
	defer fd.writeUnlock()
<<<<<<< HEAD
=======
	if fd.isFile || fd.isDir || fd.isConsole {
		fd.l.Lock()
		defer fd.l.Unlock()
	}
>>>>>>> 9b97c35f

	ntotal := 0
	for len(buf) > 0 {
		b := buf
		if len(b) > maxRW {
			b = b[:maxRW]
		}
		var n int
		var err error
		if fd.isFile || fd.isDir || fd.isConsole {
<<<<<<< HEAD
			fd.l.Lock()
			defer fd.l.Unlock()
=======
>>>>>>> 9b97c35f
			if fd.isConsole {
				n, err = fd.writeConsole(b)
			} else {
				n, err = syscall.Write(fd.Sysfd, b)
			}
			if err != nil {
				n = 0
			}
		} else {
			if race.Enabled {
				race.ReleaseMerge(unsafe.Pointer(&ioSync))
			}
			o := &fd.wop
			o.InitBuf(b)
			n, err = wsrv.ExecIO(o, func(o *operation) error {
				return syscall.WSASend(o.fd.Sysfd, &o.buf, 1, &o.qty, 0, &o.o, nil)
			})
		}
		ntotal += n
		if err != nil {
			return ntotal, err
		}
		buf = buf[n:]
	}
	return ntotal, nil
}

// writeConsole writes len(b) bytes to the console File.
// It returns the number of bytes written and an error, if any.
func (fd *FD) writeConsole(b []byte) (int, error) {
	n := len(b)
	runes := make([]rune, 0, 256)
	if len(fd.lastbits) > 0 {
		b = append(fd.lastbits, b...)
		fd.lastbits = nil

	}
	for len(b) >= utf8.UTFMax || utf8.FullRune(b) {
		r, l := utf8.DecodeRune(b)
		runes = append(runes, r)
		b = b[l:]
	}
	if len(b) > 0 {
		fd.lastbits = make([]byte, len(b))
		copy(fd.lastbits, b)
	}
	// syscall.WriteConsole seems to fail, if given large buffer.
	// So limit the buffer to 16000 characters. This number was
	// discovered by experimenting with syscall.WriteConsole.
	const maxWrite = 16000
	for len(runes) > 0 {
		m := len(runes)
		if m > maxWrite {
			m = maxWrite
		}
		chunk := runes[:m]
		runes = runes[m:]
		uint16s := utf16.Encode(chunk)
		for len(uint16s) > 0 {
			var written uint32
			err := syscall.WriteConsole(fd.Sysfd, &uint16s[0], uint32(len(uint16s)), &written, nil)
			if err != nil {
				return 0, err
			}
			uint16s = uint16s[written:]
		}
	}
	return n, nil
}

// Pwrite emulates the Unix pwrite system call.
func (fd *FD) Pwrite(buf []byte, off int64) (int, error) {
	// Call incref, not writeLock, because since pwrite specifies the
	// offset it is independent from other writes.
	if err := fd.incref(); err != nil {
		return 0, err
	}
	defer fd.decref()

	fd.l.Lock()
	defer fd.l.Unlock()
	curoffset, e := syscall.Seek(fd.Sysfd, 0, io.SeekCurrent)
	if e != nil {
		return 0, e
	}
	defer syscall.Seek(fd.Sysfd, curoffset, io.SeekStart)

	ntotal := 0
	for len(buf) > 0 {
		b := buf
		if len(b) > maxRW {
			b = b[:maxRW]
		}
		var n uint32
		o := syscall.Overlapped{
			OffsetHigh: uint32(off >> 32),
			Offset:     uint32(off),
		}
		e = syscall.WriteFile(fd.Sysfd, b, &n, &o)
		ntotal += int(n)
		if e != nil {
			return ntotal, e
		}
		buf = buf[n:]
		off += int64(n)
	}
	return ntotal, nil
}

// Writev emulates the Unix writev system call.
func (fd *FD) Writev(buf *[][]byte) (int64, error) {
	if len(*buf) == 0 {
		return 0, nil
	}
	if err := fd.writeLock(); err != nil {
		return 0, err
	}
	defer fd.writeUnlock()
	if race.Enabled {
		race.ReleaseMerge(unsafe.Pointer(&ioSync))
	}
	o := &fd.wop
	o.InitBufs(buf)
	n, err := wsrv.ExecIO(o, func(o *operation) error {
		return syscall.WSASend(o.fd.Sysfd, &o.bufs[0], uint32(len(o.bufs)), &o.qty, 0, &o.o, nil)
	})
	o.ClearBufs()
	TestHookDidWritev(n)
	consume(buf, int64(n))
	return int64(n), err
}

// WriteTo wraps the sendto network call.
func (fd *FD) WriteTo(buf []byte, sa syscall.Sockaddr) (int, error) {
	if err := fd.writeLock(); err != nil {
		return 0, err
	}
	defer fd.writeUnlock()

	if len(buf) == 0 {
		// handle zero-byte payload
		o := &fd.wop
		o.InitBuf(buf)
		o.sa = sa
		n, err := wsrv.ExecIO(o, func(o *operation) error {
			return syscall.WSASendto(o.fd.Sysfd, &o.buf, 1, &o.qty, 0, o.sa, &o.o, nil)
		})
		return n, err
	}

	ntotal := 0
	for len(buf) > 0 {
		b := buf
		if len(b) > maxRW {
			b = b[:maxRW]
		}
		o := &fd.wop
		o.InitBuf(b)
		o.sa = sa
		n, err := wsrv.ExecIO(o, func(o *operation) error {
			return syscall.WSASendto(o.fd.Sysfd, &o.buf, 1, &o.qty, 0, o.sa, &o.o, nil)
		})
		ntotal += int(n)
		if err != nil {
			return ntotal, err
		}
		buf = buf[n:]
	}
	return ntotal, nil
}

// Call ConnectEx. This doesn't need any locking, since it is only
// called when the descriptor is first created. This is here rather
// than in the net package so that it can use fd.wop.
func (fd *FD) ConnectEx(ra syscall.Sockaddr) error {
	o := &fd.wop
	o.sa = ra
	_, err := wsrv.ExecIO(o, func(o *operation) error {
		return ConnectExFunc(o.fd.Sysfd, o.sa, nil, 0, nil, &o.o)
	})
	return err
}

func (fd *FD) acceptOne(s syscall.Handle, rawsa []syscall.RawSockaddrAny, o *operation) (string, error) {
	// Submit accept request.
	o.handle = s
	o.rsan = int32(unsafe.Sizeof(rawsa[0]))
	_, err := rsrv.ExecIO(o, func(o *operation) error {
		return AcceptFunc(o.fd.Sysfd, o.handle, (*byte)(unsafe.Pointer(&rawsa[0])), 0, uint32(o.rsan), uint32(o.rsan), &o.qty, &o.o)
	})
	if err != nil {
		CloseFunc(s)
		return "acceptex", err
	}

	// Inherit properties of the listening socket.
	err = syscall.Setsockopt(s, syscall.SOL_SOCKET, syscall.SO_UPDATE_ACCEPT_CONTEXT, (*byte)(unsafe.Pointer(&fd.Sysfd)), int32(unsafe.Sizeof(fd.Sysfd)))
	if err != nil {
		CloseFunc(s)
		return "setsockopt", err
	}

	return "", nil
}

// Accept handles accepting a socket. The sysSocket parameter is used
// to allocate the net socket.
func (fd *FD) Accept(sysSocket func() (syscall.Handle, error)) (syscall.Handle, []syscall.RawSockaddrAny, uint32, string, error) {
	if err := fd.readLock(); err != nil {
		return syscall.InvalidHandle, nil, 0, "", err
	}
	defer fd.readUnlock()

	o := &fd.rop
	var rawsa [2]syscall.RawSockaddrAny
	for {
		s, err := sysSocket()
		if err != nil {
			return syscall.InvalidHandle, nil, 0, "", err
		}

		errcall, err := fd.acceptOne(s, rawsa[:], o)
		if err == nil {
			return s, rawsa[:], uint32(o.rsan), "", nil
		}

		// Sometimes we see WSAECONNRESET and ERROR_NETNAME_DELETED is
		// returned here. These happen if connection reset is received
		// before AcceptEx could complete. These errors relate to new
		// connection, not to AcceptEx, so ignore broken connection and
		// try AcceptEx again for more connections.
		errno, ok := err.(syscall.Errno)
		if !ok {
			return syscall.InvalidHandle, nil, 0, errcall, err
		}
		switch errno {
		case syscall.ERROR_NETNAME_DELETED, syscall.WSAECONNRESET:
			// ignore these and try again
		default:
			return syscall.InvalidHandle, nil, 0, errcall, err
		}
	}
}

// Seek wraps syscall.Seek.
func (fd *FD) Seek(offset int64, whence int) (int64, error) {
	if err := fd.incref(); err != nil {
		return 0, err
	}
	defer fd.decref()

	fd.l.Lock()
	defer fd.l.Unlock()

	return syscall.Seek(fd.Sysfd, offset, whence)
}

// FindNextFile wraps syscall.FindNextFile.
func (fd *FD) FindNextFile(data *syscall.Win32finddata) error {
	if err := fd.incref(); err != nil {
		return err
	}
	defer fd.decref()
	return syscall.FindNextFile(fd.Sysfd, data)
}

// Fchdir wraps syscall.Fchdir.
func (fd *FD) Fchdir() error {
	if err := fd.incref(); err != nil {
		return err
	}
	defer fd.decref()
	return syscall.Fchdir(fd.Sysfd)
}

// GetFileType wraps syscall.GetFileType.
func (fd *FD) GetFileType() (uint32, error) {
	if err := fd.incref(); err != nil {
		return 0, err
	}
	defer fd.decref()
	return syscall.GetFileType(fd.Sysfd)
}

// GetFileInformationByHandle wraps GetFileInformationByHandle.
func (fd *FD) GetFileInformationByHandle(data *syscall.ByHandleFileInformation) error {
	if err := fd.incref(); err != nil {
		return err
	}
	defer fd.decref()
	return syscall.GetFileInformationByHandle(fd.Sysfd, data)
}

// RawControl invokes the user-defined function f for a non-IO
// operation.
func (fd *FD) RawControl(f func(uintptr)) error {
	if err := fd.incref(); err != nil {
		return err
	}
	defer fd.decref()
	f(uintptr(fd.Sysfd))
	return nil
}

// RawRead invokes the user-defined function f for a read operation.
func (fd *FD) RawRead(f func(uintptr) bool) error {
	if err := fd.readLock(); err != nil {
		return err
	}
	defer fd.readUnlock()
	for {
		if f(uintptr(fd.Sysfd)) {
			return nil
		}

		// Use a zero-byte read as a way to get notified when this
		// socket is readable. h/t https://stackoverflow.com/a/42019668/332798
		o := &fd.rop
		o.InitBuf(nil)
		if !fd.IsStream {
			o.flags |= windows.MSG_PEEK
		}
		_, err := rsrv.ExecIO(o, func(o *operation) error {
			return syscall.WSARecv(o.fd.Sysfd, &o.buf, 1, &o.qty, &o.flags, &o.o, nil)
		})
		if err == windows.WSAEMSGSIZE {
			// expected with a 0-byte peek, ignore.
		} else if err != nil {
			return err
		}
	}
}

// RawWrite invokes the user-defined function f for a write operation.
func (fd *FD) RawWrite(f func(uintptr) bool) error {
	if err := fd.writeLock(); err != nil {
		return err
	}
	defer fd.writeUnlock()

	if f(uintptr(fd.Sysfd)) {
		return nil
	}

	// TODO(tmm1): find a way to detect socket writability
	return syscall.EWINDOWS
}

func sockaddrToRaw(sa syscall.Sockaddr) (unsafe.Pointer, int32, error) {
	switch sa := sa.(type) {
	case *syscall.SockaddrInet4:
		var raw syscall.RawSockaddrInet4
		raw.Family = syscall.AF_INET
		p := (*[2]byte)(unsafe.Pointer(&raw.Port))
		p[0] = byte(sa.Port >> 8)
		p[1] = byte(sa.Port)
		for i := 0; i < len(sa.Addr); i++ {
			raw.Addr[i] = sa.Addr[i]
		}
		return unsafe.Pointer(&raw), int32(unsafe.Sizeof(raw)), nil
	case *syscall.SockaddrInet6:
		var raw syscall.RawSockaddrInet6
		raw.Family = syscall.AF_INET6
		p := (*[2]byte)(unsafe.Pointer(&raw.Port))
		p[0] = byte(sa.Port >> 8)
		p[1] = byte(sa.Port)
		raw.Scope_id = sa.ZoneId
		for i := 0; i < len(sa.Addr); i++ {
			raw.Addr[i] = sa.Addr[i]
		}
		return unsafe.Pointer(&raw), int32(unsafe.Sizeof(raw)), nil
	default:
		return nil, 0, syscall.EWINDOWS
	}
}

// ReadMsg wraps the WSARecvMsg network call.
func (fd *FD) ReadMsg(p []byte, oob []byte) (int, int, int, syscall.Sockaddr, error) {
	if err := fd.readLock(); err != nil {
		return 0, 0, 0, nil, err
	}
	defer fd.readUnlock()

	if len(p) > maxRW {
		p = p[:maxRW]
	}

	o := &fd.rop
	o.InitMsg(p, oob)
	o.rsa = new(syscall.RawSockaddrAny)
	o.msg.Name = o.rsa
	o.msg.Namelen = int32(unsafe.Sizeof(*o.rsa))
	n, err := rsrv.ExecIO(o, func(o *operation) error {
		return windows.WSARecvMsg(o.fd.Sysfd, &o.msg, &o.qty, &o.o, nil)
	})
	err = fd.eofError(n, err)
	var sa syscall.Sockaddr
	if err == nil {
		sa, err = o.rsa.Sockaddr()
	}
	return n, int(o.msg.Control.Len), int(o.msg.Flags), sa, err
}

// WriteMsg wraps the WSASendMsg network call.
func (fd *FD) WriteMsg(p []byte, oob []byte, sa syscall.Sockaddr) (int, int, error) {
	if len(p) > maxRW {
		return 0, 0, errors.New("packet is too large (only 1GB is allowed)")
	}

	if err := fd.writeLock(); err != nil {
		return 0, 0, err
	}
	defer fd.writeUnlock()

	o := &fd.wop
	o.InitMsg(p, oob)
	if sa != nil {
		rsa, len, err := sockaddrToRaw(sa)
		if err != nil {
			return 0, 0, err
		}
		o.msg.Name = (*syscall.RawSockaddrAny)(rsa)
		o.msg.Namelen = len
	}
	n, err := wsrv.ExecIO(o, func(o *operation) error {
		return windows.WSASendMsg(o.fd.Sysfd, &o.msg, 0, &o.qty, &o.o, nil)
	})
	return n, int(o.msg.Control.Len), err
}<|MERGE_RESOLUTION|>--- conflicted
+++ resolved
@@ -660,13 +660,10 @@
 		return 0, err
 	}
 	defer fd.writeUnlock()
-<<<<<<< HEAD
-=======
 	if fd.isFile || fd.isDir || fd.isConsole {
 		fd.l.Lock()
 		defer fd.l.Unlock()
 	}
->>>>>>> 9b97c35f
 
 	ntotal := 0
 	for len(buf) > 0 {
@@ -677,11 +674,6 @@
 		var n int
 		var err error
 		if fd.isFile || fd.isDir || fd.isConsole {
-<<<<<<< HEAD
-			fd.l.Lock()
-			defer fd.l.Unlock()
-=======
->>>>>>> 9b97c35f
 			if fd.isConsole {
 				n, err = fd.writeConsole(b)
 			} else {
