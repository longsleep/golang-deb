--- conflicted
+++ resolved
@@ -44,28 +44,14 @@
 		} else if path[start:end] == ".." {
 			// Back up to previous component if possible.
 			// Note that volLen includes any leading slash.
-<<<<<<< HEAD
-=======
 
 			// Set r to the index of the last slash in dest,
 			// after the volume.
->>>>>>> 9b97c35f
 			var r int
 			for r = len(dest) - 1; r >= volLen; r-- {
 				if os.IsPathSeparator(dest[r]) {
 					break
 				}
-<<<<<<< HEAD
-			}
-			if r < volLen {
-				if len(dest) > volLen {
-					dest += pathSeparator
-				}
-				dest += ".."
-			} else {
-				dest = dest[:r]
-			}
-=======
 			}
 			if r < volLen || dest[r+1:] == ".." {
 				// Either path has no slashes
@@ -80,7 +66,6 @@
 				// Discard everything since the last slash.
 				dest = dest[:r]
 			}
->>>>>>> 9b97c35f
 			continue
 		}
 
