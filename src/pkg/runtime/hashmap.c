// Copyright 2009 The Go Authors. All rights reserved.
// Use of this source code is governed by a BSD-style
// license that can be found in the LICENSE file.

#include "runtime.h"
#include "arch_GOARCH.h"
#include "malloc.h"
#include "hashmap.h"
#include "type.h"
#include "race.h"

// This file contains the implementation of Go's map type.
//
// The map is just a hash table.  The data is arranged
// into an array of buckets.  Each bucket contains up to
// 8 key/value pairs.  The low-order bits of the hash are
// used to select a bucket.  Each bucket contains a few
// high-order bits of each hash to distinguish the entries
// within a single bucket.
//
// If more than 8 keys hash to a bucket, we chain on
// extra buckets.
//
// When the hashtable grows, we allocate a new array
// of buckets twice as big.  Buckets are incrementally
// copied from the old bucket array to the new bucket array.
//
// Map iterators walk through the array of buckets and
// return the keys in walk order (bucket #, then overflow
// chain order, then bucket index).  To maintain iteration
// semantics, we never move keys within their bucket (if
// we did, keys might be returned 0 or 2 times).  When
// growing the table, iterators remain iterating through the
// old table and must check the new table if the bucket
// they are iterating through has been moved ("evacuated")
// to the new table.

// Maximum number of key/value pairs a bucket can hold.
#define BUCKETSIZE 8

// Maximum average load of a bucket that triggers growth.
#define LOAD 6.5

// Picking LOAD: too large and we have lots of overflow
// buckets, too small and we waste a lot of space.  I wrote
// a simple program to check some stats for different loads:
// (64-bit, 8 byte keys and values)
//        LOAD    %overflow  bytes/entry     hitprobe    missprobe
//        4.00         2.13        20.77         3.00         4.00
//        4.50         4.05        17.30         3.25         4.50
//        5.00         6.85        14.77         3.50         5.00
//        5.50        10.55        12.94         3.75         5.50
//        6.00        15.27        11.67         4.00         6.00
//        6.50        20.90        10.79         4.25         6.50
//        7.00        27.14        10.15         4.50         7.00
//        7.50        34.03         9.73         4.75         7.50
//        8.00        41.10         9.40         5.00         8.00
//
// %overflow   = percentage of buckets which have an overflow bucket
// bytes/entry = overhead bytes used per key/value pair
// hitprobe    = # of entries to check when looking up a present key
// missprobe   = # of entries to check when looking up an absent key
//
// Keep in mind this data is for maximally loaded tables, i.e. just
// before the table grows.  Typical tables will be somewhat less loaded.

// Maximum key or value size to keep inline (instead of mallocing per element).
// Must fit in a uint8.
// Fast versions cannot handle big values - the cutoff size for
// fast versions in ../../cmd/gc/walk.c must be at most this value.
#define MAXKEYSIZE 128
#define MAXVALUESIZE 128

typedef struct Bucket Bucket;
struct Bucket
{
	uint8  tophash[BUCKETSIZE]; // top 8 bits of hash of each entry (0 = empty)
	Bucket *overflow;           // overflow bucket, if any
	byte   data[1];             // BUCKETSIZE keys followed by BUCKETSIZE values
};
// NOTE: packing all the keys together and then all the values together makes the
// code a bit more complicated than alternating key/value/key/value/... but it allows
// us to eliminate padding which would be needed for, e.g., map[int64]int8.

// Low-order bit of overflow field is used to mark a bucket as already evacuated
// without destroying the overflow pointer.
// Only buckets in oldbuckets will be marked as evacuated.
// Evacuated bit will be set identically on the base bucket and any overflow buckets.
#define evacuated(b) (((uintptr)(b)->overflow & 1) != 0)
#define overflowptr(b) ((Bucket*)((uintptr)(b)->overflow & ~(uintptr)1))

// Initialize bucket to the empty state.  This only works if BUCKETSIZE==8!
#define clearbucket(b) { *(uint64*)((b)->tophash) = 0; (b)->overflow = nil; }

struct Hmap
{
	uintgo  count;        // # live cells == size of map.  Must be first (used by len() builtin)
<<<<<<< HEAD
	uint8   B;            // log_2 of # of buckets (can hold up to LOAD * 2^B items)
	uint8   flags;
=======
	uint32  flags;
	uint8   B;            // log_2 of # of buckets (can hold up to LOAD * 2^B items)
>>>>>>> efcc50df
	uint8   keysize;      // key size in bytes
	uint8   valuesize;    // value size in bytes
	uint16  bucketsize;   // bucket size in bytes

	uintptr hash0;        // hash seed
	byte    *buckets;     // array of 2^B Buckets. may be nil if count==0.
	byte    *oldbuckets;  // previous bucket array of half the size, non-nil only when growing
	uintptr nevacuate;    // progress counter for evacuation (buckets less than this have been evacuated)
};

// possible flags
enum
{
	IndirectKey = 1,    // storing pointers to keys
	IndirectValue = 2,  // storing pointers to values
	Iterator = 4,       // there may be an iterator using buckets
	OldIterator = 8,    // there may be an iterator using oldbuckets
	CanFreeBucket = 16, // ok to free buckets
	CanFreeKey = 32,    // keys are indirect and ok to free keys
};

// Macros for dereferencing indirect keys
#define IK(h, p) (((h)->flags & IndirectKey) != 0 ? *(byte**)(p) : (p))
#define IV(h, p) (((h)->flags & IndirectValue) != 0 ? *(byte**)(p) : (p))

enum
{
	docheck = 0,  // check invariants before and after every op.  Slow!!!
	debug = 0,    // print every operation
	checkgc = 0 || docheck,  // check interaction of mallocgc() with the garbage collector
};
static void
check(MapType *t, Hmap *h)
{
	uintptr bucket, oldbucket;
	Bucket *b;
	uintptr i;
	uintptr hash;
	uintgo cnt;
	uint8 top;
	bool eq;
	byte *k, *v;

	cnt = 0;

	// check buckets
	for(bucket = 0; bucket < (uintptr)1 << h->B; bucket++) {
		if(h->oldbuckets != nil) {
			oldbucket = bucket & (((uintptr)1 << (h->B - 1)) - 1);
			b = (Bucket*)(h->oldbuckets + oldbucket * h->bucketsize);
			if(!evacuated(b))
				continue; // b is still uninitialized
		}
		for(b = (Bucket*)(h->buckets + bucket * h->bucketsize); b != nil; b = b->overflow) {
			for(i = 0, k = b->data, v = k + h->keysize * BUCKETSIZE; i < BUCKETSIZE; i++, k += h->keysize, v += h->valuesize) {
				if(b->tophash[i] == 0)
					continue;
				cnt++;
				t->key->alg->equal(&eq, t->key->size, IK(h, k), IK(h, k));
				if(!eq)
					continue; // NaN!
				hash = h->hash0;
				t->key->alg->hash(&hash, t->key->size, IK(h, k));
				top = hash >> (8*sizeof(uintptr) - 8);
				if(top == 0)
					top = 1;
				if(top != b->tophash[i])
					runtime·throw("bad hash");
			}
		}
	}

	// check oldbuckets
	if(h->oldbuckets != nil) {
		for(oldbucket = 0; oldbucket < (uintptr)1 << (h->B - 1); oldbucket++) {
			b = (Bucket*)(h->oldbuckets + oldbucket * h->bucketsize);
			if(evacuated(b))
				continue;
			if(oldbucket < h->nevacuate)
				runtime·throw("bucket became unevacuated");
			for(; b != nil; b = overflowptr(b)) {
				for(i = 0, k = b->data, v = k + h->keysize * BUCKETSIZE; i < BUCKETSIZE; i++, k += h->keysize, v += h->valuesize) {
					if(b->tophash[i] == 0)
						continue;
					cnt++;
					t->key->alg->equal(&eq, t->key->size, IK(h, k), IK(h, k));
					if(!eq)
						continue; // NaN!
					hash = h->hash0;
					t->key->alg->hash(&hash, t->key->size, IK(h, k));
					top = hash >> (8*sizeof(uintptr) - 8);
					if(top == 0)
						top = 1;
					if(top != b->tophash[i])
						runtime·throw("bad hash (old)");
				}
			}
		}
	}

	if(cnt != h->count) {
		runtime·printf("%D %D\n", (uint64)cnt, (uint64)h->count);
		runtime·throw("entries missing");
	}
}

static void
hash_init(MapType *t, Hmap *h, uint32 hint)
{
	uint8 B;
	byte *buckets;
	uintptr i;
	uintptr keysize, valuesize, bucketsize;
	uint8 flags;
	Bucket *b;

	flags = CanFreeBucket;

	// figure out how big we have to make everything
	keysize = t->key->size;
	if(keysize > MAXKEYSIZE) {
		flags |= IndirectKey | CanFreeKey;
		keysize = sizeof(byte*);
	}
	valuesize = t->elem->size;
	if(valuesize > MAXVALUESIZE) {
		flags |= IndirectValue;
		valuesize = sizeof(byte*);
	}
	bucketsize = offsetof(Bucket, data[0]) + (keysize + valuesize) * BUCKETSIZE;

	// invariants we depend on.  We should probably check these at compile time
	// somewhere, but for now we'll do it here.
	if(t->key->align > BUCKETSIZE)
		runtime·throw("key align too big");
	if(t->elem->align > BUCKETSIZE)
		runtime·throw("value align too big");
	if(t->key->size % t->key->align != 0)
		runtime·throw("key size not a multiple of key align");
	if(t->elem->size % t->elem->align != 0)
		runtime·throw("value size not a multiple of value align");
	if(BUCKETSIZE < 8)
		runtime·throw("bucketsize too small for proper alignment");
	if(BUCKETSIZE != 8)
		runtime·throw("must redo clearbucket");
	if(sizeof(void*) == 4 && t->key->align > 4)
		runtime·throw("need padding in bucket (key)");
	if(sizeof(void*) == 4 && t->elem->align > 4)
		runtime·throw("need padding in bucket (value)");

	// find size parameter which will hold the requested # of elements
	B = 0;
	while(hint > BUCKETSIZE && hint > LOAD * ((uintptr)1 << B))
		B++;

	// allocate initial hash table
	// If hint is large zeroing this memory could take a while.
	if(checkgc) mstats.next_gc = mstats.heap_alloc;
	if(B == 0) {
		// done lazily later.
		buckets = nil;
	} else {
		buckets = runtime·mallocgc(bucketsize << B, 0, 1, 0);
		for(i = 0; i < (uintptr)1 << B; i++) {
			b = (Bucket*)(buckets + i * bucketsize);
			clearbucket(b);
		}
	}

	// initialize Hmap
	// Note: we save all these stores to the end so gciter doesn't see
	// a partially initialized map.
	h->count = 0;
	h->B = B;
	h->flags = flags;
	h->keysize = keysize;
	h->valuesize = valuesize;
	h->bucketsize = bucketsize;
	h->hash0 = runtime·fastrand1();
	h->buckets = buckets;
	h->oldbuckets = nil;
	h->nevacuate = 0;
	if(docheck)
		check(t, h);
}

// Moves entries in oldbuckets[i] to buckets[i] and buckets[i+2^k].
// We leave the original bucket intact, except for the evacuated marks, so that
// iterators can still iterate through the old buckets.
static void
evacuate(MapType *t, Hmap *h, uintptr oldbucket)
{
	Bucket *b;
	Bucket *nextb;
	Bucket *x, *y;
	Bucket *newx, *newy;
	uintptr xi, yi;
	uintptr newbit;
	uintptr hash;
	uintptr i;
	byte *k, *v;
	byte *xk, *yk, *xv, *yv;
	byte *ob;

	b = (Bucket*)(h->oldbuckets + oldbucket * h->bucketsize);
	newbit = (uintptr)1 << (h->B - 1);

	if(!evacuated(b)) {
		// TODO: reuse overflow buckets instead of using new ones, if there
		// is no iterator using the old buckets.  (If CanFreeBuckets and !OldIterator.)

		x = (Bucket*)(h->buckets + oldbucket * h->bucketsize);
		y = (Bucket*)(h->buckets + (oldbucket + newbit) * h->bucketsize);
		clearbucket(x);
		clearbucket(y);
		xi = 0;
		yi = 0;
		xk = x->data;
		yk = y->data;
		xv = xk + h->keysize * BUCKETSIZE;
		yv = yk + h->keysize * BUCKETSIZE;
		do {
			for(i = 0, k = b->data, v = k + h->keysize * BUCKETSIZE; i < BUCKETSIZE; i++, k += h->keysize, v += h->valuesize) {
				if(b->tophash[i] == 0)
					continue;
				hash = h->hash0;
				t->key->alg->hash(&hash, t->key->size, IK(h, k));
				// NOTE: if key != key, then this hash could be (and probably will be)
				// entirely different from the old hash.  We effectively only update
				// the B'th bit of the hash in this case.
				if((hash & newbit) == 0) {
					if(xi == BUCKETSIZE) {
						if(checkgc) mstats.next_gc = mstats.heap_alloc;
						newx = runtime·mallocgc(h->bucketsize, 0, 1, 0);
						clearbucket(newx);
						x->overflow = newx;
						x = newx;
						xi = 0;
						xk = x->data;
						xv = xk + h->keysize * BUCKETSIZE;
					}
					x->tophash[xi] = b->tophash[i];
					if((h->flags & IndirectKey) != 0) {
						*(byte**)xk = *(byte**)k;               // copy pointer
					} else {
						t->key->alg->copy(t->key->size, xk, k); // copy value
					}
					if((h->flags & IndirectValue) != 0) {
						*(byte**)xv = *(byte**)v;
					} else {
						t->elem->alg->copy(t->elem->size, xv, v);
					}
					xi++;
					xk += h->keysize;
					xv += h->valuesize;
				} else {
					if(yi == BUCKETSIZE) {
						if(checkgc) mstats.next_gc = mstats.heap_alloc;
						newy = runtime·mallocgc(h->bucketsize, 0, 1, 0);
						clearbucket(newy);
						y->overflow = newy;
						y = newy;
						yi = 0;
						yk = y->data;
						yv = yk + h->keysize * BUCKETSIZE;
					}
					y->tophash[yi] = b->tophash[i];
					if((h->flags & IndirectKey) != 0) {
						*(byte**)yk = *(byte**)k;
					} else {
						t->key->alg->copy(t->key->size, yk, k);
					}
					if((h->flags & IndirectValue) != 0) {
						*(byte**)yv = *(byte**)v;
					} else {
						t->elem->alg->copy(t->elem->size, yv, v);
					}
					yi++;
					yk += h->keysize;
					yv += h->valuesize;
				}
			}

			// mark as evacuated so we don't do it again.
			// this also tells any iterators that this data isn't golden anymore.
			nextb = b->overflow;
			b->overflow = (Bucket*)((uintptr)nextb + 1);

			b = nextb;
		} while(b != nil);

		// Free old overflow buckets as much as we can.
		if((h->flags & OldIterator) == 0) {
			b = (Bucket*)(h->oldbuckets + oldbucket * h->bucketsize);
			if((h->flags & CanFreeBucket) != 0) {
				while((nextb = overflowptr(b)) != nil) {
					b->overflow = nextb->overflow;
					runtime·free(nextb);
				}
			} else {
				// can't explicitly free overflow buckets, but at least
				// we can unlink them.
				b->overflow = (Bucket*)1;
			}
		}
	}

	// advance evacuation mark
	if(oldbucket == h->nevacuate) {
		h->nevacuate = oldbucket + 1;
		if(oldbucket + 1 == newbit) { // newbit == # of oldbuckets
			// free main bucket array
			if((h->flags & (OldIterator | CanFreeBucket)) == CanFreeBucket) {
				ob = h->oldbuckets;
				h->oldbuckets = nil;
				runtime·free(ob);
			} else {
				h->oldbuckets = nil;
			}
		}
	}
	if(docheck)
		check(t, h);
}

static void
grow_work(MapType *t, Hmap *h, uintptr bucket)
{
	uintptr noldbuckets;

	noldbuckets = (uintptr)1 << (h->B - 1);

	// make sure we evacuate the oldbucket corresponding
	// to the bucket we're about to use
	evacuate(t, h, bucket & (noldbuckets - 1));

	// evacuate one more oldbucket to make progress on growing
	if(h->oldbuckets != nil)
		evacuate(t, h, h->nevacuate);
}

static void
hash_grow(MapType *t, Hmap *h)
{
	byte *old_buckets;
	byte *new_buckets;
	uint8 flags;

	// allocate a bigger hash table
	if(h->oldbuckets != nil)
		runtime·throw("evacuation not done in time");
	old_buckets = h->buckets;
	// NOTE: this could be a big malloc, but since we don't need zeroing it is probably fast.
	if(checkgc) mstats.next_gc = mstats.heap_alloc;
<<<<<<< HEAD
	new_buckets = runtime·mallocgc(h->bucketsize << (h->B + 1), 0, 1, 0);
=======
	new_buckets = runtime·mallocgc((uintptr)h->bucketsize << (h->B + 1), 0, 1, 0);
>>>>>>> efcc50df
	flags = (h->flags & ~(Iterator | OldIterator));
	if((h->flags & Iterator) != 0) {
		flags |= OldIterator;
		// We can't free indirect keys any more, as
		// they are potentially aliased across buckets.
		flags &= ~CanFreeKey;
	}

	// commit the grow (atomic wrt gc)
	h->B++;
	h->flags = flags;
	h->oldbuckets = old_buckets;
	h->buckets = new_buckets;
	h->nevacuate = 0;

	// the actual copying of the hash table data is done incrementally
	// by grow_work() and evacuate().
	if(docheck)
		check(t, h);
}

// returns ptr to value associated with key *keyp, or nil if none.
// if it returns non-nil, updates *keyp to point to the currently stored key.
static byte*
hash_lookup(MapType *t, Hmap *h, byte **keyp)
{
	void *key;
	uintptr hash;
	uintptr bucket, oldbucket;
	Bucket *b;
	uint8 top;
	uintptr i;
	bool eq;
	byte *k, *k2, *v;

	key = *keyp;
	if(docheck)
		check(t, h);
	if(h->count == 0)
		return nil;
	hash = h->hash0;
	t->key->alg->hash(&hash, t->key->size, key);
	bucket = hash & (((uintptr)1 << h->B) - 1);
	if(h->oldbuckets != nil) {
		oldbucket = bucket & (((uintptr)1 << (h->B - 1)) - 1);
		b = (Bucket*)(h->oldbuckets + oldbucket * h->bucketsize);
		if(evacuated(b)) {
			b = (Bucket*)(h->buckets + bucket * h->bucketsize);
		}
	} else {
		b = (Bucket*)(h->buckets + bucket * h->bucketsize);
	}
	top = hash >> (sizeof(uintptr)*8 - 8);
	if(top == 0)
		top = 1;
	do {
		for(i = 0, k = b->data, v = k + h->keysize * BUCKETSIZE; i < BUCKETSIZE; i++, k += h->keysize, v += h->valuesize) {
			if(b->tophash[i] == top) {
				k2 = IK(h, k);
				t->key->alg->equal(&eq, t->key->size, key, k2);
				if(eq) {
					*keyp = k2;
					return IV(h, v);
				}
			}
		}
		b = b->overflow;
	} while(b != nil);
	return nil;
}

// When an item is not found, fast versions return a pointer to this zeroed memory.
static uint8 empty_value[MAXVALUESIZE];

// Specialized versions of mapaccess1 for specific types.
// See ./hashmap_fast.c and ../../cmd/gc/walk.c.
#define HASH_LOOKUP1 runtime·mapaccess1_fast32
#define HASH_LOOKUP2 runtime·mapaccess2_fast32
#define KEYTYPE uint32
#define HASHFUNC runtime·algarray[AMEM32].hash
#define EQFUNC(x,y) ((x) == (y))
#define EQMAYBE(x,y) ((x) == (y))
#define HASMAYBE false
#define QUICKEQ(x) true
#include "hashmap_fast.c"

#undef HASH_LOOKUP1
#undef HASH_LOOKUP2
#undef KEYTYPE
#undef HASHFUNC
#undef EQFUNC
#undef EQMAYBE
#undef HASMAYBE
#undef QUICKEQ

#define HASH_LOOKUP1 runtime·mapaccess1_fast64
#define HASH_LOOKUP2 runtime·mapaccess2_fast64
#define KEYTYPE uint64
#define HASHFUNC runtime·algarray[AMEM64].hash
#define EQFUNC(x,y) ((x) == (y))
#define EQMAYBE(x,y) ((x) == (y))
#define HASMAYBE false
#define QUICKEQ(x) true
#include "hashmap_fast.c"

#undef HASH_LOOKUP1
#undef HASH_LOOKUP2
#undef KEYTYPE
#undef HASHFUNC
#undef EQFUNC
#undef EQMAYBE
#undef HASMAYBE
#undef QUICKEQ

#define HASH_LOOKUP1 runtime·mapaccess1_faststr
#define HASH_LOOKUP2 runtime·mapaccess2_faststr
#define KEYTYPE String
#define HASHFUNC runtime·algarray[ASTRING].hash
#define EQFUNC(x,y) ((x).len == (y).len && ((x).str == (y).str || runtime·memeq((x).str, (y).str, (x).len)))
#define EQMAYBE(x,y) ((x).len == (y).len)
#define HASMAYBE true
#define QUICKEQ(x) ((x).len < 32)
#include "hashmap_fast.c"

static void
hash_insert(MapType *t, Hmap *h, void *key, void *value)
{
	uintptr hash;
	uintptr bucket;
	uintptr i;
	bool eq;
	Bucket *b;
	Bucket *newb;
	uint8 *inserti;
	byte *insertk, *insertv;
	uint8 top;
	byte *k, *v;
	byte *kmem, *vmem;

	if(docheck)
		check(t, h);
	hash = h->hash0;
	t->key->alg->hash(&hash, t->key->size, key);
	if(h->buckets == nil) {
		h->buckets = runtime·mallocgc(h->bucketsize, 0, 1, 0);
		b = (Bucket*)(h->buckets);
		clearbucket(b);
	}

 again:
	bucket = hash & (((uintptr)1 << h->B) - 1);
	if(h->oldbuckets != nil)
		grow_work(t, h, bucket);
	b = (Bucket*)(h->buckets + bucket * h->bucketsize);
	top = hash >> (sizeof(uintptr)*8 - 8);
	if(top == 0)
		top = 1;
	inserti = 0;
	insertk = nil;
	insertv = nil;
	while(true) {
		for(i = 0, k = b->data, v = k + h->keysize * BUCKETSIZE; i < BUCKETSIZE; i++, k += h->keysize, v += h->valuesize) {
			if(b->tophash[i] != top) {
				if(b->tophash[i] == 0 && inserti == nil) {
					inserti = &b->tophash[i];
					insertk = k;
					insertv = v;
				}
				continue;
			}
			t->key->alg->equal(&eq, t->key->size, key, IK(h, k));
			if(!eq)
				continue;
			// already have a mapping for key.  Update it.
			t->key->alg->copy(t->key->size, IK(h, k), key); // Need to update key for keys which are distinct but equal (e.g. +0.0 and -0.0)
			t->elem->alg->copy(t->elem->size, IV(h, v), value);
			if(docheck)
				check(t, h);
			return;
		}
		if(b->overflow == nil)
			break;
		b = b->overflow;
	}

	// did not find mapping for key.  Allocate new cell & add entry.
	if(h->count >= LOAD * ((uintptr)1 << h->B) && h->count >= BUCKETSIZE) {
		hash_grow(t, h);
		goto again; // Growing the table invalidates everything, so try again
	}

	if(inserti == nil) {
		// all current buckets are full, allocate a new one.
		if(checkgc) mstats.next_gc = mstats.heap_alloc;
		newb = runtime·mallocgc(h->bucketsize, 0, 1, 0);
		clearbucket(newb);
		b->overflow = newb;
		inserti = newb->tophash;
		insertk = newb->data;
		insertv = insertk + h->keysize * BUCKETSIZE;
<<<<<<< HEAD
	}

	// store new key/value at insert position
	if((h->flags & IndirectKey) != 0) {
		if(checkgc) mstats.next_gc = mstats.heap_alloc;
		kmem = runtime·mallocgc(t->key->size, 0, 1, 0);
		*(byte**)insertk = kmem;
		insertk = kmem;
	}
	if((h->flags & IndirectValue) != 0) {
		if(checkgc) mstats.next_gc = mstats.heap_alloc;
		vmem = runtime·mallocgc(t->elem->size, 0, 1, 0);
		*(byte**)insertv = vmem;
		insertv = vmem;
	}
=======
	}

	// store new key/value at insert position
	if((h->flags & IndirectKey) != 0) {
		if(checkgc) mstats.next_gc = mstats.heap_alloc;
		kmem = runtime·mallocgc(t->key->size, 0, 1, 0);
		*(byte**)insertk = kmem;
		insertk = kmem;
	}
	if((h->flags & IndirectValue) != 0) {
		if(checkgc) mstats.next_gc = mstats.heap_alloc;
		vmem = runtime·mallocgc(t->elem->size, 0, 1, 0);
		*(byte**)insertv = vmem;
		insertv = vmem;
	}
>>>>>>> efcc50df
	t->key->alg->copy(t->key->size, insertk, key);
	t->elem->alg->copy(t->elem->size, insertv, value);
	*inserti = top;
	h->count++;
	if(docheck)
		check(t, h);
}

static void
hash_remove(MapType *t, Hmap *h, void *key)
{
	uintptr hash;
	uintptr bucket;
	Bucket *b;
	uint8 top;
	uintptr i;
	byte *k, *v;
	bool eq;
	
	if(docheck)
		check(t, h);
	if(h->count == 0)
		return;
	hash = h->hash0;
	t->key->alg->hash(&hash, t->key->size, key);
	bucket = hash & (((uintptr)1 << h->B) - 1);
	if(h->oldbuckets != nil)
		grow_work(t, h, bucket);
	b = (Bucket*)(h->buckets + bucket * h->bucketsize);
	top = hash >> (sizeof(uintptr)*8 - 8);
	if(top == 0)
		top = 1;
	do {
		for(i = 0, k = b->data, v = k + h->keysize * BUCKETSIZE; i < BUCKETSIZE; i++, k += h->keysize, v += h->valuesize) {
			if(b->tophash[i] != top)
				continue;
			t->key->alg->equal(&eq, t->key->size, key, IK(h, k));
			if(!eq)
				continue;

			if((h->flags & CanFreeKey) != 0) {
				k = *(byte**)k;
			}
			if((h->flags & IndirectValue) != 0) {
				v = *(byte**)v;
			}

			b->tophash[i] = 0;
			h->count--;
			
			if((h->flags & CanFreeKey) != 0) {
				runtime·free(k);
			}
			if((h->flags & IndirectValue) != 0) {
				runtime·free(v);
			}
			// TODO: consolidate buckets if they are mostly empty
			// can only consolidate if there are no live iterators at this size.
			if(docheck)
				check(t, h);
			return;
		}
		b = b->overflow;
	} while(b != nil);
}

// TODO: shrink the map, the same way we grow it.

// If you modify hash_iter, also change cmd/gc/range.c to indicate
// the size of this structure.
struct hash_iter
{
	uint8* key; // Must be in first position.  Write nil to indicate iteration end (see cmd/gc/range.c).
	uint8* value;

	MapType *t;
	Hmap *h;

	// end point for iteration
	uintptr endbucket;
	bool wrapped;

	// state of table at time iterator is initialized
	uint8 B;
	byte *buckets;

	// iter state
	uintptr bucket;
	struct Bucket *bptr;
	uintptr i;
	intptr check_bucket;
};

// iterator state:
// bucket: the current bucket ID
// b: the current Bucket in the chain
// i: the next offset to check in the current bucket
static void
hash_iter_init(MapType *t, Hmap *h, struct hash_iter *it)
{
<<<<<<< HEAD
	if(sizeof(struct hash_iter) / sizeof(uintptr) != 11) {
		runtime·throw("hash_iter size incorrect"); // see ../../cmd/gc/range.c
	}
	it->t = t;
	it->h = h;

	// grab snapshot of bucket state
	it->B = h->B;
	it->buckets = h->buckets;

	// iterator state
	it->bucket = it->endbucket = runtime·fastrand1() & (((uintptr)1 << h->B) - 1);
	it->wrapped = false;
	it->bptr = nil;

	// Remember we have an iterator.
	h->flags |= Iterator | OldIterator;  // careful: see issue 5120.

	if(h->buckets == nil) {
		// Empty map. Force next hash_next to exit without
		// evalulating h->bucket.
		it->wrapped = true;
	}
}

// initializes it->key and it->value to the next key/value pair
// in the iteration, or nil if we've reached the end.
static void
hash_next(struct hash_iter *it)
{
	Hmap *h;
	MapType *t;
	uintptr bucket, oldbucket;
	uintptr hash;
	Bucket *b;
	uintptr i;
	intptr check_bucket;
	bool eq;
	byte *k, *v;
	byte *rk, *rv;

	h = it->h;
	t = it->t;
	bucket = it->bucket;
	b = it->bptr;
	i = it->i;
	check_bucket = it->check_bucket;

next:
	if(b == nil) {
		if(bucket == it->endbucket && it->wrapped) {
			// end of iteration
			it->key = nil;
			it->value = nil;
			return;
		}
		if(h->oldbuckets != nil && it->B == h->B) {
			// Iterator was started in the middle of a grow, and the grow isn't done yet.
			// If the bucket we're looking at hasn't been filled in yet (i.e. the old
			// bucket hasn't been evacuated) then we need to iterate through the old
			// bucket and only return the ones that will be migrated to this bucket.
			oldbucket = bucket & (((uintptr)1 << (it->B - 1)) - 1);
			b = (Bucket*)(h->oldbuckets + oldbucket * h->bucketsize);
			if(!evacuated(b)) {
				check_bucket = bucket;
			} else {
				b = (Bucket*)(it->buckets + bucket * h->bucketsize);
				check_bucket = -1;
			}
		} else {
			b = (Bucket*)(it->buckets + bucket * h->bucketsize);
			check_bucket = -1;
		}
		bucket++;
		if(bucket == ((uintptr)1 << it->B)) {
			bucket = 0;
			it->wrapped = true;
		}
		i = 0;
	}
=======
	uint32 old;

	if(sizeof(struct hash_iter) / sizeof(uintptr) != 11) {
		runtime·throw("hash_iter size incorrect"); // see ../../cmd/gc/range.c
	}
	it->t = t;
	it->h = h;

	// grab snapshot of bucket state
	it->B = h->B;
	it->buckets = h->buckets;

	// iterator state
	it->bucket = it->endbucket = runtime·fastrand1() & (((uintptr)1 << h->B) - 1);
	it->wrapped = false;
	it->bptr = nil;

	// Remember we have an iterator.
	// Can run concurrently with another hash_iter_init() and with reflect·mapiterinit().
	for(;;) {
		old = h->flags;
		if((old&(Iterator|OldIterator)) == (Iterator|OldIterator))
			break;
		if(runtime·cas(&h->flags, old, old|Iterator|OldIterator))
			break;
	}

	if(h->buckets == nil) {
		// Empty map. Force next hash_next to exit without
		// evalulating h->bucket.
		it->wrapped = true;
	}
}

// initializes it->key and it->value to the next key/value pair
// in the iteration, or nil if we've reached the end.
static void
hash_next(struct hash_iter *it)
{
	Hmap *h;
	MapType *t;
	uintptr bucket, oldbucket;
	uintptr hash;
	Bucket *b;
	uintptr i;
	intptr check_bucket;
	bool eq;
	byte *k, *v;
	byte *rk, *rv;

	h = it->h;
	t = it->t;
	bucket = it->bucket;
	b = it->bptr;
	i = it->i;
	check_bucket = it->check_bucket;

next:
	if(b == nil) {
		if(bucket == it->endbucket && it->wrapped) {
			// end of iteration
			it->key = nil;
			it->value = nil;
			return;
		}
		if(h->oldbuckets != nil && it->B == h->B) {
			// Iterator was started in the middle of a grow, and the grow isn't done yet.
			// If the bucket we're looking at hasn't been filled in yet (i.e. the old
			// bucket hasn't been evacuated) then we need to iterate through the old
			// bucket and only return the ones that will be migrated to this bucket.
			oldbucket = bucket & (((uintptr)1 << (it->B - 1)) - 1);
			b = (Bucket*)(h->oldbuckets + oldbucket * h->bucketsize);
			if(!evacuated(b)) {
				check_bucket = bucket;
			} else {
				b = (Bucket*)(it->buckets + bucket * h->bucketsize);
				check_bucket = -1;
			}
		} else {
			b = (Bucket*)(it->buckets + bucket * h->bucketsize);
			check_bucket = -1;
		}
		bucket++;
		if(bucket == ((uintptr)1 << it->B)) {
			bucket = 0;
			it->wrapped = true;
		}
		i = 0;
	}
>>>>>>> efcc50df
	k = b->data + h->keysize * i;
	v = b->data + h->keysize * BUCKETSIZE + h->valuesize * i;
	for(; i < BUCKETSIZE; i++, k += h->keysize, v += h->valuesize) {
		if(b->tophash[i] != 0) {
			if(check_bucket >= 0) {
				// Special case: iterator was started during a grow and the
				// grow is not done yet.  We're working on a bucket whose
				// oldbucket has not been evacuated yet.  So we iterate
				// through the oldbucket, skipping any keys that will go
				// to the other new bucket (each oldbucket expands to two
				// buckets during a grow).
				t->key->alg->equal(&eq, t->key->size, IK(h, k), IK(h, k));
				if(!eq) {
					// Hash is meaningless if k != k (NaNs).  Return all
					// NaNs during the first of the two new buckets.
					if(bucket >= ((uintptr)1 << (it->B - 1))) {
						continue;
					}
				} else {
					// If the item in the oldbucket is not destined for
					// the current new bucket in the iteration, skip it.
					hash = h->hash0;
					t->key->alg->hash(&hash, t->key->size, IK(h, k));
					if((hash & (((uintptr)1 << it->B) - 1)) != check_bucket) {
						continue;
					}
				}
			}
			if(!evacuated(b)) {
				// this is the golden data, we can return it.
				it->key = IK(h, k);
				it->value = IV(h, v);
			} else {
				// The hash table has grown since the iterator was started.
				// The golden data for this key is now somewhere else.
				t->key->alg->equal(&eq, t->key->size, IK(h, k), IK(h, k));
				if(eq) {
					// Check the current hash table for the data.
					// This code handles the case where the key
					// has been deleted, updated, or deleted and reinserted.
					// NOTE: we need to regrab the key as it has potentially been
					// updated to an equal() but not identical key (e.g. +0.0 vs -0.0).
					rk = IK(h, k);
					rv = hash_lookup(t, it->h, &rk);
					if(rv == nil)
						continue; // key has been deleted
					it->key = rk;
					it->value = rv;
				} else {
					// if key!=key then the entry can't be deleted or
					// updated, so we can just return it.  That's lucky for
					// us because when key!=key we can't look it up
					// successfully in the current table.
					it->key = IK(h, k);
					it->value = IV(h, v);
				}
			}
			it->bucket = bucket;
			it->bptr = b;
			it->i = i + 1;
			it->check_bucket = check_bucket;
			return;
		}
	}
	b = overflowptr(b);
	i = 0;
	goto next;
}


#define PHASE_BUCKETS      0
#define PHASE_OLD_BUCKETS  1
#define PHASE_TABLE        2
#define PHASE_OLD_TABLE    3
#define PHASE_DONE         4

// Initialize the iterator.
// Returns false if Hmap contains no pointers (in which case the iterator is not initialized).
bool
hash_gciter_init (Hmap *h, struct hash_gciter *it)
{
	// GC during map initialization or on an empty map.
	if(h->buckets == nil)
		return false;

	it->h = h;
	it->phase = PHASE_BUCKETS;
	it->bucket = 0;
	it->b = nil;

	// TODO: finish evacuating oldbuckets so that we can collect
	// oldbuckets?  We don't want to keep a partially evacuated
	// table around forever, so each gc could make at least some
	// evacuation progress.  Need to be careful about concurrent
	// access if we do concurrent gc.  Even if not, we don't want
	// to make the gc pause any longer than it has to be.

	return true;
}

// Returns true and fills *data with internal structure/key/value data,
// or returns false if the iterator has terminated.
// Ugh, this interface is really annoying.  I want a callback fn!
bool
hash_gciter_next(struct hash_gciter *it, struct hash_gciter_data *data)
{
	Hmap *h;
	uintptr bucket, oldbucket;
	Bucket *b, *oldb;
	uintptr i;
	byte *k, *v;

	h = it->h;
	bucket = it->bucket;
	b = it->b;
	i = it->i;

	data->st = nil;
	data->key_data = nil;
	data->val_data = nil;
	data->indirectkey = (h->flags & IndirectKey) != 0;
	data->indirectval = (h->flags & IndirectValue) != 0;

next:
	switch (it->phase) {
	case PHASE_BUCKETS:
		if(b != nil) {
			k = b->data + h->keysize * i;
			v = b->data + h->keysize * BUCKETSIZE + h->valuesize * i;
			for(; i < BUCKETSIZE; i++, k += h->keysize, v += h->valuesize) {
				if(b->tophash[i] != 0) {
					data->key_data = k;
					data->val_data = v;
					it->bucket = bucket;
					it->b = b;
					it->i = i + 1;
					return true;
				}
			}
			b = b->overflow;
			if(b != nil) {
				data->st = (byte*)b;
				it->bucket = bucket;
				it->b = b;
				it->i = 0;
				return true;
			}
<<<<<<< HEAD
		}
		while(bucket < ((uintptr)1 << h->B)) {
			if(h->oldbuckets != nil) {
				oldbucket = bucket & (((uintptr)1 << (h->B - 1)) - 1);
				oldb = (Bucket*)(h->oldbuckets + oldbucket * h->bucketsize);
				if(!evacuated(oldb)) {
					// new bucket isn't valid yet
					bucket++;
					continue;
				}
			}
			b = (Bucket*)(h->buckets + bucket * h->bucketsize);
			i = 0;
			bucket++;
			goto next;
		}
		it->phase = PHASE_OLD_BUCKETS;
		bucket = 0;
		b = nil;
		goto next;
	case PHASE_OLD_BUCKETS:
		if(h->oldbuckets == nil) {
			it->phase = PHASE_TABLE;
			goto next;
		}
		if(b != nil) {
			k = b->data + h->keysize * i;
			v = b->data + h->keysize * BUCKETSIZE + h->valuesize * i;
			for(; i < BUCKETSIZE; i++, k += h->keysize, v += h->valuesize) {
				if(b->tophash[i] != 0) {
					data->key_data = k;
					data->val_data = v;
					it->bucket = bucket;
					it->b = b;
					it->i = i + 1;
					return true;
				}
			}
			b = overflowptr(b);
			if(b != nil) {
				data->st = (byte*)b;
				it->bucket = bucket;
				it->b = b;
				it->i = 0;
				return true;
			}
		}
		if(bucket < ((uintptr)1 << (h->B - 1))) {
			b = (Bucket*)(h->oldbuckets + bucket * h->bucketsize);
			bucket++;
			i = 0;
			goto next;
		}
=======
		}
		while(bucket < ((uintptr)1 << h->B)) {
			if(h->oldbuckets != nil) {
				oldbucket = bucket & (((uintptr)1 << (h->B - 1)) - 1);
				oldb = (Bucket*)(h->oldbuckets + oldbucket * h->bucketsize);
				if(!evacuated(oldb)) {
					// new bucket isn't valid yet
					bucket++;
					continue;
				}
			}
			b = (Bucket*)(h->buckets + bucket * h->bucketsize);
			i = 0;
			bucket++;
			goto next;
		}
		it->phase = PHASE_OLD_BUCKETS;
		bucket = 0;
		b = nil;
		goto next;
	case PHASE_OLD_BUCKETS:
		if(h->oldbuckets == nil) {
			it->phase = PHASE_TABLE;
			goto next;
		}
		if(b != nil) {
			k = b->data + h->keysize * i;
			v = b->data + h->keysize * BUCKETSIZE + h->valuesize * i;
			for(; i < BUCKETSIZE; i++, k += h->keysize, v += h->valuesize) {
				if(b->tophash[i] != 0) {
					data->key_data = k;
					data->val_data = v;
					it->bucket = bucket;
					it->b = b;
					it->i = i + 1;
					return true;
				}
			}
			b = overflowptr(b);
			if(b != nil) {
				data->st = (byte*)b;
				it->bucket = bucket;
				it->b = b;
				it->i = 0;
				return true;
			}
		}
		if(bucket < ((uintptr)1 << (h->B - 1))) {
			b = (Bucket*)(h->oldbuckets + bucket * h->bucketsize);
			bucket++;
			i = 0;
			goto next;
		}
>>>>>>> efcc50df
		it->phase = PHASE_TABLE;
		goto next;
	case PHASE_TABLE:
		it->phase = PHASE_OLD_TABLE;
		data->st = h->buckets;
		return true;
	case PHASE_OLD_TABLE:
		it->phase = PHASE_DONE;
		if(h->oldbuckets != nil) {
			data->st = h->oldbuckets;
			return true;
		} else {
			goto next;
		}
	}
	if(it->phase != PHASE_DONE)
		runtime·throw("bad phase at done");
	return false;
}

//
/// interfaces to go runtime
//

void
reflect·ismapkey(Type *typ, bool ret)
{
	ret = typ != nil && typ->alg->hash != runtime·nohash;
	FLUSH(&ret);
}

Hmap*
runtime·makemap_c(MapType *typ, int64 hint)
{
	Hmap *h;
	Type *key;

	key = typ->key;

	if(hint < 0 || (int32)hint != hint)
		runtime·panicstring("makemap: size out of range");

	if(key->alg->hash == runtime·nohash)
		runtime·throw("runtime.makemap: unsupported map key type");

	h = runtime·mal(sizeof(*h));

	if(UseSpanType) {
		if(false) {
			runtime·printf("makemap %S: %p\n", *typ->string, h);
		}
		runtime·settype(h, (uintptr)typ | TypeInfo_Map);
	}

	hash_init(typ, h, hint);

	// these calculations are compiler dependent.
	// figure out offsets of map call arguments.

	if(debug) {
		runtime·printf("makemap: map=%p; keysize=%p; valsize=%p; keyalg=%p; valalg=%p\n",
			       h, key->size, typ->elem->size, key->alg, typ->elem->alg);
	}

	return h;
}

// makemap(key, val *Type, hint int64) (hmap *map[any]any);
void
runtime·makemap(MapType *typ, int64 hint, Hmap *ret)
{
	ret = runtime·makemap_c(typ, hint);
	FLUSH(&ret);
}

// For reflect:
//	func makemap(Type *mapType) (hmap *map)
void
reflect·makemap(MapType *t, Hmap *ret)
{
	ret = runtime·makemap_c(t, 0);
	FLUSH(&ret);
}

void
runtime·mapaccess(MapType *t, Hmap *h, byte *ak, byte *av, bool *pres)
{
	byte *res;
	Type *elem;

	elem = t->elem;
	if(h == nil || h->count == 0) {
		elem->alg->copy(elem->size, av, nil);
		*pres = false;
		return;
	}

	if(runtime·gcwaiting)
		runtime·gosched();

	res = hash_lookup(t, h, &ak);

	if(res != nil) {
		*pres = true;
		elem->alg->copy(elem->size, av, res);
	} else {
		*pres = false;
		elem->alg->copy(elem->size, av, nil);
	}
}

// mapaccess1(hmap *map[any]any, key any) (val any);
#pragma textflag 7
void
runtime·mapaccess1(MapType *t, Hmap *h, ...)
{
	byte *ak, *av;
	byte *res;

	if(raceenabled && h != nil)
		runtime·racereadpc(h, runtime·getcallerpc(&t), runtime·mapaccess1);

	ak = (byte*)(&h + 1);
	av = ak + ROUND(t->key->size, Structrnd);

	if(h == nil || h->count == 0) {
		t->elem->alg->copy(t->elem->size, av, nil);
	} else {
		res = hash_lookup(t, h, &ak);
		t->elem->alg->copy(t->elem->size, av, res);
	}

	if(debug) {
		runtime·prints("runtime.mapaccess1: map=");
		runtime·printpointer(h);
		runtime·prints("; key=");
		t->key->alg->print(t->key->size, ak);
		runtime·prints("; val=");
		t->elem->alg->print(t->elem->size, av);
		runtime·prints("\n");
	}
}

// mapaccess2(hmap *map[any]any, key any) (val any, pres bool);
#pragma textflag 7
void
runtime·mapaccess2(MapType *t, Hmap *h, ...)
{
	byte *ak, *av, *ap;

	if(raceenabled && h != nil)
		runtime·racereadpc(h, runtime·getcallerpc(&t), runtime·mapaccess2);

	ak = (byte*)(&h + 1);
	av = ak + ROUND(t->key->size, Structrnd);
	ap = av + t->elem->size;

	runtime·mapaccess(t, h, ak, av, ap);

	if(debug) {
		runtime·prints("runtime.mapaccess2: map=");
		runtime·printpointer(h);
		runtime·prints("; key=");
		t->key->alg->print(t->key->size, ak);
		runtime·prints("; val=");
		t->elem->alg->print(t->elem->size, av);
		runtime·prints("; pres=");
		runtime·printbool(*ap);
		runtime·prints("\n");
	}
}

// For reflect:
//	func mapaccess(t type, h map, key iword) (val iword, pres bool)
// where an iword is the same word an interface value would use:
// the actual data if it fits, or else a pointer to the data.
void
reflect·mapaccess(MapType *t, Hmap *h, uintptr key, uintptr val, bool pres)
{
	byte *ak, *av;

	if(raceenabled && h != nil)
		runtime·racereadpc(h, runtime·getcallerpc(&t), reflect·mapaccess);

	if(t->key->size <= sizeof(key))
		ak = (byte*)&key;
	else
		ak = (byte*)key;
	val = 0;
	pres = false;
	if(t->elem->size <= sizeof(val))
		av = (byte*)&val;
	else {
		av = runtime·mal(t->elem->size);
		val = (uintptr)av;
	}
	runtime·mapaccess(t, h, ak, av, &pres);
	FLUSH(&val);
	FLUSH(&pres);
}

void
runtime·mapassign(MapType *t, Hmap *h, byte *ak, byte *av)
{
	if(h == nil)
		runtime·panicstring("assignment to entry in nil map");

	if(runtime·gcwaiting)
		runtime·gosched();

	if(av == nil) {
		hash_remove(t, h, ak);
	} else {
		hash_insert(t, h, ak, av);
	}

	if(debug) {
		runtime·prints("mapassign: map=");
		runtime·printpointer(h);
		runtime·prints("; key=");
		t->key->alg->print(t->key->size, ak);
		runtime·prints("; val=");
		t->elem->alg->print(t->elem->size, av);
		runtime·prints("\n");
	}
}

// mapassign1(mapType *type, hmap *map[any]any, key any, val any);
#pragma textflag 7
void
runtime·mapassign1(MapType *t, Hmap *h, ...)
{
	byte *ak, *av;

	if(h == nil)
		runtime·panicstring("assignment to entry in nil map");

	if(raceenabled)
		runtime·racewritepc(h, runtime·getcallerpc(&t), runtime·mapassign1);
	ak = (byte*)(&h + 1);
	av = ak + ROUND(t->key->size, t->elem->align);

	runtime·mapassign(t, h, ak, av);
}

// mapdelete(mapType *type, hmap *map[any]any, key any)
#pragma textflag 7
void
runtime·mapdelete(MapType *t, Hmap *h, ...)
{
	byte *ak;

	if(h == nil)
		return;

	if(raceenabled)
		runtime·racewritepc(h, runtime·getcallerpc(&t), runtime·mapdelete);
	ak = (byte*)(&h + 1);
	runtime·mapassign(t, h, ak, nil);

	if(debug) {
		runtime·prints("mapdelete: map=");
		runtime·printpointer(h);
		runtime·prints("; key=");
		t->key->alg->print(t->key->size, ak);
		runtime·prints("\n");
	}
}

// For reflect:
//	func mapassign(t type h map, key, val iword, pres bool)
// where an iword is the same word an interface value would use:
// the actual data if it fits, or else a pointer to the data.
void
reflect·mapassign(MapType *t, Hmap *h, uintptr key, uintptr val, bool pres)
{
	byte *ak, *av;

	if(h == nil)
		runtime·panicstring("assignment to entry in nil map");
	if(raceenabled)
		runtime·racewritepc(h, runtime·getcallerpc(&t), reflect·mapassign);
	if(t->key->size <= sizeof(key))
		ak = (byte*)&key;
	else
		ak = (byte*)key;
	if(t->elem->size <= sizeof(val))
		av = (byte*)&val;
	else
		av = (byte*)val;
	if(!pres)
		av = nil;
	runtime·mapassign(t, h, ak, av);
}

// mapiterinit(mapType *type, hmap *map[any]any, hiter *any);
void
runtime·mapiterinit(MapType *t, Hmap *h, struct hash_iter *it)
{
	if(h == nil) {
		it->key = nil;
		return;
	}
	if(raceenabled)
		runtime·racereadpc(h, runtime·getcallerpc(&t), runtime·mapiterinit);
	hash_iter_init(t, h, it);
	hash_next(it);
	if(debug) {
		runtime·prints("runtime.mapiterinit: map=");
		runtime·printpointer(h);
		runtime·prints("; iter=");
		runtime·printpointer(it);
		runtime·prints("; key=");
		runtime·printpointer(it->key);
		runtime·prints("\n");
	}
}

// For reflect:
//	func mapiterinit(h map) (it iter)
void
reflect·mapiterinit(MapType *t, Hmap *h, struct hash_iter *it)
{
<<<<<<< HEAD
	uint8 flags;
=======
	uint32 old, new;
>>>>>>> efcc50df

	if(h != nil && t->key->size > sizeof(void*)) {
		// reflect·mapiterkey returns pointers to key data,
		// and reflect holds them, so we cannot free key data
		// eagerly anymore.
<<<<<<< HEAD
		flags = h->flags;
		if(flags & IndirectKey)
			flags &= ~CanFreeKey;
		else
			flags &= ~CanFreeBucket;
		h->flags = flags;
=======
		// Can run concurrently with another reflect·mapiterinit() and with hash_iter_init().
		for(;;) {
			old = h->flags;
			if(old & IndirectKey)
				new = old & ~CanFreeKey;
			else
				new = old & ~CanFreeBucket;
			if(new == old)
				break;
			if(runtime·cas(&h->flags, old, new))
				break;
		}
>>>>>>> efcc50df
	}

	it = runtime·mal(sizeof *it);
	FLUSH(&it);
	runtime·mapiterinit(t, h, it);
}

// mapiternext(hiter *any);
void
runtime·mapiternext(struct hash_iter *it)
{
	if(raceenabled)
		runtime·racereadpc(it->h, runtime·getcallerpc(&it), runtime·mapiternext);
	if(runtime·gcwaiting)
		runtime·gosched();

	hash_next(it);
	if(debug) {
		runtime·prints("runtime.mapiternext: iter=");
		runtime·printpointer(it);
		runtime·prints("; key=");
		runtime·printpointer(it->key);
		runtime·prints("\n");
	}
}

// For reflect:
//	func mapiternext(it iter)
void
reflect·mapiternext(struct hash_iter *it)
{
	runtime·mapiternext(it);
}

// mapiter1(hiter *any) (key any);
#pragma textflag 7
void
runtime·mapiter1(struct hash_iter *it, ...)
{
	byte *ak, *res;
	Type *key;

	ak = (byte*)(&it + 1);

	res = it->key;
	if(res == nil)
		runtime·throw("runtime.mapiter1: key:val nil pointer");

	key = it->t->key;
	key->alg->copy(key->size, ak, res);

	if(debug) {
		runtime·prints("mapiter1: iter=");
		runtime·printpointer(it);
		runtime·prints("; map=");
		runtime·printpointer(it->h);
		runtime·prints("\n");
	}
}

bool
runtime·mapiterkey(struct hash_iter *it, void *ak)
{
	byte *res;
	Type *key;

	res = it->key;
	if(res == nil)
		return false;
	key = it->t->key;
	key->alg->copy(key->size, ak, res);
	return true;
}

// For reflect:
//	func mapiterkey(h map) (key iword, ok bool)
// where an iword is the same word an interface value would use:
// the actual data if it fits, or else a pointer to the data.
void
reflect·mapiterkey(struct hash_iter *it, uintptr key, bool ok)
{
	byte *res;
	Type *tkey;

	key = 0;
	ok = false;
	res = it->key;
	if(res == nil) {
		key = 0;
		ok = false;
	} else {
		tkey = it->t->key;
		key = 0;
		if(tkey->size <= sizeof(key))
			tkey->alg->copy(tkey->size, (byte*)&key, res);
		else
			key = (uintptr)res;
		ok = true;
	}
	FLUSH(&key);
	FLUSH(&ok);
}

// For reflect:
//	func maplen(h map) (len int)
// Like len(m) in the actual language, we treat the nil map as length 0.
void
reflect·maplen(Hmap *h, intgo len)
{
	if(h == nil)
		len = 0;
	else {
		len = h->count;
		if(raceenabled)
			runtime·racereadpc(h, runtime·getcallerpc(&h), reflect·maplen);
	}
	FLUSH(&len);
}

// mapiter2(hiter *any) (key any, val any);
#pragma textflag 7
void
runtime·mapiter2(struct hash_iter *it, ...)
{
	byte *ak, *av, *res;
	MapType *t;

	t = it->t;
	ak = (byte*)(&it + 1);
	av = ak + ROUND(t->key->size, t->elem->align);

	res = it->key;
	if(res == nil)
		runtime·throw("runtime.mapiter2: key:val nil pointer");

	t->key->alg->copy(t->key->size, ak, res);
	t->elem->alg->copy(t->elem->size, av, it->value);

	if(debug) {
		runtime·prints("mapiter2: iter=");
		runtime·printpointer(it);
		runtime·prints("; map=");
		runtime·printpointer(it->h);
		runtime·prints("\n");
	}
}<|MERGE_RESOLUTION|>--- conflicted
+++ resolved
@@ -95,13 +95,8 @@
 struct Hmap
 {
 	uintgo  count;        // # live cells == size of map.  Must be first (used by len() builtin)
-<<<<<<< HEAD
-	uint8   B;            // log_2 of # of buckets (can hold up to LOAD * 2^B items)
-	uint8   flags;
-=======
 	uint32  flags;
 	uint8   B;            // log_2 of # of buckets (can hold up to LOAD * 2^B items)
->>>>>>> efcc50df
 	uint8   keysize;      // key size in bytes
 	uint8   valuesize;    // value size in bytes
 	uint16  bucketsize;   // bucket size in bytes
@@ -456,11 +451,7 @@
 	old_buckets = h->buckets;
 	// NOTE: this could be a big malloc, but since we don't need zeroing it is probably fast.
 	if(checkgc) mstats.next_gc = mstats.heap_alloc;
-<<<<<<< HEAD
-	new_buckets = runtime·mallocgc(h->bucketsize << (h->B + 1), 0, 1, 0);
-=======
 	new_buckets = runtime·mallocgc((uintptr)h->bucketsize << (h->B + 1), 0, 1, 0);
->>>>>>> efcc50df
 	flags = (h->flags & ~(Iterator | OldIterator));
 	if((h->flags & Iterator) != 0) {
 		flags |= OldIterator;
@@ -661,7 +652,6 @@
 		inserti = newb->tophash;
 		insertk = newb->data;
 		insertv = insertk + h->keysize * BUCKETSIZE;
-<<<<<<< HEAD
 	}
 
 	// store new key/value at insert position
@@ -677,23 +667,6 @@
 		*(byte**)insertv = vmem;
 		insertv = vmem;
 	}
-=======
-	}
-
-	// store new key/value at insert position
-	if((h->flags & IndirectKey) != 0) {
-		if(checkgc) mstats.next_gc = mstats.heap_alloc;
-		kmem = runtime·mallocgc(t->key->size, 0, 1, 0);
-		*(byte**)insertk = kmem;
-		insertk = kmem;
-	}
-	if((h->flags & IndirectValue) != 0) {
-		if(checkgc) mstats.next_gc = mstats.heap_alloc;
-		vmem = runtime·mallocgc(t->elem->size, 0, 1, 0);
-		*(byte**)insertv = vmem;
-		insertv = vmem;
-	}
->>>>>>> efcc50df
 	t->key->alg->copy(t->key->size, insertk, key);
 	t->elem->alg->copy(t->elem->size, insertv, value);
 	*inserti = top;
@@ -794,7 +767,8 @@
 static void
 hash_iter_init(MapType *t, Hmap *h, struct hash_iter *it)
 {
-<<<<<<< HEAD
+	uint32 old;
+
 	if(sizeof(struct hash_iter) / sizeof(uintptr) != 11) {
 		runtime·throw("hash_iter size incorrect"); // see ../../cmd/gc/range.c
 	}
@@ -811,7 +785,14 @@
 	it->bptr = nil;
 
 	// Remember we have an iterator.
-	h->flags |= Iterator | OldIterator;  // careful: see issue 5120.
+	// Can run concurrently with another hash_iter_init() and with reflect·mapiterinit().
+	for(;;) {
+		old = h->flags;
+		if((old&(Iterator|OldIterator)) == (Iterator|OldIterator))
+			break;
+		if(runtime·cas(&h->flags, old, old|Iterator|OldIterator))
+			break;
+	}
 
 	if(h->buckets == nil) {
 		// Empty map. Force next hash_next to exit without
@@ -875,97 +856,6 @@
 		}
 		i = 0;
 	}
-=======
-	uint32 old;
-
-	if(sizeof(struct hash_iter) / sizeof(uintptr) != 11) {
-		runtime·throw("hash_iter size incorrect"); // see ../../cmd/gc/range.c
-	}
-	it->t = t;
-	it->h = h;
-
-	// grab snapshot of bucket state
-	it->B = h->B;
-	it->buckets = h->buckets;
-
-	// iterator state
-	it->bucket = it->endbucket = runtime·fastrand1() & (((uintptr)1 << h->B) - 1);
-	it->wrapped = false;
-	it->bptr = nil;
-
-	// Remember we have an iterator.
-	// Can run concurrently with another hash_iter_init() and with reflect·mapiterinit().
-	for(;;) {
-		old = h->flags;
-		if((old&(Iterator|OldIterator)) == (Iterator|OldIterator))
-			break;
-		if(runtime·cas(&h->flags, old, old|Iterator|OldIterator))
-			break;
-	}
-
-	if(h->buckets == nil) {
-		// Empty map. Force next hash_next to exit without
-		// evalulating h->bucket.
-		it->wrapped = true;
-	}
-}
-
-// initializes it->key and it->value to the next key/value pair
-// in the iteration, or nil if we've reached the end.
-static void
-hash_next(struct hash_iter *it)
-{
-	Hmap *h;
-	MapType *t;
-	uintptr bucket, oldbucket;
-	uintptr hash;
-	Bucket *b;
-	uintptr i;
-	intptr check_bucket;
-	bool eq;
-	byte *k, *v;
-	byte *rk, *rv;
-
-	h = it->h;
-	t = it->t;
-	bucket = it->bucket;
-	b = it->bptr;
-	i = it->i;
-	check_bucket = it->check_bucket;
-
-next:
-	if(b == nil) {
-		if(bucket == it->endbucket && it->wrapped) {
-			// end of iteration
-			it->key = nil;
-			it->value = nil;
-			return;
-		}
-		if(h->oldbuckets != nil && it->B == h->B) {
-			// Iterator was started in the middle of a grow, and the grow isn't done yet.
-			// If the bucket we're looking at hasn't been filled in yet (i.e. the old
-			// bucket hasn't been evacuated) then we need to iterate through the old
-			// bucket and only return the ones that will be migrated to this bucket.
-			oldbucket = bucket & (((uintptr)1 << (it->B - 1)) - 1);
-			b = (Bucket*)(h->oldbuckets + oldbucket * h->bucketsize);
-			if(!evacuated(b)) {
-				check_bucket = bucket;
-			} else {
-				b = (Bucket*)(it->buckets + bucket * h->bucketsize);
-				check_bucket = -1;
-			}
-		} else {
-			b = (Bucket*)(it->buckets + bucket * h->bucketsize);
-			check_bucket = -1;
-		}
-		bucket++;
-		if(bucket == ((uintptr)1 << it->B)) {
-			bucket = 0;
-			it->wrapped = true;
-		}
-		i = 0;
-	}
->>>>>>> efcc50df
 	k = b->data + h->keysize * i;
 	v = b->data + h->keysize * BUCKETSIZE + h->valuesize * i;
 	for(; i < BUCKETSIZE; i++, k += h->keysize, v += h->valuesize) {
@@ -1113,7 +1003,6 @@
 				it->i = 0;
 				return true;
 			}
-<<<<<<< HEAD
 		}
 		while(bucket < ((uintptr)1 << h->B)) {
 			if(h->oldbuckets != nil) {
@@ -1167,61 +1056,6 @@
 			i = 0;
 			goto next;
 		}
-=======
-		}
-		while(bucket < ((uintptr)1 << h->B)) {
-			if(h->oldbuckets != nil) {
-				oldbucket = bucket & (((uintptr)1 << (h->B - 1)) - 1);
-				oldb = (Bucket*)(h->oldbuckets + oldbucket * h->bucketsize);
-				if(!evacuated(oldb)) {
-					// new bucket isn't valid yet
-					bucket++;
-					continue;
-				}
-			}
-			b = (Bucket*)(h->buckets + bucket * h->bucketsize);
-			i = 0;
-			bucket++;
-			goto next;
-		}
-		it->phase = PHASE_OLD_BUCKETS;
-		bucket = 0;
-		b = nil;
-		goto next;
-	case PHASE_OLD_BUCKETS:
-		if(h->oldbuckets == nil) {
-			it->phase = PHASE_TABLE;
-			goto next;
-		}
-		if(b != nil) {
-			k = b->data + h->keysize * i;
-			v = b->data + h->keysize * BUCKETSIZE + h->valuesize * i;
-			for(; i < BUCKETSIZE; i++, k += h->keysize, v += h->valuesize) {
-				if(b->tophash[i] != 0) {
-					data->key_data = k;
-					data->val_data = v;
-					it->bucket = bucket;
-					it->b = b;
-					it->i = i + 1;
-					return true;
-				}
-			}
-			b = overflowptr(b);
-			if(b != nil) {
-				data->st = (byte*)b;
-				it->bucket = bucket;
-				it->b = b;
-				it->i = 0;
-				return true;
-			}
-		}
-		if(bucket < ((uintptr)1 << (h->B - 1))) {
-			b = (Bucket*)(h->oldbuckets + bucket * h->bucketsize);
-			bucket++;
-			i = 0;
-			goto next;
-		}
->>>>>>> efcc50df
 		it->phase = PHASE_TABLE;
 		goto next;
 	case PHASE_TABLE:
@@ -1545,24 +1379,12 @@
 void
 reflect·mapiterinit(MapType *t, Hmap *h, struct hash_iter *it)
 {
-<<<<<<< HEAD
-	uint8 flags;
-=======
 	uint32 old, new;
->>>>>>> efcc50df
 
 	if(h != nil && t->key->size > sizeof(void*)) {
 		// reflect·mapiterkey returns pointers to key data,
 		// and reflect holds them, so we cannot free key data
 		// eagerly anymore.
-<<<<<<< HEAD
-		flags = h->flags;
-		if(flags & IndirectKey)
-			flags &= ~CanFreeKey;
-		else
-			flags &= ~CanFreeBucket;
-		h->flags = flags;
-=======
 		// Can run concurrently with another reflect·mapiterinit() and with hash_iter_init().
 		for(;;) {
 			old = h->flags;
@@ -1575,7 +1397,6 @@
 			if(runtime·cas(&h->flags, old, new))
 				break;
 		}
->>>>>>> efcc50df
 	}
 
 	it = runtime·mal(sizeof *it);
