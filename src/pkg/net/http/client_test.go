// Copyright 2009 The Go Authors. All rights reserved.
// Use of this source code is governed by a BSD-style
// license that can be found in the LICENSE file.

// Tests for client.go

package http_test

import (
	"bytes"
	"crypto/tls"
	"crypto/x509"
	"errors"
	"fmt"
	"io"
	"io/ioutil"
	"net"
	. "net/http"
	"net/http/httptest"
	"net/url"
	"strconv"
	"strings"
	"sync"
	"testing"
)

var robotsTxtHandler = HandlerFunc(func(w ResponseWriter, r *Request) {
	w.Header().Set("Last-Modified", "sometime")
	fmt.Fprintf(w, "User-agent: go\nDisallow: /something/")
})

// pedanticReadAll works like ioutil.ReadAll but additionally
// verifies that r obeys the documented io.Reader contract.
func pedanticReadAll(r io.Reader) (b []byte, err error) {
	var bufa [64]byte
	buf := bufa[:]
	for {
		n, err := r.Read(buf)
		if n == 0 && err == nil {
			return nil, fmt.Errorf("Read: n=0 with err=nil")
		}
		b = append(b, buf[:n]...)
		if err == io.EOF {
			n, err := r.Read(buf)
			if n != 0 || err != io.EOF {
				return nil, fmt.Errorf("Read: n=%d err=%#v after EOF", n, err)
			}
			return b, nil
		}
		if err != nil {
			return b, err
		}
	}
}

func TestClient(t *testing.T) {
	defer afterTest(t)
	ts := httptest.NewServer(robotsTxtHandler)
	defer ts.Close()

	r, err := Get(ts.URL)
	var b []byte
	if err == nil {
		b, err = pedanticReadAll(r.Body)
		r.Body.Close()
	}
	if err != nil {
		t.Error(err)
	} else if s := string(b); !strings.HasPrefix(s, "User-agent:") {
		t.Errorf("Incorrect page body (did not begin with User-agent): %q", s)
	}
}

func TestClientHead(t *testing.T) {
	defer afterTest(t)
	ts := httptest.NewServer(robotsTxtHandler)
	defer ts.Close()

	r, err := Head(ts.URL)
	if err != nil {
		t.Fatal(err)
	}
	if _, ok := r.Header["Last-Modified"]; !ok {
		t.Error("Last-Modified header not found.")
	}
}

type recordingTransport struct {
	req *Request
}

func (t *recordingTransport) RoundTrip(req *Request) (resp *Response, err error) {
	t.req = req
	return nil, errors.New("dummy impl")
}

func TestGetRequestFormat(t *testing.T) {
	defer afterTest(t)
	tr := &recordingTransport{}
	client := &Client{Transport: tr}
	url := "http://dummy.faketld/"
	client.Get(url) // Note: doesn't hit network
	if tr.req.Method != "GET" {
		t.Errorf("expected method %q; got %q", "GET", tr.req.Method)
	}
	if tr.req.URL.String() != url {
		t.Errorf("expected URL %q; got %q", url, tr.req.URL.String())
	}
	if tr.req.Header == nil {
		t.Errorf("expected non-nil request Header")
	}
}

func TestPostRequestFormat(t *testing.T) {
	defer afterTest(t)
	tr := &recordingTransport{}
	client := &Client{Transport: tr}

	url := "http://dummy.faketld/"
	json := `{"key":"value"}`
	b := strings.NewReader(json)
	client.Post(url, "application/json", b) // Note: doesn't hit network

	if tr.req.Method != "POST" {
		t.Errorf("got method %q, want %q", tr.req.Method, "POST")
	}
	if tr.req.URL.String() != url {
		t.Errorf("got URL %q, want %q", tr.req.URL.String(), url)
	}
	if tr.req.Header == nil {
		t.Fatalf("expected non-nil request Header")
	}
	if tr.req.Close {
		t.Error("got Close true, want false")
	}
	if g, e := tr.req.ContentLength, int64(len(json)); g != e {
		t.Errorf("got ContentLength %d, want %d", g, e)
	}
}

func TestPostFormRequestFormat(t *testing.T) {
	defer afterTest(t)
	tr := &recordingTransport{}
	client := &Client{Transport: tr}

	urlStr := "http://dummy.faketld/"
	form := make(url.Values)
	form.Set("foo", "bar")
	form.Add("foo", "bar2")
	form.Set("bar", "baz")
	client.PostForm(urlStr, form) // Note: doesn't hit network

	if tr.req.Method != "POST" {
		t.Errorf("got method %q, want %q", tr.req.Method, "POST")
	}
	if tr.req.URL.String() != urlStr {
		t.Errorf("got URL %q, want %q", tr.req.URL.String(), urlStr)
	}
	if tr.req.Header == nil {
		t.Fatalf("expected non-nil request Header")
	}
	if g, e := tr.req.Header.Get("Content-Type"), "application/x-www-form-urlencoded"; g != e {
		t.Errorf("got Content-Type %q, want %q", g, e)
	}
	if tr.req.Close {
		t.Error("got Close true, want false")
	}
	// Depending on map iteration, body can be either of these.
	expectedBody := "foo=bar&foo=bar2&bar=baz"
	expectedBody1 := "bar=baz&foo=bar&foo=bar2"
	if g, e := tr.req.ContentLength, int64(len(expectedBody)); g != e {
		t.Errorf("got ContentLength %d, want %d", g, e)
	}
	bodyb, err := ioutil.ReadAll(tr.req.Body)
	if err != nil {
		t.Fatalf("ReadAll on req.Body: %v", err)
	}
	if g := string(bodyb); g != expectedBody && g != expectedBody1 {
		t.Errorf("got body %q, want %q or %q", g, expectedBody, expectedBody1)
	}
}

<<<<<<< HEAD
func TestRedirects(t *testing.T) {
=======
func TestClientRedirects(t *testing.T) {
>>>>>>> efcc50df
	defer afterTest(t)
	var ts *httptest.Server
	ts = httptest.NewServer(HandlerFunc(func(w ResponseWriter, r *Request) {
		n, _ := strconv.Atoi(r.FormValue("n"))
		// Test Referer header. (7 is arbitrary position to test at)
		if n == 7 {
			if g, e := r.Referer(), ts.URL+"/?n=6"; e != g {
				t.Errorf("on request ?n=7, expected referer of %q; got %q", e, g)
			}
		}
		if n < 15 {
			Redirect(w, r, fmt.Sprintf("/?n=%d", n+1), StatusFound)
			return
		}
		fmt.Fprintf(w, "n=%d", n)
	}))
	defer ts.Close()

	c := &Client{}
	_, err := c.Get(ts.URL)
	if e, g := "Get /?n=10: stopped after 10 redirects", fmt.Sprintf("%v", err); e != g {
		t.Errorf("with default client Get, expected error %q, got %q", e, g)
	}

	// HEAD request should also have the ability to follow redirects.
	_, err = c.Head(ts.URL)
	if e, g := "Head /?n=10: stopped after 10 redirects", fmt.Sprintf("%v", err); e != g {
		t.Errorf("with default client Head, expected error %q, got %q", e, g)
	}

	// Do should also follow redirects.
	greq, _ := NewRequest("GET", ts.URL, nil)
	_, err = c.Do(greq)
	if e, g := "Get /?n=10: stopped after 10 redirects", fmt.Sprintf("%v", err); e != g {
		t.Errorf("with default client Do, expected error %q, got %q", e, g)
	}

	var checkErr error
	var lastVia []*Request
	c = &Client{CheckRedirect: func(_ *Request, via []*Request) error {
		lastVia = via
		return checkErr
	}}
	res, err := c.Get(ts.URL)
	if err != nil {
		t.Fatalf("Get error: %v", err)
	}
	res.Body.Close()
	finalUrl := res.Request.URL.String()
	if e, g := "<nil>", fmt.Sprintf("%v", err); e != g {
		t.Errorf("with custom client, expected error %q, got %q", e, g)
	}
	if !strings.HasSuffix(finalUrl, "/?n=15") {
		t.Errorf("expected final url to end in /?n=15; got url %q", finalUrl)
	}
	if e, g := 15, len(lastVia); e != g {
		t.Errorf("expected lastVia to have contained %d elements; got %d", e, g)
	}

	checkErr = errors.New("no redirects allowed")
	res, err = c.Get(ts.URL)
	if urlError, ok := err.(*url.Error); !ok || urlError.Err != checkErr {
		t.Errorf("with redirects forbidden, expected a *url.Error with our 'no redirects allowed' error inside; got %#v (%q)", err, err)
	}
	if res == nil {
		t.Fatalf("Expected a non-nil Response on CheckRedirect failure (http://golang.org/issue/3795)")
	}
	res.Body.Close()
	if res.Header.Get("Location") == "" {
		t.Errorf("no Location header in Response")
	}
}

func TestPostRedirects(t *testing.T) {
	defer afterTest(t)
	var log struct {
		sync.Mutex
		bytes.Buffer
	}
	var ts *httptest.Server
	ts = httptest.NewServer(HandlerFunc(func(w ResponseWriter, r *Request) {
		log.Lock()
		fmt.Fprintf(&log.Buffer, "%s %s ", r.Method, r.RequestURI)
		log.Unlock()
		if v := r.URL.Query().Get("code"); v != "" {
			code, _ := strconv.Atoi(v)
			if code/100 == 3 {
				w.Header().Set("Location", ts.URL)
			}
			w.WriteHeader(code)
		}
	}))
	defer ts.Close()
	tests := []struct {
		suffix string
		want   int // response code
	}{
		{"/", 200},
		{"/?code=301", 301},
		{"/?code=302", 200},
		{"/?code=303", 200},
		{"/?code=404", 404},
	}
	for _, tt := range tests {
		res, err := Post(ts.URL+tt.suffix, "text/plain", strings.NewReader("Some content"))
		if err != nil {
			t.Fatal(err)
		}
		if res.StatusCode != tt.want {
			t.Errorf("POST %s: status code = %d; want %d", tt.suffix, res.StatusCode, tt.want)
		}
	}
	log.Lock()
	got := log.String()
	log.Unlock()
	want := "POST / POST /?code=301 POST /?code=302 GET / POST /?code=303 GET / POST /?code=404 "
	if got != want {
		t.Errorf("Log differs.\n Got: %q\nWant: %q", got, want)
	}
}

var expectedCookies = []*Cookie{
	{Name: "ChocolateChip", Value: "tasty"},
	{Name: "First", Value: "Hit"},
	{Name: "Second", Value: "Hit"},
}

var echoCookiesRedirectHandler = HandlerFunc(func(w ResponseWriter, r *Request) {
	for _, cookie := range r.Cookies() {
		SetCookie(w, cookie)
	}
	if r.URL.Path == "/" {
		SetCookie(w, expectedCookies[1])
		Redirect(w, r, "/second", StatusMovedPermanently)
	} else {
		SetCookie(w, expectedCookies[2])
		w.Write([]byte("hello"))
	}
})

func TestClientSendsCookieFromJar(t *testing.T) {
	tr := &recordingTransport{}
	client := &Client{Transport: tr}
	client.Jar = &TestJar{perURL: make(map[string][]*Cookie)}
	us := "http://dummy.faketld/"
	u, _ := url.Parse(us)
	client.Jar.SetCookies(u, expectedCookies)

	client.Get(us) // Note: doesn't hit network
	matchReturnedCookies(t, expectedCookies, tr.req.Cookies())

	client.Head(us) // Note: doesn't hit network
	matchReturnedCookies(t, expectedCookies, tr.req.Cookies())

	client.Post(us, "text/plain", strings.NewReader("body")) // Note: doesn't hit network
	matchReturnedCookies(t, expectedCookies, tr.req.Cookies())

	client.PostForm(us, url.Values{}) // Note: doesn't hit network
	matchReturnedCookies(t, expectedCookies, tr.req.Cookies())

	req, _ := NewRequest("GET", us, nil)
	client.Do(req) // Note: doesn't hit network
	matchReturnedCookies(t, expectedCookies, tr.req.Cookies())

	req, _ = NewRequest("POST", us, nil)
	client.Do(req) // Note: doesn't hit network
	matchReturnedCookies(t, expectedCookies, tr.req.Cookies())
}

// Just enough correctness for our redirect tests. Uses the URL.Host as the
// scope of all cookies.
type TestJar struct {
	m      sync.Mutex
	perURL map[string][]*Cookie
}

func (j *TestJar) SetCookies(u *url.URL, cookies []*Cookie) {
	j.m.Lock()
	defer j.m.Unlock()
	if j.perURL == nil {
		j.perURL = make(map[string][]*Cookie)
	}
	j.perURL[u.Host] = cookies
}

func (j *TestJar) Cookies(u *url.URL) []*Cookie {
	j.m.Lock()
	defer j.m.Unlock()
	return j.perURL[u.Host]
}

func TestRedirectCookiesOnRequest(t *testing.T) {
	defer afterTest(t)
	var ts *httptest.Server
	ts = httptest.NewServer(echoCookiesRedirectHandler)
	defer ts.Close()
	c := &Client{}
	req, _ := NewRequest("GET", ts.URL, nil)
	req.AddCookie(expectedCookies[0])
	// TODO: Uncomment when an implementation of a RFC6265 cookie jar lands.
	_ = c
	// resp, _ := c.Do(req)
	// matchReturnedCookies(t, expectedCookies, resp.Cookies())

	req, _ = NewRequest("GET", ts.URL, nil)
	// resp, _ = c.Do(req)
	// matchReturnedCookies(t, expectedCookies[1:], resp.Cookies())
}

func TestRedirectCookiesJar(t *testing.T) {
	defer afterTest(t)
	var ts *httptest.Server
	ts = httptest.NewServer(echoCookiesRedirectHandler)
	defer ts.Close()
	c := &Client{
		Jar: new(TestJar),
	}
	u, _ := url.Parse(ts.URL)
	c.Jar.SetCookies(u, []*Cookie{expectedCookies[0]})
	resp, err := c.Get(ts.URL)
	if err != nil {
		t.Fatalf("Get: %v", err)
	}
	resp.Body.Close()
	matchReturnedCookies(t, expectedCookies, resp.Cookies())
}

func matchReturnedCookies(t *testing.T, expected, given []*Cookie) {
	t.Logf("Received cookies: %v", given)
	if len(given) != len(expected) {
		t.Errorf("Expected %d cookies, got %d", len(expected), len(given))
	}
	for _, ec := range expected {
		foundC := false
		for _, c := range given {
			if ec.Name == c.Name && ec.Value == c.Value {
				foundC = true
				break
			}
		}
		if !foundC {
			t.Errorf("Missing cookie %v", ec)
		}
	}
}

func TestJarCalls(t *testing.T) {
	defer afterTest(t)
	ts := httptest.NewServer(HandlerFunc(func(w ResponseWriter, r *Request) {
		pathSuffix := r.RequestURI[1:]
		if r.RequestURI == "/nosetcookie" {
			return // dont set cookies for this path
		}
		SetCookie(w, &Cookie{Name: "name" + pathSuffix, Value: "val" + pathSuffix})
		if r.RequestURI == "/" {
			Redirect(w, r, "http://secondhost.fake/secondpath", 302)
		}
	}))
	defer ts.Close()
	jar := new(RecordingJar)
	c := &Client{
		Jar: jar,
		Transport: &Transport{
			Dial: func(_ string, _ string) (net.Conn, error) {
				return net.Dial("tcp", ts.Listener.Addr().String())
			},
		},
	}
	_, err := c.Get("http://firsthost.fake/")
	if err != nil {
		t.Fatal(err)
	}
	_, err = c.Get("http://firsthost.fake/nosetcookie")
	if err != nil {
		t.Fatal(err)
	}
	got := jar.log.String()
	want := `Cookies("http://firsthost.fake/")
SetCookie("http://firsthost.fake/", [name=val])
Cookies("http://secondhost.fake/secondpath")
SetCookie("http://secondhost.fake/secondpath", [namesecondpath=valsecondpath])
Cookies("http://firsthost.fake/nosetcookie")
`
	if got != want {
		t.Errorf("Got Jar calls:\n%s\nWant:\n%s", got, want)
	}
}

// RecordingJar keeps a log of calls made to it, without
// tracking any cookies.
type RecordingJar struct {
	mu  sync.Mutex
	log bytes.Buffer
}

func (j *RecordingJar) SetCookies(u *url.URL, cookies []*Cookie) {
	j.logf("SetCookie(%q, %v)\n", u, cookies)
}

func (j *RecordingJar) Cookies(u *url.URL) []*Cookie {
	j.logf("Cookies(%q)\n", u)
	return nil
}

func (j *RecordingJar) logf(format string, args ...interface{}) {
	j.mu.Lock()
	defer j.mu.Unlock()
	fmt.Fprintf(&j.log, format, args...)
}

func TestStreamingGet(t *testing.T) {
	defer afterTest(t)
	say := make(chan string)
	ts := httptest.NewServer(HandlerFunc(func(w ResponseWriter, r *Request) {
		w.(Flusher).Flush()
		for str := range say {
			w.Write([]byte(str))
			w.(Flusher).Flush()
		}
	}))
	defer ts.Close()

	c := &Client{}
	res, err := c.Get(ts.URL)
	if err != nil {
		t.Fatal(err)
	}
	var buf [10]byte
	for _, str := range []string{"i", "am", "also", "known", "as", "comet"} {
		say <- str
		n, err := io.ReadFull(res.Body, buf[0:len(str)])
		if err != nil {
			t.Fatalf("ReadFull on %q: %v", str, err)
		}
		if n != len(str) {
			t.Fatalf("Receiving %q, only read %d bytes", str, n)
		}
		got := string(buf[0:n])
		if got != str {
			t.Fatalf("Expected %q, got %q", str, got)
		}
	}
	close(say)
	_, err = io.ReadFull(res.Body, buf[0:1])
	if err != io.EOF {
		t.Fatalf("at end expected EOF, got %v", err)
	}
}

type writeCountingConn struct {
	net.Conn
	count *int
}

func (c *writeCountingConn) Write(p []byte) (int, error) {
	*c.count++
	return c.Conn.Write(p)
}

// TestClientWrites verifies that client requests are buffered and we
// don't send a TCP packet per line of the http request + body.
func TestClientWrites(t *testing.T) {
	defer afterTest(t)
	ts := httptest.NewServer(HandlerFunc(func(w ResponseWriter, r *Request) {
	}))
	defer ts.Close()

	writes := 0
	dialer := func(netz string, addr string) (net.Conn, error) {
		c, err := net.Dial(netz, addr)
		if err == nil {
			c = &writeCountingConn{c, &writes}
		}
		return c, err
	}
	c := &Client{Transport: &Transport{Dial: dialer}}

	_, err := c.Get(ts.URL)
	if err != nil {
		t.Fatal(err)
	}
	if writes != 1 {
		t.Errorf("Get request did %d Write calls, want 1", writes)
	}

	writes = 0
	_, err = c.PostForm(ts.URL, url.Values{"foo": {"bar"}})
	if err != nil {
		t.Fatal(err)
	}
	if writes != 1 {
		t.Errorf("Post request did %d Write calls, want 1", writes)
	}
}

func TestClientInsecureTransport(t *testing.T) {
	defer afterTest(t)
	ts := httptest.NewTLSServer(HandlerFunc(func(w ResponseWriter, r *Request) {
		w.Write([]byte("Hello"))
	}))
	defer ts.Close()

	// TODO(bradfitz): add tests for skipping hostname checks too?
	// would require a new cert for testing, and probably
	// redundant with these tests.
	for _, insecure := range []bool{true, false} {
		tr := &Transport{
			TLSClientConfig: &tls.Config{
				InsecureSkipVerify: insecure,
			},
		}
		defer tr.CloseIdleConnections()
		c := &Client{Transport: tr}
		res, err := c.Get(ts.URL)
		if (err == nil) != insecure {
			t.Errorf("insecure=%v: got unexpected err=%v", insecure, err)
		}
		if res != nil {
			res.Body.Close()
		}
	}
}

func TestClientErrorWithRequestURI(t *testing.T) {
	defer afterTest(t)
	req, _ := NewRequest("GET", "http://localhost:1234/", nil)
	req.RequestURI = "/this/field/is/illegal/and/should/error/"
	_, err := DefaultClient.Do(req)
	if err == nil {
		t.Fatalf("expected an error")
	}
	if !strings.Contains(err.Error(), "RequestURI") {
		t.Errorf("wanted error mentioning RequestURI; got error: %v", err)
	}
}

func newTLSTransport(t *testing.T, ts *httptest.Server) *Transport {
	certs := x509.NewCertPool()
	for _, c := range ts.TLS.Certificates {
		roots, err := x509.ParseCertificates(c.Certificate[len(c.Certificate)-1])
		if err != nil {
			t.Fatalf("error parsing server's root cert: %v", err)
		}
		for _, root := range roots {
			certs.AddCert(root)
		}
	}
	return &Transport{
		TLSClientConfig: &tls.Config{RootCAs: certs},
	}
}

func TestClientWithCorrectTLSServerName(t *testing.T) {
	defer afterTest(t)
	ts := httptest.NewTLSServer(HandlerFunc(func(w ResponseWriter, r *Request) {
		if r.TLS.ServerName != "127.0.0.1" {
			t.Errorf("expected client to set ServerName 127.0.0.1, got: %q", r.TLS.ServerName)
		}
	}))
	defer ts.Close()

	c := &Client{Transport: newTLSTransport(t, ts)}
	if _, err := c.Get(ts.URL); err != nil {
		t.Fatalf("expected successful TLS connection, got error: %v", err)
	}
}

func TestClientWithIncorrectTLSServerName(t *testing.T) {
	defer afterTest(t)
	ts := httptest.NewTLSServer(HandlerFunc(func(w ResponseWriter, r *Request) {}))
	defer ts.Close()

	trans := newTLSTransport(t, ts)
	trans.TLSClientConfig.ServerName = "badserver"
	c := &Client{Transport: trans}
	_, err := c.Get(ts.URL)
	if err == nil {
		t.Fatalf("expected an error")
	}
	if !strings.Contains(err.Error(), "127.0.0.1") || !strings.Contains(err.Error(), "badserver") {
		t.Errorf("wanted error mentioning 127.0.0.1 and badserver; got error: %v", err)
	}
}

// Verify Response.ContentLength is populated. http://golang.org/issue/4126
func TestClientHeadContentLength(t *testing.T) {
	defer afterTest(t)
	ts := httptest.NewServer(HandlerFunc(func(w ResponseWriter, r *Request) {
		if v := r.FormValue("cl"); v != "" {
			w.Header().Set("Content-Length", v)
		}
	}))
	defer ts.Close()
	tests := []struct {
		suffix string
		want   int64
	}{
		{"/?cl=1234", 1234},
		{"/?cl=0", 0},
		{"", -1},
	}
	for _, tt := range tests {
		req, _ := NewRequest("HEAD", ts.URL+tt.suffix, nil)
		res, err := DefaultClient.Do(req)
		if err != nil {
			t.Fatal(err)
		}
		if res.ContentLength != tt.want {
			t.Errorf("Content-Length = %d; want %d", res.ContentLength, tt.want)
		}
		bs, err := ioutil.ReadAll(res.Body)
		if err != nil {
			t.Fatal(err)
		}
		if len(bs) != 0 {
			t.Errorf("Unexpected content: %q", bs)
		}
	}
}<|MERGE_RESOLUTION|>--- conflicted
+++ resolved
@@ -180,11 +180,7 @@
 	}
 }
 
-<<<<<<< HEAD
-func TestRedirects(t *testing.T) {
-=======
 func TestClientRedirects(t *testing.T) {
->>>>>>> efcc50df
 	defer afterTest(t)
 	var ts *httptest.Server
 	ts = httptest.NewServer(HandlerFunc(func(w ResponseWriter, r *Request) {
