// Copyright 2009 The Go Authors.  All rights reserved.
// Use of this source code is governed by a BSD-style
// license that can be found in the LICENSE file.

// +build darwin freebsd linux netbsd openbsd windows

package net

import (
	"syscall"
	"time"
)

var listenerBacklog = maxListenerBacklog()

// Generic POSIX socket creation.
func socket(net string, f, t, p int, ipv6only bool, ulsa, ursa syscall.Sockaddr, deadline time.Time, toAddr func(syscall.Sockaddr) Addr) (fd *netFD, err error) {
	s, err := sysSocket(f, t, p)
	if err != nil {
		return nil, err
	}

	if err = setDefaultSockopts(s, f, t, ipv6only); err != nil {
		closesocket(s)
		return nil, err
	}

	// This socket is used by a listener.
	if ulsa != nil && ursa == nil {
		// We provide a socket that listens to a wildcard
		// address with reusable UDP port when the given ulsa
		// is an appropriate UDP multicast address prefix.
		// This makes it possible for a single UDP listener
		// to join multiple different group addresses, for
		// multiple UDP listeners that listen on the same UDP
		// port to join the same group address.
		if ulsa, err = listenerSockaddr(s, f, ulsa, toAddr); err != nil {
			closesocket(s)
			return nil, err
		}
	}

	if ulsa != nil {
		if err = syscall.Bind(s, ulsa); err != nil {
			closesocket(s)
			return nil, err
		}
	}

	if fd, err = newFD(s, f, t, net); err != nil {
		closesocket(s)
		return nil, err
	}

	// This socket is used by a dialer.
	if ursa != nil {
		if !deadline.IsZero() {
			setWriteDeadline(fd, deadline)
		}
<<<<<<< HEAD
		if err = fd.connect(ursa); err != nil {
			closesocket(s)
=======
		if err = fd.connect(ulsa, ursa); err != nil {
			fd.Close()
>>>>>>> efcc50df
			return nil, err
		}
		fd.isConnected = true
		if !deadline.IsZero() {
			setWriteDeadline(fd, time.Time{})
		}
	}

	lsa, _ := syscall.Getsockname(s)
	laddr := toAddr(lsa)
	rsa, _ := syscall.Getpeername(s)
	if rsa == nil {
		rsa = ursa
	}
	raddr := toAddr(rsa)
	fd.setAddr(laddr, raddr)
	return fd, nil
}<|MERGE_RESOLUTION|>--- conflicted
+++ resolved
@@ -57,13 +57,8 @@
 		if !deadline.IsZero() {
 			setWriteDeadline(fd, deadline)
 		}
-<<<<<<< HEAD
-		if err = fd.connect(ursa); err != nil {
-			closesocket(s)
-=======
 		if err = fd.connect(ulsa, ursa); err != nil {
 			fd.Close()
->>>>>>> efcc50df
 			return nil, err
 		}
 		fd.isConnected = true
