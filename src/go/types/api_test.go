// Copyright 2013 The Go Authors. All rights reserved.
// Use of this source code is governed by a BSD-style
// license that can be found in the LICENSE file.

package types_test

import (
	"bytes"
	"errors"
	"fmt"
	"go/ast"
	"go/importer"
	"go/internal/typeparams"
	"go/parser"
	"go/token"
	"internal/testenv"
	"reflect"
	"regexp"
	"sort"
	"strings"
	"testing"

	. "go/types"
)

// pkgFor parses and type checks the package specified by path and source,
// populating info if provided.
//
// If source begins with "package generic_" and type parameters are enabled,
// generic code is permitted.
func pkgFor(path, source string, info *Info) (*Package, error) {
	mode := modeForSource(source)
	return pkgForMode(path, source, info, mode)
}

func pkgForMode(path, source string, info *Info, mode parser.Mode) (*Package, error) {
	fset := token.NewFileSet()
	f, err := parser.ParseFile(fset, path, source, mode)
	if err != nil {
		return nil, err
	}
	conf := Config{Importer: importer.Default()}
	return conf.Check(f.Name.Name, fset, []*ast.File{f}, info)
}

func mustTypecheck(t *testing.T, path, source string, info *Info) string {
	pkg, err := pkgFor(path, source, info)
	if err != nil {
		name := path
		if pkg != nil {
			name = "package " + pkg.Name()
		}
		t.Fatalf("%s: didn't type-check (%s)", name, err)
	}
	return pkg.Name()
}

// genericPkg is a prefix for packages that should be type checked with
// generics.
const genericPkg = "package generic_"

func modeForSource(src string) parser.Mode {
	if !strings.HasPrefix(src, genericPkg) {
		return typeparams.DisallowParsing
	}
	return 0
}

func mayTypecheck(t *testing.T, path, source string, info *Info) (string, error) {
	fset := token.NewFileSet()
	mode := modeForSource(source)
	f, err := parser.ParseFile(fset, path, source, mode)
	if f == nil { // ignore errors unless f is nil
		t.Fatalf("%s: unable to parse: %s", path, err)
	}
	conf := Config{
		Error:    func(err error) {},
		Importer: importer.Default(),
	}
	pkg, err := conf.Check(f.Name.Name, fset, []*ast.File{f}, info)
	return pkg.Name(), err
}

func TestValuesInfo(t *testing.T) {
	var tests = []struct {
		src  string
		expr string // constant expression
		typ  string // constant type
		val  string // constant value
	}{
		{`package a0; const _ = false`, `false`, `untyped bool`, `false`},
		{`package a1; const _ = 0`, `0`, `untyped int`, `0`},
		{`package a2; const _ = 'A'`, `'A'`, `untyped rune`, `65`},
		{`package a3; const _ = 0.`, `0.`, `untyped float`, `0`},
		{`package a4; const _ = 0i`, `0i`, `untyped complex`, `(0 + 0i)`},
		{`package a5; const _ = "foo"`, `"foo"`, `untyped string`, `"foo"`},

		{`package b0; var _ = false`, `false`, `bool`, `false`},
		{`package b1; var _ = 0`, `0`, `int`, `0`},
		{`package b2; var _ = 'A'`, `'A'`, `rune`, `65`},
		{`package b3; var _ = 0.`, `0.`, `float64`, `0`},
		{`package b4; var _ = 0i`, `0i`, `complex128`, `(0 + 0i)`},
		{`package b5; var _ = "foo"`, `"foo"`, `string`, `"foo"`},

		{`package c0a; var _ = bool(false)`, `false`, `bool`, `false`},
		{`package c0b; var _ = bool(false)`, `bool(false)`, `bool`, `false`},
		{`package c0c; type T bool; var _ = T(false)`, `T(false)`, `c0c.T`, `false`},

		{`package c1a; var _ = int(0)`, `0`, `int`, `0`},
		{`package c1b; var _ = int(0)`, `int(0)`, `int`, `0`},
		{`package c1c; type T int; var _ = T(0)`, `T(0)`, `c1c.T`, `0`},

		{`package c2a; var _ = rune('A')`, `'A'`, `rune`, `65`},
		{`package c2b; var _ = rune('A')`, `rune('A')`, `rune`, `65`},
		{`package c2c; type T rune; var _ = T('A')`, `T('A')`, `c2c.T`, `65`},

		{`package c3a; var _ = float32(0.)`, `0.`, `float32`, `0`},
		{`package c3b; var _ = float32(0.)`, `float32(0.)`, `float32`, `0`},
		{`package c3c; type T float32; var _ = T(0.)`, `T(0.)`, `c3c.T`, `0`},

		{`package c4a; var _ = complex64(0i)`, `0i`, `complex64`, `(0 + 0i)`},
		{`package c4b; var _ = complex64(0i)`, `complex64(0i)`, `complex64`, `(0 + 0i)`},
		{`package c4c; type T complex64; var _ = T(0i)`, `T(0i)`, `c4c.T`, `(0 + 0i)`},

		{`package c5a; var _ = string("foo")`, `"foo"`, `string`, `"foo"`},
		{`package c5b; var _ = string("foo")`, `string("foo")`, `string`, `"foo"`},
		{`package c5c; type T string; var _ = T("foo")`, `T("foo")`, `c5c.T`, `"foo"`},
		{`package c5d; var _ = string(65)`, `65`, `untyped int`, `65`},
		{`package c5e; var _ = string('A')`, `'A'`, `untyped rune`, `65`},
		{`package c5f; type T string; var _ = T('A')`, `'A'`, `untyped rune`, `65`},

		{`package d0; var _ = []byte("foo")`, `"foo"`, `string`, `"foo"`},
		{`package d1; var _ = []byte(string("foo"))`, `"foo"`, `string`, `"foo"`},
		{`package d2; var _ = []byte(string("foo"))`, `string("foo")`, `string`, `"foo"`},
		{`package d3; type T []byte; var _ = T("foo")`, `"foo"`, `string`, `"foo"`},

		{`package e0; const _ = float32( 1e-200)`, `float32(1e-200)`, `float32`, `0`},
		{`package e1; const _ = float32(-1e-200)`, `float32(-1e-200)`, `float32`, `0`},
		{`package e2; const _ = float64( 1e-2000)`, `float64(1e-2000)`, `float64`, `0`},
		{`package e3; const _ = float64(-1e-2000)`, `float64(-1e-2000)`, `float64`, `0`},
		{`package e4; const _ = complex64( 1e-200)`, `complex64(1e-200)`, `complex64`, `(0 + 0i)`},
		{`package e5; const _ = complex64(-1e-200)`, `complex64(-1e-200)`, `complex64`, `(0 + 0i)`},
		{`package e6; const _ = complex128( 1e-2000)`, `complex128(1e-2000)`, `complex128`, `(0 + 0i)`},
		{`package e7; const _ = complex128(-1e-2000)`, `complex128(-1e-2000)`, `complex128`, `(0 + 0i)`},

		{`package f0 ; var _ float32 =  1e-200`, `1e-200`, `float32`, `0`},
		{`package f1 ; var _ float32 = -1e-200`, `-1e-200`, `float32`, `0`},
		{`package f2a; var _ float64 =  1e-2000`, `1e-2000`, `float64`, `0`},
		{`package f3a; var _ float64 = -1e-2000`, `-1e-2000`, `float64`, `0`},
		{`package f2b; var _         =  1e-2000`, `1e-2000`, `float64`, `0`},
		{`package f3b; var _         = -1e-2000`, `-1e-2000`, `float64`, `0`},
		{`package f4 ; var _ complex64  =  1e-200 `, `1e-200`, `complex64`, `(0 + 0i)`},
		{`package f5 ; var _ complex64  = -1e-200 `, `-1e-200`, `complex64`, `(0 + 0i)`},
		{`package f6a; var _ complex128 =  1e-2000i`, `1e-2000i`, `complex128`, `(0 + 0i)`},
		{`package f7a; var _ complex128 = -1e-2000i`, `-1e-2000i`, `complex128`, `(0 + 0i)`},
		{`package f6b; var _            =  1e-2000i`, `1e-2000i`, `complex128`, `(0 + 0i)`},
		{`package f7b; var _            = -1e-2000i`, `-1e-2000i`, `complex128`, `(0 + 0i)`},

		{`package g0; const (a = len([iota]int{}); b; c); const _ = c`, `c`, `int`, `2`}, // issue #22341
		{`package g1; var(j int32; s int; n = 1.0<<s == j)`, `1.0`, `int32`, `1`},        // issue #48422
	}

	for _, test := range tests {
		info := Info{
			Types: make(map[ast.Expr]TypeAndValue),
		}
		name := mustTypecheck(t, "ValuesInfo", test.src, &info)

		// look for expression
		var expr ast.Expr
		for e := range info.Types {
			if ExprString(e) == test.expr {
				expr = e
				break
			}
		}
		if expr == nil {
			t.Errorf("package %s: no expression found for %s", name, test.expr)
			continue
		}
		tv := info.Types[expr]

		// check that type is correct
		if got := tv.Type.String(); got != test.typ {
			t.Errorf("package %s: got type %s; want %s", name, got, test.typ)
			continue
		}

		// if we have a constant, check that value is correct
		if tv.Value != nil {
			if got := tv.Value.ExactString(); got != test.val {
				t.Errorf("package %s: got value %s; want %s", name, got, test.val)
			}
		} else {
			if test.val != "" {
				t.Errorf("package %s: no constant found; want %s", name, test.val)
			}
		}
	}
}

func TestTypesInfo(t *testing.T) {
	// Test sources that are not expected to typecheck must start with the broken prefix.
	const broken = "package broken_"

	var tests = []struct {
		src  string
		expr string // expression
		typ  string // value type
	}{
		// single-valued expressions of untyped constants
		{`package b0; var x interface{} = false`, `false`, `bool`},
		{`package b1; var x interface{} = 0`, `0`, `int`},
		{`package b2; var x interface{} = 0.`, `0.`, `float64`},
		{`package b3; var x interface{} = 0i`, `0i`, `complex128`},
		{`package b4; var x interface{} = "foo"`, `"foo"`, `string`},

		// uses of nil
		{`package n0; var _ *int = nil`, `nil`, `untyped nil`},
		{`package n1; var _ func() = nil`, `nil`, `untyped nil`},
		{`package n2; var _ []byte = nil`, `nil`, `untyped nil`},
		{`package n3; var _ map[int]int = nil`, `nil`, `untyped nil`},
		{`package n4; var _ chan int = nil`, `nil`, `untyped nil`},
		{`package n5; var _ interface{} = nil`, `nil`, `untyped nil`},
		{`package n6; import "unsafe"; var _ unsafe.Pointer = nil`, `nil`, `untyped nil`},

		{`package n10; var (x *int; _ = x == nil)`, `nil`, `untyped nil`},
		{`package n11; var (x func(); _ = x == nil)`, `nil`, `untyped nil`},
		{`package n12; var (x []byte; _ = x == nil)`, `nil`, `untyped nil`},
		{`package n13; var (x map[int]int; _ = x == nil)`, `nil`, `untyped nil`},
		{`package n14; var (x chan int; _ = x == nil)`, `nil`, `untyped nil`},
		{`package n15; var (x interface{}; _ = x == nil)`, `nil`, `untyped nil`},
		{`package n15; import "unsafe"; var (x unsafe.Pointer; _ = x == nil)`, `nil`, `untyped nil`},

		{`package n20; var _ = (*int)(nil)`, `nil`, `untyped nil`},
		{`package n21; var _ = (func())(nil)`, `nil`, `untyped nil`},
		{`package n22; var _ = ([]byte)(nil)`, `nil`, `untyped nil`},
		{`package n23; var _ = (map[int]int)(nil)`, `nil`, `untyped nil`},
		{`package n24; var _ = (chan int)(nil)`, `nil`, `untyped nil`},
		{`package n25; var _ = (interface{})(nil)`, `nil`, `untyped nil`},
		{`package n26; import "unsafe"; var _ = unsafe.Pointer(nil)`, `nil`, `untyped nil`},

		{`package n30; func f(*int) { f(nil) }`, `nil`, `untyped nil`},
		{`package n31; func f(func()) { f(nil) }`, `nil`, `untyped nil`},
		{`package n32; func f([]byte) { f(nil) }`, `nil`, `untyped nil`},
		{`package n33; func f(map[int]int) { f(nil) }`, `nil`, `untyped nil`},
		{`package n34; func f(chan int) { f(nil) }`, `nil`, `untyped nil`},
		{`package n35; func f(interface{}) { f(nil) }`, `nil`, `untyped nil`},
		{`package n35; import "unsafe"; func f(unsafe.Pointer) { f(nil) }`, `nil`, `untyped nil`},

		// comma-ok expressions
		{`package p0; var x interface{}; var _, _ = x.(int)`,
			`x.(int)`,
			`(int, bool)`,
		},
		{`package p1; var x interface{}; func _() { _, _ = x.(int) }`,
			`x.(int)`,
			`(int, bool)`,
		},
		{`package p2a; type mybool bool; var m map[string]complex128; var b mybool; func _() { _, b = m["foo"] }`,
			`m["foo"]`,
			`(complex128, p2a.mybool)`,
		},
		{`package p2b; var m map[string]complex128; var b bool; func _() { _, b = m["foo"] }`,
			`m["foo"]`,
			`(complex128, bool)`,
		},
		{`package p3; var c chan string; var _, _ = <-c`,
			`<-c`,
			`(string, bool)`,
		},

		// issue 6796
		{`package issue6796_a; var x interface{}; var _, _ = (x.(int))`,
			`x.(int)`,
			`(int, bool)`,
		},
		{`package issue6796_b; var c chan string; var _, _ = (<-c)`,
			`(<-c)`,
			`(string, bool)`,
		},
		{`package issue6796_c; var c chan string; var _, _ = (<-c)`,
			`<-c`,
			`(string, bool)`,
		},
		{`package issue6796_d; var c chan string; var _, _ = ((<-c))`,
			`(<-c)`,
			`(string, bool)`,
		},
		{`package issue6796_e; func f(c chan string) { _, _ = ((<-c)) }`,
			`(<-c)`,
			`(string, bool)`,
		},

		// issue 7060
		{`package issue7060_a; var ( m map[int]string; x, ok = m[0] )`,
			`m[0]`,
			`(string, bool)`,
		},
		{`package issue7060_b; var ( m map[int]string; x, ok interface{} = m[0] )`,
			`m[0]`,
			`(string, bool)`,
		},
		{`package issue7060_c; func f(x interface{}, ok bool, m map[int]string) { x, ok = m[0] }`,
			`m[0]`,
			`(string, bool)`,
		},
		{`package issue7060_d; var ( ch chan string; x, ok = <-ch )`,
			`<-ch`,
			`(string, bool)`,
		},
		{`package issue7060_e; var ( ch chan string; x, ok interface{} = <-ch )`,
			`<-ch`,
			`(string, bool)`,
		},
		{`package issue7060_f; func f(x interface{}, ok bool, ch chan string) { x, ok = <-ch }`,
			`<-ch`,
			`(string, bool)`,
		},

		// issue 28277
		{`package issue28277_a; func f(...int)`,
			`...int`,
			`[]int`,
		},
		{`package issue28277_b; func f(a, b int, c ...[]struct{})`,
			`...[]struct{}`,
			`[][]struct{}`,
		},

		// issue 47243
		{`package issue47243_a; var x int32; var _ = x << 3`, `3`, `untyped int`},
		{`package issue47243_b; var x int32; var _ = x << 3.`, `3.`, `untyped float`},
		{`package issue47243_c; var x int32; var _ = 1 << x`, `1 << x`, `int`},
		{`package issue47243_d; var x int32; var _ = 1 << x`, `1`, `int`},
		{`package issue47243_e; var x int32; var _ = 1 << 2`, `1`, `untyped int`},
		{`package issue47243_f; var x int32; var _ = 1 << 2`, `2`, `untyped int`},
		{`package issue47243_g; var x int32; var _ = int(1) << 2`, `2`, `untyped int`},
		{`package issue47243_h; var x int32; var _ = 1 << (2 << x)`, `1`, `int`},
		{`package issue47243_i; var x int32; var _ = 1 << (2 << x)`, `(2 << x)`, `untyped int`},
		{`package issue47243_j; var x int32; var _ = 1 << (2 << x)`, `2`, `untyped int`},

		// tests for broken code that doesn't parse or type-check
		{broken + `x0; func _() { var x struct {f string}; x.f := 0 }`, `x.f`, `string`},
		{broken + `x1; func _() { var z string; type x struct {f string}; y := &x{q: z}}`, `z`, `string`},
		{broken + `x2; func _() { var a, b string; type x struct {f string}; z := &x{f: a; f: b;}}`, `b`, `string`},
		{broken + `x3; var x = panic("");`, `panic`, `func(interface{})`},
		{`package x4; func _() { panic("") }`, `panic`, `func(interface{})`},
		{broken + `x5; func _() { var x map[string][...]int; x = map[string][...]int{"": {1,2,3}} }`, `x`, `map[string]invalid type`},

		// parameterized functions
		{genericPkg + `p0; func f[T any](T) {}; var _ = f[int]`, `f`, `func[T any](T)`},
		{genericPkg + `p1; func f[T any](T) {}; var _ = f[int]`, `f[int]`, `func(int)`},
		{genericPkg + `p2; func f[T any](T) {}; func _() { f(42) }`, `f`, `func(int)`},
		{genericPkg + `p3; func f[T any](T) {}; func _() { f[int](42) }`, `f[int]`, `func(int)`},
		{genericPkg + `p4; func f[T any](T) {}; func _() { f[int](42) }`, `f`, `func[T any](T)`},
		{genericPkg + `p5; func f[T any](T) {}; func _() { f(42) }`, `f(42)`, `()`},

		// type parameters
		{genericPkg + `t0; type t[] int; var _ t`, `t`, `generic_t0.t`}, // t[] is a syntax error that is ignored in this test in favor of t
		{genericPkg + `t1; type t[P any] int; var _ t[int]`, `t`, `generic_t1.t[P any]`},
		{genericPkg + `t2; type t[P interface{}] int; var _ t[int]`, `t`, `generic_t2.t[P interface{}]`},
		{genericPkg + `t3; type t[P, Q interface{}] int; var _ t[int, int]`, `t`, `generic_t3.t[P, Q interface{}]`},

		// TODO (rFindley): compare with types2, which resolves the type broken_t4.t[P₁, Q₂ interface{m()}] here
		{broken + `t4; type t[P, Q interface{ m() }] int; var _ t[int, int]`, `t`, `broken_t4.t`},

		// instantiated types must be sanitized
		{genericPkg + `g0; type t[P any] int; var x struct{ f t[int] }; var _ = x.f`, `x.f`, `generic_g0.t[int]`},

		// issue 45096
		{genericPkg + `issue45096; func _[T interface{ ~int8 | ~int16 | ~int32  }](x T) { _ = x < 0 }`, `0`, `T`},

		// issue 47895
		{`package p; import "unsafe"; type S struct { f int }; var s S; var _ = unsafe.Offsetof(s.f)`, `s.f`, `int`},

		// issue 50093
		{genericPkg + `u0a; func _[_ interface{int}]() {}`, `int`, `int`},
		{genericPkg + `u1a; func _[_ interface{~int}]() {}`, `~int`, `~int`},
		{genericPkg + `u2a; func _[_ interface{int|string}]() {}`, `int | string`, `int|string`},
		{genericPkg + `u3a; func _[_ interface{int|string|~bool}]() {}`, `int | string | ~bool`, `int|string|~bool`},
		{genericPkg + `u3a; func _[_ interface{int|string|~bool}]() {}`, `int | string`, `int|string`},
		{genericPkg + `u3a; func _[_ interface{int|string|~bool}]() {}`, `~bool`, `~bool`},
		{genericPkg + `u3a; func _[_ interface{int|string|~float64|~bool}]() {}`, `int | string | ~float64`, `int|string|~float64`},

		{genericPkg + `u0b; func _[_ int]() {}`, `int`, `int`},
		{genericPkg + `u1b; func _[_ ~int]() {}`, `~int`, `~int`},
		{genericPkg + `u2b; func _[_ int|string]() {}`, `int | string`, `int|string`},
		{genericPkg + `u3b; func _[_ int|string|~bool]() {}`, `int | string | ~bool`, `int|string|~bool`},
		{genericPkg + `u3b; func _[_ int|string|~bool]() {}`, `int | string`, `int|string`},
		{genericPkg + `u3b; func _[_ int|string|~bool]() {}`, `~bool`, `~bool`},
		{genericPkg + `u3b; func _[_ int|string|~float64|~bool]() {}`, `int | string | ~float64`, `int|string|~float64`},

		{genericPkg + `u0c; type _ interface{int}`, `int`, `int`},
		{genericPkg + `u1c; type _ interface{~int}`, `~int`, `~int`},
		{genericPkg + `u2c; type _ interface{int|string}`, `int | string`, `int|string`},
		{genericPkg + `u3c; type _ interface{int|string|~bool}`, `int | string | ~bool`, `int|string|~bool`},
		{genericPkg + `u3c; type _ interface{int|string|~bool}`, `int | string`, `int|string`},
		{genericPkg + `u3c; type _ interface{int|string|~bool}`, `~bool`, `~bool`},
		{genericPkg + `u3c; type _ interface{int|string|~float64|~bool}`, `int | string | ~float64`, `int|string|~float64`},
	}

	for _, test := range tests {
		info := Info{Types: make(map[ast.Expr]TypeAndValue)}
		var name string
		if strings.HasPrefix(test.src, broken) {
			var err error
			name, err = mayTypecheck(t, "TypesInfo", test.src, &info)
			if err == nil {
				t.Errorf("package %s: expected to fail but passed", name)
				continue
			}
		} else {
			name = mustTypecheck(t, "TypesInfo", test.src, &info)
		}

		// look for expression type
		var typ Type
		for e, tv := range info.Types {
			if ExprString(e) == test.expr {
				typ = tv.Type
				break
			}
		}
		if typ == nil {
			t.Errorf("package %s: no type found for %s", name, test.expr)
			continue
		}

		// check that type is correct
		if got := typ.String(); got != test.typ {
			t.Errorf("package %s: got %s; want %s", name, got, test.typ)
		}
	}
}

func TestInstanceInfo(t *testing.T) {
	const lib = `package lib

func F[P any](P) {}

type T[P any] []P
`

	type testInst struct {
		name  string
		targs []string
		typ   string
	}

	var tests = []struct {
		src       string
		instances []testInst // recorded instances in source order
	}{
		{`package p0; func f[T any](T) {}; func _() { f(42) }`,
			[]testInst{{`f`, []string{`int`}, `func(int)`}},
		},
		{`package p1; func f[T any](T) T { panic(0) }; func _() { f('@') }`,
			[]testInst{{`f`, []string{`rune`}, `func(rune) rune`}},
		},
		{`package p2; func f[T any](...T) T { panic(0) }; func _() { f(0i) }`,
			[]testInst{{`f`, []string{`complex128`}, `func(...complex128) complex128`}},
		},
		{`package p3; func f[A, B, C any](A, *B, []C) {}; func _() { f(1.2, new(string), []byte{}) }`,
			[]testInst{{`f`, []string{`float64`, `string`, `byte`}, `func(float64, *string, []byte)`}},
		},
		{`package p4; func f[A, B any](A, *B, ...[]B) {}; func _() { f(1.2, new(byte)) }`,
			[]testInst{{`f`, []string{`float64`, `byte`}, `func(float64, *byte, ...[]byte)`}},
		},

		{`package s1; func f[T any, P interface{*T}](x T) {}; func _(x string) { f(x) }`,
			[]testInst{{`f`, []string{`string`, `*string`}, `func(x string)`}},
		},
		{`package s2; func f[T any, P interface{*T}](x []T) {}; func _(x []int) { f(x) }`,
			[]testInst{{`f`, []string{`int`, `*int`}, `func(x []int)`}},
		},
		{`package s3; type C[T any] interface{chan<- T}; func f[T any, P C[T]](x []T) {}; func _(x []int) { f(x) }`,
			[]testInst{
				{`C`, []string{`T`}, `interface{chan<- T}`},
				{`f`, []string{`int`, `chan<- int`}, `func(x []int)`},
			},
		},
		{`package s4; type C[T any] interface{chan<- T}; func f[T any, P C[T], Q C[[]*P]](x []T) {}; func _(x []int) { f(x) }`,
			[]testInst{
				{`C`, []string{`T`}, `interface{chan<- T}`},
				{`C`, []string{`[]*P`}, `interface{chan<- []*P}`},
				{`f`, []string{`int`, `chan<- int`, `chan<- []*chan<- int`}, `func(x []int)`},
			},
		},

		{`package t1; func f[T any, P interface{*T}]() T { panic(0) }; func _() { _ = f[string] }`,
			[]testInst{{`f`, []string{`string`, `*string`}, `func() string`}},
		},
		{`package t2; func f[T any, P interface{*T}]() T { panic(0) }; func _() { _ = (f[string]) }`,
			[]testInst{{`f`, []string{`string`, `*string`}, `func() string`}},
		},
		{`package t3; type C[T any] interface{chan<- T}; func f[T any, P C[T], Q C[[]*P]]() []T { return nil }; func _() { _ = f[int] }`,
			[]testInst{
				{`C`, []string{`T`}, `interface{chan<- T}`},
				{`C`, []string{`[]*P`}, `interface{chan<- []*P}`},
				{`f`, []string{`int`, `chan<- int`, `chan<- []*chan<- int`}, `func() []int`},
			},
		},
		{`package t4; type C[T any] interface{chan<- T}; func f[T any, P C[T], Q C[[]*P]]() []T { return nil }; func _() { _ = (f[int]) }`,
			[]testInst{
				{`C`, []string{`T`}, `interface{chan<- T}`},
				{`C`, []string{`[]*P`}, `interface{chan<- []*P}`},
				{`f`, []string{`int`, `chan<- int`, `chan<- []*chan<- int`}, `func() []int`},
			},
		},
		{`package i0; import "lib"; func _() { lib.F(42) }`,
			[]testInst{{`F`, []string{`int`}, `func(int)`}},
<<<<<<< HEAD
		},

		{`package duplfunc0; func f[T any](T) {}; func _() { f(42); f("foo"); f[int](3) }`,
			[]testInst{
				{`f`, []string{`int`}, `func(int)`},
				{`f`, []string{`string`}, `func(string)`},
				{`f`, []string{`int`}, `func(int)`},
			},
		},
		{`package duplfunc1; import "lib"; func _() { lib.F(42); lib.F("foo"); lib.F(3) }`,
			[]testInst{
				{`F`, []string{`int`}, `func(int)`},
				{`F`, []string{`string`}, `func(string)`},
				{`F`, []string{`int`}, `func(int)`},
			},
		},

=======
		},

		{`package duplfunc0; func f[T any](T) {}; func _() { f(42); f("foo"); f[int](3) }`,
			[]testInst{
				{`f`, []string{`int`}, `func(int)`},
				{`f`, []string{`string`}, `func(string)`},
				{`f`, []string{`int`}, `func(int)`},
			},
		},
		{`package duplfunc1; import "lib"; func _() { lib.F(42); lib.F("foo"); lib.F(3) }`,
			[]testInst{
				{`F`, []string{`int`}, `func(int)`},
				{`F`, []string{`string`}, `func(string)`},
				{`F`, []string{`int`}, `func(int)`},
			},
		},

>>>>>>> 8acb3004
		{`package type0; type T[P interface{~int}] struct{ x P }; var _ T[int]`,
			[]testInst{{`T`, []string{`int`}, `struct{x int}`}},
		},
		{`package type1; type T[P interface{~int}] struct{ x P }; var _ (T[int])`,
			[]testInst{{`T`, []string{`int`}, `struct{x int}`}},
		},
		{`package type2; type T[P interface{~int}] struct{ x P }; var _ T[(int)]`,
			[]testInst{{`T`, []string{`int`}, `struct{x int}`}},
		},
		{`package type3; type T[P1 interface{~[]P2}, P2 any] struct{ x P1; y P2 }; var _ T[[]int, int]`,
			[]testInst{{`T`, []string{`[]int`, `int`}, `struct{x []int; y int}`}},
		},
		{`package type4; import "lib"; var _ lib.T[int]`,
			[]testInst{{`T`, []string{`int`}, `[]int`}},
		},

		{`package dupltype0; type T[P interface{~int}] struct{ x P }; var x T[int]; var y T[int]`,
			[]testInst{
				{`T`, []string{`int`}, `struct{x int}`},
				{`T`, []string{`int`}, `struct{x int}`},
			},
		},
		{`package dupltype1; type T[P ~int] struct{ x P }; func (r *T[Q]) add(z T[Q]) { r.x += z.x }`,
			[]testInst{
				{`T`, []string{`Q`}, `struct{x Q}`},
				{`T`, []string{`Q`}, `struct{x Q}`},
			},
		},
		{`package dupltype1; import "lib"; var x lib.T[int]; var y lib.T[int]; var z lib.T[string]`,
			[]testInst{
				{`T`, []string{`int`}, `[]int`},
				{`T`, []string{`int`}, `[]int`},
				{`T`, []string{`string`}, `[]string`},
			},
		},
	}

	for _, test := range tests {
		imports := make(testImporter)
		conf := Config{Importer: imports}
		instMap := make(map[*ast.Ident]Instance)
		useMap := make(map[*ast.Ident]Object)
		makePkg := func(src string) *Package {
			f, err := parser.ParseFile(fset, "p.go", src, 0)
			if err != nil {
				t.Fatal(err)
			}
			pkg, err := conf.Check("", fset, []*ast.File{f}, &Info{Instances: instMap, Uses: useMap})
			if err != nil {
				t.Fatal(err)
			}
			imports[pkg.Name()] = pkg
			return pkg
		}
		makePkg(lib)
		pkg := makePkg(test.src)

		t.Run(pkg.Name(), func(t *testing.T) {
			// Sort instances in source order for stability.
			instances := sortedInstances(instMap)
			if got, want := len(instances), len(test.instances); got != want {
				t.Fatalf("got %d instances, want %d", got, want)
			}

			// Pairwise compare with the expected instances.
			for ii, inst := range instances {
				var targs []Type
				for i := 0; i < inst.Inst.TypeArgs.Len(); i++ {
					targs = append(targs, inst.Inst.TypeArgs.At(i))
<<<<<<< HEAD
				}
				typ := inst.Inst.Type

				testInst := test.instances[ii]
				if got := inst.Ident.Name; got != testInst.name {
					t.Fatalf("got name %s, want %s", got, testInst.name)
				}
				if len(targs) != len(testInst.targs) {
					t.Fatalf("got %d type arguments; want %d", len(targs), len(testInst.targs))
				}
				for i, targ := range targs {
					if got := targ.String(); got != testInst.targs[i] {
						t.Errorf("type argument %d: got %s; want %s", i, got, testInst.targs[i])
					}
				}
				if got := typ.Underlying().String(); got != testInst.typ {
					t.Errorf("package %s: got %s; want %s", pkg.Name(), got, testInst.typ)
				}

=======
				}
				typ := inst.Inst.Type

				testInst := test.instances[ii]
				if got := inst.Ident.Name; got != testInst.name {
					t.Fatalf("got name %s, want %s", got, testInst.name)
				}
				if len(targs) != len(testInst.targs) {
					t.Fatalf("got %d type arguments; want %d", len(targs), len(testInst.targs))
				}
				for i, targ := range targs {
					if got := targ.String(); got != testInst.targs[i] {
						t.Errorf("type argument %d: got %s; want %s", i, got, testInst.targs[i])
					}
				}
				if got := typ.Underlying().String(); got != testInst.typ {
					t.Errorf("package %s: got %s; want %s", pkg.Name(), got, testInst.typ)
				}

>>>>>>> 8acb3004
				// Verify the invariant that re-instantiating the corresponding generic
				// type with TypeArgs results in an identical instance.
				ptype := useMap[inst.Ident].Type()
				lister, _ := ptype.(interface{ TypeParams() *TypeParamList })
				if lister == nil || lister.TypeParams().Len() == 0 {
					t.Fatalf("info.Types[%v] = %v, want parameterized type", inst.Ident, ptype)
				}
				inst2, err := Instantiate(nil, ptype, targs, true)
				if err != nil {
					t.Errorf("Instantiate(%v, %v) failed: %v", ptype, targs, err)
				}
				if !Identical(inst.Inst.Type, inst2) {
					t.Errorf("%v and %v are not identical", inst.Inst.Type, inst2)
				}
			}
		})
	}
}

type recordedInstance struct {
	Ident *ast.Ident
	Inst  Instance
}

func sortedInstances(m map[*ast.Ident]Instance) (instances []recordedInstance) {
	for id, inst := range m {
		instances = append(instances, recordedInstance{id, inst})
	}
	sort.Slice(instances, func(i, j int) bool {
		return instances[i].Ident.Pos() < instances[j].Ident.Pos()
	})
	return instances
}

func TestDefsInfo(t *testing.T) {
	var tests = []struct {
		src  string
		obj  string
		want string
	}{
		{`package p0; const x = 42`, `x`, `const p0.x untyped int`},
		{`package p1; const x int = 42`, `x`, `const p1.x int`},
		{`package p2; var x int`, `x`, `var p2.x int`},
		{`package p3; type x int`, `x`, `type p3.x int`},
		{`package p4; func f()`, `f`, `func p4.f()`},
		{`package p5; func f() int { x, _ := 1, 2; return x }`, `_`, `var _ int`},

		// Tests using generics.
		{`package generic_g0; type x[T any] int`, `x`, `type generic_g0.x[T any] int`},
		{`package generic_g1; func f[T any]() {}`, `f`, `func generic_g1.f[T any]()`},
		{`package generic_g2; type x[T any] int; func (*x[_]) m() {}`, `m`, `func (*generic_g2.x[_]).m()`},
	}

	for _, test := range tests {
		info := Info{
			Defs: make(map[*ast.Ident]Object),
		}
		name := mustTypecheck(t, "DefsInfo", test.src, &info)

		// find object
		var def Object
		for id, obj := range info.Defs {
			if id.Name == test.obj {
				def = obj
				break
			}
		}
		if def == nil {
			t.Errorf("package %s: %s not found", name, test.obj)
			continue
		}

		if got := def.String(); got != test.want {
			t.Errorf("package %s: got %s; want %s", name, got, test.want)
		}
	}
}

func TestUsesInfo(t *testing.T) {
	var tests = []struct {
		src  string
		obj  string
		want string
	}{
		{`package p0; func _() { _ = x }; const x = 42`, `x`, `const p0.x untyped int`},
		{`package p1; func _() { _ = x }; const x int = 42`, `x`, `const p1.x int`},
		{`package p2; func _() { _ = x }; var x int`, `x`, `var p2.x int`},
		{`package p3; func _() { type _ x }; type x int`, `x`, `type p3.x int`},
		{`package p4; func _() { _ = f }; func f()`, `f`, `func p4.f()`},

		// Tests using generics.
		{`package generic_g0; func _[T any]() { _ = x }; const x = 42`, `x`, `const generic_g0.x untyped int`},
		{`package generic_g1; func _[T any](x T) { }`, `T`, `type parameter T any`},
		{`package generic_g2; type N[A any] int; var _ N[int]`, `N`, `type generic_g2.N[A any] int`},
		{`package generic_g3; type N[A any] int; func (N[_]) m() {}`, `N`, `type generic_g3.N[A any] int`},

		// Uses of fields are instantiated.
		{`package generic_s1; type N[A any] struct{ a A }; var f = N[int]{}.a`, `a`, `field a int`},
		{`package generic_s1; type N[A any] struct{ a A }; func (r N[B]) m(b B) { r.a = b }`, `a`, `field a B`},

		// Uses of methods are uses of the instantiated method.
		{`package generic_m0; type N[A any] int; func (r N[B]) m() { r.n() }; func (N[C]) n() {}`, `n`, `func (generic_m0.N[B]).n()`},
		{`package generic_m1; type N[A any] int; func (r N[B]) m() { }; var f = N[int].m`, `m`, `func (generic_m1.N[int]).m()`},
		{`package generic_m2; func _[A any](v interface{ m() A }) { v.m() }`, `m`, `func (interface).m() A`},
		{`package generic_m3; func f[A any]() interface{ m() A } { return nil }; var _ = f[int]().m()`, `m`, `func (interface).m() int`},
		{`package generic_m4; type T[A any] func() interface{ m() A }; var x T[int]; var y = x().m`, `m`, `func (interface).m() int`},
		{`package generic_m5; type T[A any] interface{ m() A }; func _[B any](t T[B]) { t.m() }`, `m`, `func (generic_m5.T[B]).m() B`},
		{`package generic_m6; type T[A any] interface{ m() }; func _[B any](t T[B]) { t.m() }`, `m`, `func (generic_m6.T[B]).m()`},
		{`package generic_m7; type T[A any] interface{ m() A }; func _(t T[int]) { t.m() }`, `m`, `func (generic_m7.T[int]).m() int`},
		{`package generic_m8; type T[A any] interface{ m() }; func _(t T[int]) { t.m() }`, `m`, `func (generic_m8.T[int]).m()`},
		{`package generic_m9; type T[A any] interface{ m() }; func _(t T[int]) { _ = t.m }`, `m`, `func (generic_m9.T[int]).m()`},
		{
			`package generic_m10; type E[A any] interface{ m() }; type T[B any] interface{ E[B]; n() }; func _(t T[int]) { t.m() }`,
			`m`,
			`func (generic_m10.E[int]).m()`,
		},
	}

	for _, test := range tests {
		info := Info{
			Uses: make(map[*ast.Ident]Object),
		}
		name := mustTypecheck(t, "UsesInfo", test.src, &info)

		// find object
		var use Object
		for id, obj := range info.Uses {
			if id.Name == test.obj {
				if use != nil {
					panic(fmt.Sprintf("multiple uses of %q", id.Name))
				}
				use = obj
			}
		}
		if use == nil {
			t.Errorf("package %s: %s not found", name, test.obj)
			continue
		}

		if got := use.String(); got != test.want {
			t.Errorf("package %s: got %s; want %s", name, got, test.want)
		}
	}
}

func TestGenericMethodInfo(t *testing.T) {
	src := `package p

type N[A any] int

func (r N[B]) m() { r.m(); r.n() }

func (r *N[C]) n() {  }
`
	fset := token.NewFileSet()
	f, err := parser.ParseFile(fset, "p.go", src, 0)
	if err != nil {
		t.Fatal(err)
	}
	info := Info{
		Defs:       make(map[*ast.Ident]Object),
		Uses:       make(map[*ast.Ident]Object),
		Selections: make(map[*ast.SelectorExpr]*Selection),
	}
	var conf Config
	pkg, err := conf.Check("p", fset, []*ast.File{f}, &info)
	if err != nil {
		t.Fatal(err)
	}

	N := pkg.Scope().Lookup("N").Type().(*Named)

	// Find the generic methods stored on N.
	gm, gn := N.Method(0), N.Method(1)
	if gm.Name() == "n" {
		gm, gn = gn, gm
	}

	// Collect objects from info.
	var dm, dn *Func   // the declared methods
	var dmm, dmn *Func // the methods used in the body of m
	for _, decl := range f.Decls {
		fdecl, ok := decl.(*ast.FuncDecl)
		if !ok {
			continue
		}
		def := info.Defs[fdecl.Name].(*Func)
		switch fdecl.Name.Name {
		case "m":
			dm = def
			ast.Inspect(fdecl.Body, func(n ast.Node) bool {
				if call, ok := n.(*ast.CallExpr); ok {
					sel := call.Fun.(*ast.SelectorExpr)
					use := info.Uses[sel.Sel].(*Func)
					selection := info.Selections[sel]
					if selection.Kind() != MethodVal {
						t.Errorf("Selection kind = %v, want %v", selection.Kind(), MethodVal)
					}
					if selection.Obj() != use {
						t.Errorf("info.Selections contains %v, want %v", selection.Obj(), use)
					}
					switch sel.Sel.Name {
					case "m":
						dmm = use
					case "n":
						dmn = use
					}
				}
				return true
			})
		case "n":
			dn = def
		}
	}

	if gm != dm {
		t.Errorf(`N.Method(...) returns %v for "m", but Info.Defs has %v`, gm, dm)
	}
	if gn != dn {
		t.Errorf(`N.Method(...) returns %v for "m", but Info.Defs has %v`, gm, dm)
	}
	if dmm != dm {
		t.Errorf(`Inside "m", r.m uses %v, want the defined func %v`, dmm, dm)
	}
	if dmn == dn {
		t.Errorf(`Inside "m", r.n uses %v, want a func distinct from %v`, dmm, dm)
	}
}

func TestImplicitsInfo(t *testing.T) {
	testenv.MustHaveGoBuild(t)

	var tests = []struct {
		src  string
		want string
	}{
		{`package p2; import . "fmt"; var _ = Println`, ""},           // no Implicits entry
		{`package p0; import local "fmt"; var _ = local.Println`, ""}, // no Implicits entry
		{`package p1; import "fmt"; var _ = fmt.Println`, "importSpec: package fmt"},

		{`package p3; func f(x interface{}) { switch x.(type) { case int: } }`, ""}, // no Implicits entry
		{`package p4; func f(x interface{}) { switch t := x.(type) { case int: _ = t } }`, "caseClause: var t int"},
		{`package p5; func f(x interface{}) { switch t := x.(type) { case int, uint: _ = t } }`, "caseClause: var t interface{}"},
		{`package p6; func f(x interface{}) { switch t := x.(type) { default: _ = t } }`, "caseClause: var t interface{}"},

		{`package p7; func f(x int) {}`, ""}, // no Implicits entry
		{`package p8; func f(int) {}`, "field: var  int"},
		{`package p9; func f() (complex64) { return 0 }`, "field: var  complex64"},
		{`package p10; type T struct{}; func (*T) f() {}`, "field: var  *p10.T"},

		// Tests using generics.
		{`package generic_f0; func f[T any](x int) {}`, ""}, // no Implicits entry
		{`package generic_f1; func f[T any](int) {}`, "field: var  int"},
		{`package generic_f2; func f[T any](T) {}`, "field: var  T"},
		{`package generic_f3; func f[T any]() (complex64) { return 0 }`, "field: var  complex64"},
		{`package generic_f4; func f[T any](t T) (T) { return t }`, "field: var  T"},
		{`package generic_t0; type T[A any] struct{}; func (*T[_]) f() {}`, "field: var  *generic_t0.T[_]"},
		{`package generic_t1; type T[A any] struct{}; func _(x interface{}) { switch t := x.(type) { case T[int]: _ = t } }`, "caseClause: var t generic_t1.T[int]"},
		{`package generic_t2; type T[A any] struct{}; func _[P any](x interface{}) { switch t := x.(type) { case T[P]: _ = t } }`, "caseClause: var t generic_t2.T[P]"},
		{`package generic_t3; func _[P any](x interface{}) { switch t := x.(type) { case P: _ = t } }`, "caseClause: var t P"},
	}

	for _, test := range tests {
		info := Info{
			Implicits: make(map[ast.Node]Object),
		}
		name := mustTypecheck(t, "ImplicitsInfo", test.src, &info)

		// the test cases expect at most one Implicits entry
		if len(info.Implicits) > 1 {
			t.Errorf("package %s: %d Implicits entries found", name, len(info.Implicits))
			continue
		}

		// extract Implicits entry, if any
		var got string
		for n, obj := range info.Implicits {
			switch x := n.(type) {
			case *ast.ImportSpec:
				got = "importSpec"
			case *ast.CaseClause:
				got = "caseClause"
			case *ast.Field:
				got = "field"
			default:
				t.Fatalf("package %s: unexpected %T", name, x)
			}
			got += ": " + obj.String()
		}

		// verify entry
		if got != test.want {
			t.Errorf("package %s: got %q; want %q", name, got, test.want)
		}
	}
}

func predString(tv TypeAndValue) string {
	var buf bytes.Buffer
	pred := func(b bool, s string) {
		if b {
			if buf.Len() > 0 {
				buf.WriteString(", ")
			}
			buf.WriteString(s)
		}
	}

	pred(tv.IsVoid(), "void")
	pred(tv.IsType(), "type")
	pred(tv.IsBuiltin(), "builtin")
	pred(tv.IsValue() && tv.Value != nil, "const")
	pred(tv.IsValue() && tv.Value == nil, "value")
	pred(tv.IsNil(), "nil")
	pred(tv.Addressable(), "addressable")
	pred(tv.Assignable(), "assignable")
	pred(tv.HasOk(), "hasOk")

	if buf.Len() == 0 {
		return "invalid"
	}
	return buf.String()
}

func TestPredicatesInfo(t *testing.T) {
	testenv.MustHaveGoBuild(t)

	var tests = []struct {
		src  string
		expr string
		pred string
	}{
		// void
		{`package n0; func f() { f() }`, `f()`, `void`},

		// types
		{`package t0; type _ int`, `int`, `type`},
		{`package t1; type _ []int`, `[]int`, `type`},
		{`package t2; type _ func()`, `func()`, `type`},
		{`package t3; type _ func(int)`, `int`, `type`},
		{`package t3; type _ func(...int)`, `...int`, `type`},

		// built-ins
		{`package b0; var _ = len("")`, `len`, `builtin`},
		{`package b1; var _ = (len)("")`, `(len)`, `builtin`},

		// constants
		{`package c0; var _ = 42`, `42`, `const`},
		{`package c1; var _ = "foo" + "bar"`, `"foo" + "bar"`, `const`},
		{`package c2; const (i = 1i; _ = i)`, `i`, `const`},

		// values
		{`package v0; var (a, b int; _ = a + b)`, `a + b`, `value`},
		{`package v1; var _ = &[]int{1}`, `([]int literal)`, `value`},
		{`package v2; var _ = func(){}`, `(func() literal)`, `value`},
		{`package v4; func f() { _ = f }`, `f`, `value`},
		{`package v3; var _ *int = nil`, `nil`, `value, nil`},
		{`package v3; var _ *int = (nil)`, `(nil)`, `value, nil`},

		// addressable (and thus assignable) operands
		{`package a0; var (x int; _ = x)`, `x`, `value, addressable, assignable`},
		{`package a1; var (p *int; _ = *p)`, `*p`, `value, addressable, assignable`},
		{`package a2; var (s []int; _ = s[0])`, `s[0]`, `value, addressable, assignable`},
		{`package a3; var (s struct{f int}; _ = s.f)`, `s.f`, `value, addressable, assignable`},
		{`package a4; var (a [10]int; _ = a[0])`, `a[0]`, `value, addressable, assignable`},
		{`package a5; func _(x int) { _ = x }`, `x`, `value, addressable, assignable`},
		{`package a6; func _()(x int) { _ = x; return }`, `x`, `value, addressable, assignable`},
		{`package a7; type T int; func (x T) _() { _ = x }`, `x`, `value, addressable, assignable`},
		// composite literals are not addressable

		// assignable but not addressable values
		{`package s0; var (m map[int]int; _ = m[0])`, `m[0]`, `value, assignable, hasOk`},
		{`package s1; var (m map[int]int; _, _ = m[0])`, `m[0]`, `value, assignable, hasOk`},

		// hasOk expressions
		{`package k0; var (ch chan int; _ = <-ch)`, `<-ch`, `value, hasOk`},
		{`package k1; var (ch chan int; _, _ = <-ch)`, `<-ch`, `value, hasOk`},

		// missing entries
		// - package names are collected in the Uses map
		// - identifiers being declared are collected in the Defs map
		{`package m0; import "os"; func _() { _ = os.Stdout }`, `os`, `<missing>`},
		{`package m1; import p "os"; func _() { _ = p.Stdout }`, `p`, `<missing>`},
		{`package m2; const c = 0`, `c`, `<missing>`},
		{`package m3; type T int`, `T`, `<missing>`},
		{`package m4; var v int`, `v`, `<missing>`},
		{`package m5; func f() {}`, `f`, `<missing>`},
		{`package m6; func _(x int) {}`, `x`, `<missing>`},
		{`package m6; func _()(x int) { return }`, `x`, `<missing>`},
		{`package m6; type T int; func (x T) _() {}`, `x`, `<missing>`},
	}

	for _, test := range tests {
		info := Info{Types: make(map[ast.Expr]TypeAndValue)}
		name := mustTypecheck(t, "PredicatesInfo", test.src, &info)

		// look for expression predicates
		got := "<missing>"
		for e, tv := range info.Types {
			//println(name, ExprString(e))
			if ExprString(e) == test.expr {
				got = predString(tv)
				break
			}
		}

		if got != test.pred {
			t.Errorf("package %s: got %s; want %s", name, got, test.pred)
		}
	}
}

func TestScopesInfo(t *testing.T) {
	testenv.MustHaveGoBuild(t)

	var tests = []struct {
		src    string
		scopes []string // list of scope descriptors of the form kind:varlist
	}{
		{`package p0`, []string{
			"file:",
		}},
		{`package p1; import ( "fmt"; m "math"; _ "os" ); var ( _ = fmt.Println; _ = m.Pi )`, []string{
			"file:fmt m",
		}},
		{`package p2; func _() {}`, []string{
			"file:", "func:",
		}},
		{`package p3; func _(x, y int) {}`, []string{
			"file:", "func:x y",
		}},
		{`package p4; func _(x, y int) { x, z := 1, 2; _ = z }`, []string{
			"file:", "func:x y z", // redeclaration of x
		}},
		{`package p5; func _(x, y int) (u, _ int) { return }`, []string{
			"file:", "func:u x y",
		}},
		{`package p6; func _() { { var x int; _ = x } }`, []string{
			"file:", "func:", "block:x",
		}},
		{`package p7; func _() { if true {} }`, []string{
			"file:", "func:", "if:", "block:",
		}},
		{`package p8; func _() { if x := 0; x < 0 { y := x; _ = y } }`, []string{
			"file:", "func:", "if:x", "block:y",
		}},
		{`package p9; func _() { switch x := 0; x {} }`, []string{
			"file:", "func:", "switch:x",
		}},
		{`package p10; func _() { switch x := 0; x { case 1: y := x; _ = y; default: }}`, []string{
			"file:", "func:", "switch:x", "case:y", "case:",
		}},
		{`package p11; func _(t interface{}) { switch t.(type) {} }`, []string{
			"file:", "func:t", "type switch:",
		}},
		{`package p12; func _(t interface{}) { switch t := t; t.(type) {} }`, []string{
			"file:", "func:t", "type switch:t",
		}},
		{`package p13; func _(t interface{}) { switch x := t.(type) { case int: _ = x } }`, []string{
			"file:", "func:t", "type switch:", "case:x", // x implicitly declared
		}},
		{`package p14; func _() { select{} }`, []string{
			"file:", "func:",
		}},
		{`package p15; func _(c chan int) { select{ case <-c: } }`, []string{
			"file:", "func:c", "comm:",
		}},
		{`package p16; func _(c chan int) { select{ case i := <-c: x := i; _ = x} }`, []string{
			"file:", "func:c", "comm:i x",
		}},
		{`package p17; func _() { for{} }`, []string{
			"file:", "func:", "for:", "block:",
		}},
		{`package p18; func _(n int) { for i := 0; i < n; i++ { _ = i } }`, []string{
			"file:", "func:n", "for:i", "block:",
		}},
		{`package p19; func _(a []int) { for i := range a { _ = i} }`, []string{
			"file:", "func:a", "range:i", "block:",
		}},
		{`package p20; var s int; func _(a []int) { for i, x := range a { s += x; _ = i } }`, []string{
			"file:", "func:a", "range:i x", "block:",
		}},
	}

	for _, test := range tests {
		info := Info{Scopes: make(map[ast.Node]*Scope)}
		name := mustTypecheck(t, "ScopesInfo", test.src, &info)

		// number of scopes must match
		if len(info.Scopes) != len(test.scopes) {
			t.Errorf("package %s: got %d scopes; want %d", name, len(info.Scopes), len(test.scopes))
		}

		// scope descriptions must match
		for node, scope := range info.Scopes {
			kind := "<unknown node kind>"
			switch node.(type) {
			case *ast.File:
				kind = "file"
			case *ast.FuncType:
				kind = "func"
			case *ast.BlockStmt:
				kind = "block"
			case *ast.IfStmt:
				kind = "if"
			case *ast.SwitchStmt:
				kind = "switch"
			case *ast.TypeSwitchStmt:
				kind = "type switch"
			case *ast.CaseClause:
				kind = "case"
			case *ast.CommClause:
				kind = "comm"
			case *ast.ForStmt:
				kind = "for"
			case *ast.RangeStmt:
				kind = "range"
			}

			// look for matching scope description
			desc := kind + ":" + strings.Join(scope.Names(), " ")
			found := false
			for _, d := range test.scopes {
				if desc == d {
					found = true
					break
				}
			}
			if !found {
				t.Errorf("package %s: no matching scope found for %s", name, desc)
			}
		}
	}
}

func TestInitOrderInfo(t *testing.T) {
	var tests = []struct {
		src   string
		inits []string
	}{
		{`package p0; var (x = 1; y = x)`, []string{
			"x = 1", "y = x",
		}},
		{`package p1; var (a = 1; b = 2; c = 3)`, []string{
			"a = 1", "b = 2", "c = 3",
		}},
		{`package p2; var (a, b, c = 1, 2, 3)`, []string{
			"a = 1", "b = 2", "c = 3",
		}},
		{`package p3; var _ = f(); func f() int { return 1 }`, []string{
			"_ = f()", // blank var
		}},
		{`package p4; var (a = 0; x = y; y = z; z = 0)`, []string{
			"a = 0", "z = 0", "y = z", "x = y",
		}},
		{`package p5; var (a, _ = m[0]; m map[int]string)`, []string{
			"a, _ = m[0]", // blank var
		}},
		{`package p6; var a, b = f(); func f() (_, _ int) { return z, z }; var z = 0`, []string{
			"z = 0", "a, b = f()",
		}},
		{`package p7; var (a = func() int { return b }(); b = 1)`, []string{
			"b = 1", "a = (func() int literal)()",
		}},
		{`package p8; var (a, b = func() (_, _ int) { return c, c }(); c = 1)`, []string{
			"c = 1", "a, b = (func() (_, _ int) literal)()",
		}},
		{`package p9; type T struct{}; func (T) m() int { _ = y; return 0 }; var x, y = T.m, 1`, []string{
			"y = 1", "x = T.m",
		}},
		{`package p10; var (d = c + b; a = 0; b = 0; c = 0)`, []string{
			"a = 0", "b = 0", "c = 0", "d = c + b",
		}},
		{`package p11; var (a = e + c; b = d + c; c = 0; d = 0; e = 0)`, []string{
			"c = 0", "d = 0", "b = d + c", "e = 0", "a = e + c",
		}},
		// emit an initializer for n:1 initializations only once (not for each node
		// on the lhs which may appear in different order in the dependency graph)
		{`package p12; var (a = x; b = 0; x, y = m[0]; m map[int]int)`, []string{
			"b = 0", "x, y = m[0]", "a = x",
		}},
		// test case from spec section on package initialization
		{`package p12

		var (
			a = c + b
			b = f()
			c = f()
			d = 3
		)

		func f() int {
			d++
			return d
		}`, []string{
			"d = 3", "b = f()", "c = f()", "a = c + b",
		}},
		// test case for issue 7131
		{`package main

		var counter int
		func next() int { counter++; return counter }

		var _ = makeOrder()
		func makeOrder() []int { return []int{f, b, d, e, c, a} }

		var a       = next()
		var b, c    = next(), next()
		var d, e, f = next(), next(), next()
		`, []string{
			"a = next()", "b = next()", "c = next()", "d = next()", "e = next()", "f = next()", "_ = makeOrder()",
		}},
		// test case for issue 10709
		{`package p13

		var (
		    v = t.m()
		    t = makeT(0)
		)

		type T struct{}

		func (T) m() int { return 0 }

		func makeT(n int) T {
		    if n > 0 {
		        return makeT(n-1)
		    }
		    return T{}
		}`, []string{
			"t = makeT(0)", "v = t.m()",
		}},
		// test case for issue 10709: same as test before, but variable decls swapped
		{`package p14

		var (
		    t = makeT(0)
		    v = t.m()
		)

		type T struct{}

		func (T) m() int { return 0 }

		func makeT(n int) T {
		    if n > 0 {
		        return makeT(n-1)
		    }
		    return T{}
		}`, []string{
			"t = makeT(0)", "v = t.m()",
		}},
		// another candidate possibly causing problems with issue 10709
		{`package p15

		var y1 = f1()

		func f1() int { return g1() }
		func g1() int { f1(); return x1 }

		var x1 = 0

		var y2 = f2()

		func f2() int { return g2() }
		func g2() int { return x2 }

		var x2 = 0`, []string{
			"x1 = 0", "y1 = f1()", "x2 = 0", "y2 = f2()",
		}},
	}

	for _, test := range tests {
		info := Info{}
		name := mustTypecheck(t, "InitOrderInfo", test.src, &info)

		// number of initializers must match
		if len(info.InitOrder) != len(test.inits) {
			t.Errorf("package %s: got %d initializers; want %d", name, len(info.InitOrder), len(test.inits))
			continue
		}

		// initializers must match
		for i, want := range test.inits {
			got := info.InitOrder[i].String()
			if got != want {
				t.Errorf("package %s, init %d: got %s; want %s", name, i, got, want)
				continue
			}
		}
	}
}

func TestMultiFileInitOrder(t *testing.T) {
	fset := token.NewFileSet()
	mustParse := func(src string) *ast.File {
		f, err := parser.ParseFile(fset, "main", src, 0)
		if err != nil {
			t.Fatal(err)
		}
		return f
	}

	fileA := mustParse(`package main; var a = 1`)
	fileB := mustParse(`package main; var b = 2`)

	// The initialization order must not depend on the parse
	// order of the files, only on the presentation order to
	// the type-checker.
	for _, test := range []struct {
		files []*ast.File
		want  string
	}{
		{[]*ast.File{fileA, fileB}, "[a = 1 b = 2]"},
		{[]*ast.File{fileB, fileA}, "[b = 2 a = 1]"},
	} {
		var info Info
		if _, err := new(Config).Check("main", fset, test.files, &info); err != nil {
			t.Fatal(err)
		}
		if got := fmt.Sprint(info.InitOrder); got != test.want {
			t.Fatalf("got %s; want %s", got, test.want)
		}
	}
}

func TestFiles(t *testing.T) {
	var sources = []string{
		"package p; type T struct{}; func (T) m1() {}",
		"package p; func (T) m2() {}; var x interface{ m1(); m2() } = T{}",
		"package p; func (T) m3() {}; var y interface{ m1(); m2(); m3() } = T{}",
		"package p",
	}

	var conf Config
	fset := token.NewFileSet()
	pkg := NewPackage("p", "p")
	var info Info
	check := NewChecker(&conf, fset, pkg, &info)

	for i, src := range sources {
		filename := fmt.Sprintf("sources%d", i)
		f, err := parser.ParseFile(fset, filename, src, 0)
		if err != nil {
			t.Fatal(err)
		}
		if err := check.Files([]*ast.File{f}); err != nil {
			t.Error(err)
		}
	}

	// check InitOrder is [x y]
	var vars []string
	for _, init := range info.InitOrder {
		for _, v := range init.Lhs {
			vars = append(vars, v.Name())
		}
	}
	if got, want := fmt.Sprint(vars), "[x y]"; got != want {
		t.Errorf("InitOrder == %s, want %s", got, want)
	}
}

type testImporter map[string]*Package

func (m testImporter) Import(path string) (*Package, error) {
	if pkg := m[path]; pkg != nil {
		return pkg, nil
	}
	return nil, fmt.Errorf("package %q not found", path)
}

func TestSelection(t *testing.T) {
	selections := make(map[*ast.SelectorExpr]*Selection)

	fset := token.NewFileSet()
	imports := make(testImporter)
	conf := Config{Importer: imports}
	makePkg := func(path, src string) {
		f, err := parser.ParseFile(fset, path+".go", src, 0)
		if err != nil {
			t.Fatal(err)
		}
		pkg, err := conf.Check(path, fset, []*ast.File{f}, &Info{Selections: selections})
		if err != nil {
			t.Fatal(err)
		}
		imports[path] = pkg
	}

	const libSrc = `
package lib
type T float64
const C T = 3
var V T
func F() {}
func (T) M() {}
`
	const mainSrc = `
package main
import "lib"

type A struct {
	*B
	C
}

type B struct {
	b int
}

func (B) f(int)

type C struct {
	c int
}

func (C) g()
func (*C) h()

func main() {
	// qualified identifiers
	var _ lib.T
        _ = lib.C
        _ = lib.F
        _ = lib.V
	_ = lib.T.M

	// fields
	_ = A{}.B
	_ = new(A).B

	_ = A{}.C
	_ = new(A).C

	_ = A{}.b
	_ = new(A).b

	_ = A{}.c
	_ = new(A).c

	// methods
        _ = A{}.f
        _ = new(A).f
        _ = A{}.g
        _ = new(A).g
        _ = new(A).h

        _ = B{}.f
        _ = new(B).f

        _ = C{}.g
        _ = new(C).g
        _ = new(C).h

	// method expressions
        _ = A.f
        _ = (*A).f
        _ = B.f
        _ = (*B).f
}`

	wantOut := map[string][2]string{
		"lib.T.M": {"method expr (lib.T) M(lib.T)", ".[0]"},

		"A{}.B":    {"field (main.A) B *main.B", ".[0]"},
		"new(A).B": {"field (*main.A) B *main.B", "->[0]"},
		"A{}.C":    {"field (main.A) C main.C", ".[1]"},
		"new(A).C": {"field (*main.A) C main.C", "->[1]"},
		"A{}.b":    {"field (main.A) b int", "->[0 0]"},
		"new(A).b": {"field (*main.A) b int", "->[0 0]"},
		"A{}.c":    {"field (main.A) c int", ".[1 0]"},
		"new(A).c": {"field (*main.A) c int", "->[1 0]"},

		"A{}.f":    {"method (main.A) f(int)", "->[0 0]"},
		"new(A).f": {"method (*main.A) f(int)", "->[0 0]"},
		"A{}.g":    {"method (main.A) g()", ".[1 0]"},
		"new(A).g": {"method (*main.A) g()", "->[1 0]"},
		"new(A).h": {"method (*main.A) h()", "->[1 1]"}, // TODO(gri) should this report .[1 1] ?
		"B{}.f":    {"method (main.B) f(int)", ".[0]"},
		"new(B).f": {"method (*main.B) f(int)", "->[0]"},
		"C{}.g":    {"method (main.C) g()", ".[0]"},
		"new(C).g": {"method (*main.C) g()", "->[0]"},
		"new(C).h": {"method (*main.C) h()", "->[1]"}, // TODO(gri) should this report .[1] ?

		"A.f":    {"method expr (main.A) f(main.A, int)", "->[0 0]"},
		"(*A).f": {"method expr (*main.A) f(*main.A, int)", "->[0 0]"},
		"B.f":    {"method expr (main.B) f(main.B, int)", ".[0]"},
		"(*B).f": {"method expr (*main.B) f(*main.B, int)", "->[0]"},
	}

	makePkg("lib", libSrc)
	makePkg("main", mainSrc)

	for e, sel := range selections {
		_ = sel.String() // assertion: must not panic

		start := fset.Position(e.Pos()).Offset
		end := fset.Position(e.End()).Offset
		syntax := mainSrc[start:end] // (all SelectorExprs are in main, not lib)

		direct := "."
		if sel.Indirect() {
			direct = "->"
		}
		got := [2]string{
			sel.String(),
			fmt.Sprintf("%s%v", direct, sel.Index()),
		}
		want := wantOut[syntax]
		if want != got {
			t.Errorf("%s: got %q; want %q", syntax, got, want)
		}
		delete(wantOut, syntax)

		// We must explicitly assert properties of the
		// Signature's receiver since it doesn't participate
		// in Identical() or String().
		sig, _ := sel.Type().(*Signature)
		if sel.Kind() == MethodVal {
			got := sig.Recv().Type()
			want := sel.Recv()
			if !Identical(got, want) {
				t.Errorf("%s: Recv() = %s, want %s", syntax, got, want)
			}
		} else if sig != nil && sig.Recv() != nil {
			t.Errorf("%s: signature has receiver %s", sig, sig.Recv().Type())
		}
	}
	// Assert that all wantOut entries were used exactly once.
	for syntax := range wantOut {
		t.Errorf("no ast.Selection found with syntax %q", syntax)
	}
}

func TestIssue8518(t *testing.T) {
	fset := token.NewFileSet()
	imports := make(testImporter)
	conf := Config{
		Error:    func(err error) { t.Log(err) }, // don't exit after first error
		Importer: imports,
	}
	makePkg := func(path, src string) {
		f, err := parser.ParseFile(fset, path, src, 0)
		if err != nil {
			t.Fatal(err)
		}
		pkg, _ := conf.Check(path, fset, []*ast.File{f}, nil) // errors logged via conf.Error
		imports[path] = pkg
	}

	const libSrc = `
package a
import "missing"
const C1 = foo
const C2 = missing.C
`

	const mainSrc = `
package main
import "a"
var _ = a.C1
var _ = a.C2
`

	makePkg("a", libSrc)
	makePkg("main", mainSrc) // don't crash when type-checking this package
}

func TestLookupFieldOrMethodOnNil(t *testing.T) {
	// LookupFieldOrMethod on a nil type is expected to produce a run-time panic.
	defer func() {
		const want = "LookupFieldOrMethod on nil type"
		p := recover()
		if s, ok := p.(string); !ok || s != want {
			t.Fatalf("got %v, want %s", p, want)
		}
	}()
	LookupFieldOrMethod(nil, false, nil, "")
}

func TestLookupFieldOrMethod(t *testing.T) {
	// Test cases assume a lookup of the form a.f or x.f, where a stands for an
	// addressable value, and x for a non-addressable value (even though a variable
	// for ease of test case writing).
	//
	// Should be kept in sync with TestMethodSet.
	var tests = []struct {
		src      string
		found    bool
		index    []int
		indirect bool
	}{
		// field lookups
		{"var x T; type T struct{}", false, nil, false},
		{"var x T; type T struct{ f int }", true, []int{0}, false},
		{"var x T; type T struct{ a, b, f, c int }", true, []int{2}, false},

		// method lookups
		{"var a T; type T struct{}; func (T) f() {}", true, []int{0}, false},
		{"var a *T; type T struct{}; func (T) f() {}", true, []int{0}, true},
		{"var a T; type T struct{}; func (*T) f() {}", true, []int{0}, false},
		{"var a *T; type T struct{}; func (*T) f() {}", true, []int{0}, true}, // TODO(gri) should this report indirect = false?

		// collisions
		{"type ( E1 struct{ f int }; E2 struct{ f int }; x struct{ E1; *E2 })", false, []int{1, 0}, false},
		{"type ( E1 struct{ f int }; E2 struct{}; x struct{ E1; *E2 }); func (E2) f() {}", false, []int{1, 0}, false},

		// outside methodset
		// (*T).f method exists, but value of type T is not addressable
		{"var x T; type T struct{}; func (*T) f() {}", false, nil, true},
	}

	for _, test := range tests {
		pkg, err := pkgFor("test", "package p;"+test.src, nil)
		if err != nil {
			t.Errorf("%s: incorrect test case: %s", test.src, err)
			continue
		}

		obj := pkg.Scope().Lookup("a")
		if obj == nil {
			if obj = pkg.Scope().Lookup("x"); obj == nil {
				t.Errorf("%s: incorrect test case - no object a or x", test.src)
				continue
			}
		}

		f, index, indirect := LookupFieldOrMethod(obj.Type(), obj.Name() == "a", pkg, "f")
		if (f != nil) != test.found {
			if f == nil {
				t.Errorf("%s: got no object; want one", test.src)
			} else {
				t.Errorf("%s: got object = %v; want none", test.src, f)
			}
		}
		if !sameSlice(index, test.index) {
			t.Errorf("%s: got index = %v; want %v", test.src, index, test.index)
		}
		if indirect != test.indirect {
			t.Errorf("%s: got indirect = %v; want %v", test.src, indirect, test.indirect)
		}
	}
}

func sameSlice(a, b []int) bool {
	if len(a) != len(b) {
		return false
	}
	for i, x := range a {
		if x != b[i] {
			return false
		}
	}
	return true
}

// TestScopeLookupParent ensures that (*Scope).LookupParent returns
// the correct result at various positions with the source.
func TestScopeLookupParent(t *testing.T) {
	fset := token.NewFileSet()
	imports := make(testImporter)
	conf := Config{Importer: imports}
	mustParse := func(src string) *ast.File {
		f, err := parser.ParseFile(fset, "dummy.go", src, parser.ParseComments)
		if err != nil {
			t.Fatal(err)
		}
		return f
	}
	var info Info
	makePkg := func(path string, files ...*ast.File) {
		var err error
		imports[path], err = conf.Check(path, fset, files, &info)
		if err != nil {
			t.Fatal(err)
		}
	}

	makePkg("lib", mustParse("package lib; var X int"))
	// Each /*name=kind:line*/ comment makes the test look up the
	// name at that point and checks that it resolves to a decl of
	// the specified kind and line number.  "undef" means undefined.
	mainSrc := `
/*lib=pkgname:5*/ /*X=var:1*/ /*Pi=const:8*/ /*T=typename:9*/ /*Y=var:10*/ /*F=func:12*/
package main

import "lib"
import . "lib"

const Pi = 3.1415
type T struct{}
var Y, _ = lib.X, X

func F(){
	const pi, e = 3.1415, /*pi=undef*/ 2.71828 /*pi=const:13*/ /*e=const:13*/
	type /*t=undef*/ t /*t=typename:14*/ *t
	print(Y) /*Y=var:10*/
	x, Y := Y, /*x=undef*/ /*Y=var:10*/ Pi /*x=var:16*/ /*Y=var:16*/ ; _ = x; _ = Y
	var F = /*F=func:12*/ F /*F=var:17*/ ; _ = F

	var a []int
	for i, x := range a /*i=undef*/ /*x=var:16*/ { _ = i; _ = x }

	var i interface{}
	switch y := i.(type) { /*y=undef*/
	case /*y=undef*/ int /*y=var:23*/ :
	case float32, /*y=undef*/ float64 /*y=var:23*/ :
	default /*y=var:23*/:
		println(y)
	}
	/*y=undef*/

        switch int := i.(type) {
        case /*int=typename:0*/ int /*int=var:31*/ :
        	println(int)
        default /*int=var:31*/ :
        }
}
/*main=undef*/
`

	info.Uses = make(map[*ast.Ident]Object)
	f := mustParse(mainSrc)
	makePkg("main", f)
	mainScope := imports["main"].Scope()
	rx := regexp.MustCompile(`^/\*(\w*)=([\w:]*)\*/$`)
	for _, group := range f.Comments {
		for _, comment := range group.List {
			// Parse the assertion in the comment.
			m := rx.FindStringSubmatch(comment.Text)
			if m == nil {
				t.Errorf("%s: bad comment: %s",
					fset.Position(comment.Pos()), comment.Text)
				continue
			}
			name, want := m[1], m[2]

			// Look up the name in the innermost enclosing scope.
			inner := mainScope.Innermost(comment.Pos())
			if inner == nil {
				t.Errorf("%s: at %s: can't find innermost scope",
					fset.Position(comment.Pos()), comment.Text)
				continue
			}
			got := "undef"
			if _, obj := inner.LookupParent(name, comment.Pos()); obj != nil {
				kind := strings.ToLower(strings.TrimPrefix(reflect.TypeOf(obj).String(), "*types."))
				got = fmt.Sprintf("%s:%d", kind, fset.Position(obj.Pos()).Line)
			}
			if got != want {
				t.Errorf("%s: at %s: %s resolved to %s, want %s",
					fset.Position(comment.Pos()), comment.Text, name, got, want)
			}
		}
	}

	// Check that for each referring identifier,
	// a lookup of its name on the innermost
	// enclosing scope returns the correct object.

	for id, wantObj := range info.Uses {
		inner := mainScope.Innermost(id.Pos())
		if inner == nil {
			t.Errorf("%s: can't find innermost scope enclosing %q",
				fset.Position(id.Pos()), id.Name)
			continue
		}

		// Exclude selectors and qualified identifiers---lexical
		// refs only.  (Ideally, we'd see if the AST parent is a
		// SelectorExpr, but that requires PathEnclosingInterval
		// from golang.org/x/tools/go/ast/astutil.)
		if id.Name == "X" {
			continue
		}

		_, gotObj := inner.LookupParent(id.Name, id.Pos())
		if gotObj != wantObj {
			t.Errorf("%s: got %v, want %v",
				fset.Position(id.Pos()), gotObj, wantObj)
			continue
		}
	}
}

// newDefined creates a new defined type named T with the given underlying type.
// Helper function for use with TestIncompleteInterfaces only.
func newDefined(underlying Type) *Named {
	tname := NewTypeName(token.NoPos, nil, "T", nil)
	return NewNamed(tname, underlying, nil)
}

func TestConvertibleTo(t *testing.T) {
	for _, test := range []struct {
		v, t Type
		want bool
	}{
		{Typ[Int], Typ[Int], true},
		{Typ[Int], Typ[Float32], true},
		{Typ[Int], Typ[String], true},
		{newDefined(Typ[Int]), Typ[Int], true},
		{newDefined(new(Struct)), new(Struct), true},
		{newDefined(Typ[Int]), new(Struct), false},
		{Typ[UntypedInt], Typ[Int], true},
		{NewSlice(Typ[Int]), NewPointer(NewArray(Typ[Int], 10)), true},
		{NewSlice(Typ[Int]), NewArray(Typ[Int], 10), false},
		{NewSlice(Typ[Int]), NewPointer(NewArray(Typ[Uint], 10)), false},
		// Untyped string values are not permitted by the spec, so the behavior below is undefined.
		{Typ[UntypedString], Typ[String], true},
	} {
		if got := ConvertibleTo(test.v, test.t); got != test.want {
			t.Errorf("ConvertibleTo(%v, %v) = %t, want %t", test.v, test.t, got, test.want)
		}
	}
}

func TestAssignableTo(t *testing.T) {
	for _, test := range []struct {
		v, t Type
		want bool
	}{
		{Typ[Int], Typ[Int], true},
		{Typ[Int], Typ[Float32], false},
		{newDefined(Typ[Int]), Typ[Int], false},
		{newDefined(new(Struct)), new(Struct), true},
		{Typ[UntypedBool], Typ[Bool], true},
		{Typ[UntypedString], Typ[Bool], false},
		// Neither untyped string nor untyped numeric assignments arise during
		// normal type checking, so the below behavior is technically undefined by
		// the spec.
		{Typ[UntypedString], Typ[String], true},
		{Typ[UntypedInt], Typ[Int], true},
	} {
		if got := AssignableTo(test.v, test.t); got != test.want {
			t.Errorf("AssignableTo(%v, %v) = %t, want %t", test.v, test.t, got, test.want)
		}
	}
}

func TestIdentical(t *testing.T) {
	// For each test, we compare the types of objects X and Y in the source.
	tests := []struct {
		src  string
		want bool
	}{
		// Basic types.
		{"var X int; var Y int", true},
		{"var X int; var Y string", false},

		// TODO: add more tests for complex types.

		// Named types.
		{"type X int; type Y int", false},

		// Aliases.
		{"type X = int; type Y = int", true},

		// Functions.
		{`func X(int) string { return "" }; func Y(int) string { return "" }`, true},
		{`func X() string { return "" }; func Y(int) string { return "" }`, false},
		{`func X(int) string { return "" }; func Y(int) {}`, false},

		// Generic functions. Type parameters should be considered identical modulo
		// renaming. See also issue #49722.
		{`func X[P ~int](){}; func Y[Q ~int]() {}`, true},
		{`func X[P1 any, P2 ~*P1](){}; func Y[Q1 any, Q2 ~*Q1]() {}`, true},
		{`func X[P1 any, P2 ~[]P1](){}; func Y[Q1 any, Q2 ~*Q1]() {}`, false},
		{`func X[P ~int](P){}; func Y[Q ~int](Q) {}`, true},
		{`func X[P ~string](P){}; func Y[Q ~int](Q) {}`, false},
		{`func X[P ~int]([]P){}; func Y[Q ~int]([]Q) {}`, true},
	}

	for _, test := range tests {
		pkg, err := pkgForMode("test", "package p;"+test.src, nil, 0)
		if err != nil {
			t.Errorf("%s: incorrect test case: %s", test.src, err)
			continue
		}
		X := pkg.Scope().Lookup("X")
		Y := pkg.Scope().Lookup("Y")
		if X == nil || Y == nil {
			t.Fatal("test must declare both X and Y")
		}
		if got := Identical(X.Type(), Y.Type()); got != test.want {
			t.Errorf("Identical(%s, %s) = %t, want %t", X.Type(), Y.Type(), got, test.want)
		}
	}
}

func TestIdentical_issue15173(t *testing.T) {
	// Identical should allow nil arguments and be symmetric.
	for _, test := range []struct {
		x, y Type
		want bool
	}{
		{Typ[Int], Typ[Int], true},
		{Typ[Int], nil, false},
		{nil, Typ[Int], false},
		{nil, nil, true},
	} {
		if got := Identical(test.x, test.y); got != test.want {
			t.Errorf("Identical(%v, %v) = %t", test.x, test.y, got)
		}
	}
}

func TestIdenticalUnions(t *testing.T) {
	tname := NewTypeName(token.NoPos, nil, "myInt", nil)
	myInt := NewNamed(tname, Typ[Int], nil)
	tmap := map[string]*Term{
		"int":     NewTerm(false, Typ[Int]),
		"~int":    NewTerm(true, Typ[Int]),
		"string":  NewTerm(false, Typ[String]),
		"~string": NewTerm(true, Typ[String]),
		"myInt":   NewTerm(false, myInt),
	}
	makeUnion := func(s string) *Union {
		parts := strings.Split(s, "|")
		var terms []*Term
		for _, p := range parts {
			term := tmap[p]
			if term == nil {
				t.Fatalf("missing term %q", p)
			}
			terms = append(terms, term)
		}
		return NewUnion(terms)
	}
	for _, test := range []struct {
		x, y string
		want bool
	}{
		// These tests are just sanity checks. The tests for type sets and
		// interfaces provide much more test coverage.
		{"int|~int", "~int", true},
		{"myInt|~int", "~int", true},
		{"int|string", "string|int", true},
		{"int|int|string", "string|int", true},
		{"myInt|string", "int|string", false},
	} {
		x := makeUnion(test.x)
		y := makeUnion(test.y)
		if got := Identical(x, y); got != test.want {
			t.Errorf("Identical(%v, %v) = %t", test.x, test.y, got)
		}
	}
}

func TestIssue15305(t *testing.T) {
	const src = "package p; func f() int16; var _ = f(undef)"
	fset := token.NewFileSet()
	f, err := parser.ParseFile(fset, "issue15305.go", src, 0)
	if err != nil {
		t.Fatal(err)
	}
	conf := Config{
		Error: func(err error) {}, // allow errors
	}
	info := &Info{
		Types: make(map[ast.Expr]TypeAndValue),
	}
	conf.Check("p", fset, []*ast.File{f}, info) // ignore result
	for e, tv := range info.Types {
		if _, ok := e.(*ast.CallExpr); ok {
			if tv.Type != Typ[Int16] {
				t.Errorf("CallExpr has type %v, want int16", tv.Type)
			}
			return
		}
	}
	t.Errorf("CallExpr has no type")
}

// TestCompositeLitTypes verifies that Info.Types registers the correct
// types for composite literal expressions and composite literal type
// expressions.
func TestCompositeLitTypes(t *testing.T) {
	for _, test := range []struct {
		lit, typ string
	}{
		{`[16]byte{}`, `[16]byte`},
		{`[...]byte{}`, `[0]byte`},                // test for issue #14092
		{`[...]int{1, 2, 3}`, `[3]int`},           // test for issue #14092
		{`[...]int{90: 0, 98: 1, 2}`, `[100]int`}, // test for issue #14092
		{`[]int{}`, `[]int`},
		{`map[string]bool{"foo": true}`, `map[string]bool`},
		{`struct{}{}`, `struct{}`},
		{`struct{x, y int; z complex128}{}`, `struct{x int; y int; z complex128}`},
	} {
		fset := token.NewFileSet()
		f, err := parser.ParseFile(fset, test.lit, "package p; var _ = "+test.lit, 0)
		if err != nil {
			t.Fatalf("%s: %v", test.lit, err)
		}

		info := &Info{
			Types: make(map[ast.Expr]TypeAndValue),
		}
		if _, err = new(Config).Check("p", fset, []*ast.File{f}, info); err != nil {
			t.Fatalf("%s: %v", test.lit, err)
		}

		cmptype := func(x ast.Expr, want string) {
			tv, ok := info.Types[x]
			if !ok {
				t.Errorf("%s: no Types entry found", test.lit)
				return
			}
			if tv.Type == nil {
				t.Errorf("%s: type is nil", test.lit)
				return
			}
			if got := tv.Type.String(); got != want {
				t.Errorf("%s: got %v, want %s", test.lit, got, want)
			}
		}

		// test type of composite literal expression
		rhs := f.Decls[0].(*ast.GenDecl).Specs[0].(*ast.ValueSpec).Values[0]
		cmptype(rhs, test.typ)

		// test type of composite literal type expression
		cmptype(rhs.(*ast.CompositeLit).Type, test.typ)
	}
}

// TestObjectParents verifies that objects have parent scopes or not
// as specified by the Object interface.
func TestObjectParents(t *testing.T) {
	const src = `
package p

const C = 0

type T1 struct {
	a, b int
	T2
}

type T2 interface {
	im1()
	im2()
}

func (T1) m1() {}
func (*T1) m2() {}

func f(x int) { y := x; print(y) }
`

	fset := token.NewFileSet()
	f, err := parser.ParseFile(fset, "src", src, 0)
	if err != nil {
		t.Fatal(err)
	}

	info := &Info{
		Defs: make(map[*ast.Ident]Object),
	}
	if _, err = new(Config).Check("p", fset, []*ast.File{f}, info); err != nil {
		t.Fatal(err)
	}

	for ident, obj := range info.Defs {
		if obj == nil {
			// only package names and implicit vars have a nil object
			// (in this test we only need to handle the package name)
			if ident.Name != "p" {
				t.Errorf("%v has nil object", ident)
			}
			continue
		}

		// struct fields, type-associated and interface methods
		// have no parent scope
		wantParent := true
		switch obj := obj.(type) {
		case *Var:
			if obj.IsField() {
				wantParent = false
			}
		case *Func:
			if obj.Type().(*Signature).Recv() != nil { // method
				wantParent = false
			}
		}

		gotParent := obj.Parent() != nil
		switch {
		case gotParent && !wantParent:
			t.Errorf("%v: want no parent, got %s", ident, obj.Parent())
		case !gotParent && wantParent:
			t.Errorf("%v: no parent found", ident)
		}
	}
}

// TestFailedImport tests that we don't get follow-on errors
// elsewhere in a package due to failing to import a package.
func TestFailedImport(t *testing.T) {
	testenv.MustHaveGoBuild(t)

	const src = `
package p

import foo "go/types/thisdirectorymustnotexistotherwisethistestmayfail/foo" // should only see an error here

const c = foo.C
type T = foo.T
var v T = c
func f(x T) T { return foo.F(x) }
`
	fset := token.NewFileSet()
	f, err := parser.ParseFile(fset, "src", src, 0)
	if err != nil {
		t.Fatal(err)
	}
	files := []*ast.File{f}

	// type-check using all possible importers
	for _, compiler := range []string{"gc", "gccgo", "source"} {
		errcount := 0
		conf := Config{
			Error: func(err error) {
				// we should only see the import error
				if errcount > 0 || !strings.Contains(err.Error(), "could not import") {
					t.Errorf("for %s importer, got unexpected error: %v", compiler, err)
				}
				errcount++
			},
			Importer: importer.For(compiler, nil),
		}

		info := &Info{
			Uses: make(map[*ast.Ident]Object),
		}
		pkg, _ := conf.Check("p", fset, files, info)
		if pkg == nil {
			t.Errorf("for %s importer, type-checking failed to return a package", compiler)
			continue
		}

		imports := pkg.Imports()
		if len(imports) != 1 {
			t.Errorf("for %s importer, got %d imports, want 1", compiler, len(imports))
			continue
		}
		imp := imports[0]
		if imp.Name() != "foo" {
			t.Errorf(`for %s importer, got %q, want "foo"`, compiler, imp.Name())
			continue
		}

		// verify that all uses of foo refer to the imported package foo (imp)
		for ident, obj := range info.Uses {
			if ident.Name == "foo" {
				if obj, ok := obj.(*PkgName); ok {
					if obj.Imported() != imp {
						t.Errorf("%s resolved to %v; want %v", ident, obj.Imported(), imp)
					}
				} else {
					t.Errorf("%s resolved to %v; want package name", ident, obj)
				}
			}
		}
	}
}

func TestInstantiate(t *testing.T) {
	// eventually we like more tests but this is a start
	const src = "package p; type T[P any] *T[P]"
	pkg, err := pkgForMode(".", src, nil, 0)
	if err != nil {
		t.Fatal(err)
	}

	// type T should have one type parameter
	T := pkg.Scope().Lookup("T").Type().(*Named)
	if n := T.TypeParams().Len(); n != 1 {
		t.Fatalf("expected 1 type parameter; found %d", n)
	}

	// instantiation should succeed (no endless recursion)
	// even with a nil *Checker
	res, err := Instantiate(nil, T, []Type{Typ[Int]}, false)
	if err != nil {
		t.Fatal(err)
	}

	// instantiated type should point to itself
	if p := res.Underlying().(*Pointer).Elem(); p != res {
		t.Fatalf("unexpected result type: %s points to %s", res, p)
	}
}

func TestInstantiateErrors(t *testing.T) {
	tests := []struct {
		src    string // by convention, T must be the type being instantiated
		targs  []Type
		wantAt int // -1 indicates no error
	}{
		{"type T[P interface{~string}] int", []Type{Typ[Int]}, 0},
		{"type T[P1 interface{int}, P2 interface{~string}] int", []Type{Typ[Int], Typ[Int]}, 1},
		{"type T[P1 any, P2 interface{~[]P1}] int", []Type{Typ[Int], NewSlice(Typ[String])}, 1},
		{"type T[P1 interface{~[]P2}, P2 any] int", []Type{NewSlice(Typ[String]), Typ[Int]}, 0},
	}

	for _, test := range tests {
		src := "package p; " + test.src
		pkg, err := pkgForMode(".", src, nil, 0)
		if err != nil {
			t.Fatal(err)
		}

		T := pkg.Scope().Lookup("T").Type().(*Named)

		_, err = Instantiate(nil, T, test.targs, true)
		if err == nil {
			t.Fatalf("Instantiate(%v, %v) returned nil error, want non-nil", T, test.targs)
		}

		var argErr *ArgumentError
		if !errors.As(err, &argErr) {
			t.Fatalf("Instantiate(%v, %v): error is not an *ArgumentError", T, test.targs)
		}

		if argErr.Index != test.wantAt {
			t.Errorf("Instantate(%v, %v): error at index %d, want index %d", T, test.targs, argErr.Index, test.wantAt)
		}
	}
}

func TestArgumentErrorUnwrapping(t *testing.T) {
	var err error = &ArgumentError{
		Index: 1,
		Err:   Error{Msg: "test"},
	}
	var e Error
	if !errors.As(err, &e) {
		t.Fatalf("error %v does not wrap types.Error", err)
	}
	if e.Msg != "test" {
		t.Errorf("e.Msg = %q, want %q", e.Msg, "test")
	}
}

func TestInstanceIdentity(t *testing.T) {
	imports := make(testImporter)
	conf := Config{Importer: imports}
	makePkg := func(src string) {
		fset := token.NewFileSet()
		f, err := parser.ParseFile(fset, "", src, 0)
		if err != nil {
			t.Fatal(err)
		}
		name := f.Name.Name
		pkg, err := conf.Check(name, fset, []*ast.File{f}, nil)
		if err != nil {
			t.Fatal(err)
		}
		imports[name] = pkg
	}
	makePkg(genericPkg + `lib; type T[P any] struct{}`)
	makePkg(genericPkg + `a; import "generic_lib"; var A generic_lib.T[int]`)
	makePkg(genericPkg + `b; import "generic_lib"; var B generic_lib.T[int]`)
	a := imports["generic_a"].Scope().Lookup("A")
	b := imports["generic_b"].Scope().Lookup("B")
	if !Identical(a.Type(), b.Type()) {
		t.Errorf("mismatching types: a.A: %s, b.B: %s", a.Type(), b.Type())
	}
}

// TestInstantiatedObjects verifies properties of instantiated objects.
func TestInstantiatedObjects(t *testing.T) {
	const src = `
package p

type T[P any] struct {
	field P
}

func (recv *T[Q]) concreteMethod() {}

type FT[P any] func(ftp P) (ftrp P)

func F[P any](fp P) (frp P){ return }

type I[P any] interface {
	interfaceMethod(P)
}

var (
	t T[int]
	ft FT[int]
	f = F[int]
	i I[int]
)
`
	info := &Info{
		Defs: make(map[*ast.Ident]Object),
	}
	fset := token.NewFileSet()
	f, err := parser.ParseFile(fset, "p.go", src, 0)
	if err != nil {
		t.Fatal(err)
	}
	conf := Config{}
	pkg, err := conf.Check(f.Name.Name, fset, []*ast.File{f}, info)
	if err != nil {
		t.Fatal(err)
	}

	lookup := func(name string) Type { return pkg.Scope().Lookup(name).Type() }
	tests := []struct {
		name string
		obj  Object
	}{
		{"field", lookup("t").Underlying().(*Struct).Field(0)},
		{"concreteMethod", lookup("t").(*Named).Method(0)},
		{"recv", lookup("t").(*Named).Method(0).Type().(*Signature).Recv()},
		{"ftp", lookup("ft").Underlying().(*Signature).Params().At(0)},
		{"ftrp", lookup("ft").Underlying().(*Signature).Results().At(0)},
		{"fp", lookup("f").(*Signature).Params().At(0)},
		{"frp", lookup("f").(*Signature).Results().At(0)},
		{"interfaceMethod", lookup("i").Underlying().(*Interface).Method(0)},
	}

	// Collect all identifiers by name.
	idents := make(map[string][]*ast.Ident)
	ast.Inspect(f, func(n ast.Node) bool {
		if id, ok := n.(*ast.Ident); ok {
			idents[id.Name] = append(idents[id.Name], id)
		}
		return true
	})

	for _, test := range tests {
		test := test
		t.Run(test.name, func(t *testing.T) {
			if got := len(idents[test.name]); got != 1 {
				t.Fatalf("found %d identifiers named %s, want 1", got, test.name)
			}
			ident := idents[test.name][0]
			def := info.Defs[ident]
			if def == test.obj {
				t.Fatalf("info.Defs[%s] contains the test object", test.name)
			}
			if def.Pkg() != test.obj.Pkg() {
				t.Errorf("Pkg() = %v, want %v", def.Pkg(), test.obj.Pkg())
			}
			if def.Name() != test.obj.Name() {
				t.Errorf("Name() = %v, want %v", def.Name(), test.obj.Name())
			}
			if def.Pos() != test.obj.Pos() {
				t.Errorf("Pos() = %v, want %v", def.Pos(), test.obj.Pos())
			}
			if def.Parent() != test.obj.Parent() {
				t.Fatalf("Parent() = %v, want %v", def.Parent(), test.obj.Parent())
			}
			if def.Exported() != test.obj.Exported() {
				t.Fatalf("Exported() = %v, want %v", def.Exported(), test.obj.Exported())
			}
			if def.Id() != test.obj.Id() {
				t.Fatalf("Id() = %v, want %v", def.Id(), test.obj.Id())
			}
			// String and Type are expected to differ.
		})
	}
}

func TestImplements(t *testing.T) {
	const src = `
package p

type EmptyIface interface{}

type I interface {
	m()
}

type C interface {
	m()
	~int
}

type Integer interface{
	int8 | int16 | int32 | int64
}

type EmptyTypeSet interface{
	Integer
	~string
}

type N1 int
func (N1) m() {}

type N2 int
func (*N2) m() {}

type N3 int
func (N3) m(int) {}

type N4 string
func (N4) m()

type Bad Bad // invalid type
`

	fset := token.NewFileSet()
	f, err := parser.ParseFile(fset, "p.go", src, 0)
	if err != nil {
		t.Fatal(err)
	}
	conf := Config{Error: func(error) {}}
	pkg, _ := conf.Check(f.Name.Name, fset, []*ast.File{f}, nil)

	lookup := func(tname string) Type { return pkg.Scope().Lookup(tname).Type() }
	var (
		EmptyIface   = lookup("EmptyIface").Underlying().(*Interface)
		I            = lookup("I").(*Named)
		II           = I.Underlying().(*Interface)
		C            = lookup("C").(*Named)
		CI           = C.Underlying().(*Interface)
		Integer      = lookup("Integer").Underlying().(*Interface)
		EmptyTypeSet = lookup("EmptyTypeSet").Underlying().(*Interface)
		N1           = lookup("N1")
		N1p          = NewPointer(N1)
		N2           = lookup("N2")
		N2p          = NewPointer(N2)
		N3           = lookup("N3")
		N4           = lookup("N4")
		Bad          = lookup("Bad")
	)

	tests := []struct {
		V    Type
		T    *Interface
		want bool
	}{
		{I, II, true},
		{I, CI, false},
		{C, II, true},
		{C, CI, true},
		{Typ[Int8], Integer, true},
		{Typ[Int64], Integer, true},
		{Typ[String], Integer, false},
		{EmptyTypeSet, II, true},
		{EmptyTypeSet, EmptyTypeSet, true},
		{Typ[Int], EmptyTypeSet, false},
		{N1, II, true},
		{N1, CI, true},
		{N1p, II, true},
		{N1p, CI, false},
		{N2, II, false},
		{N2, CI, false},
		{N2p, II, true},
		{N2p, CI, false},
		{N3, II, false},
		{N3, CI, false},
		{N4, II, true},
		{N4, CI, false},
		{Bad, II, false},
		{Bad, CI, false},
		{Bad, EmptyIface, true},
	}

	for _, test := range tests {
		if got := Implements(test.V, test.T); got != test.want {
			t.Errorf("Implements(%s, %s) = %t, want %t", test.V, test.T, got, test.want)
		}

		// The type assertion x.(T) is valid if T is an interface or if T implements the type of x.
		// The assertion is never valid if T is a bad type.
		V := test.T
		T := test.V
		want := false
		if _, ok := T.Underlying().(*Interface); (ok || Implements(T, V)) && T != Bad {
			want = true
		}
		if got := AssertableTo(V, T); got != want {
			t.Errorf("AssertableTo(%s, %s) = %t, want %t", V, T, got, want)
		}
	}
}

func TestMissingMethodAlternative(t *testing.T) {
	const src = `
package p
type T interface {
	m()
}

type V0 struct{}
func (V0) m() {}

type V1 struct{}

type V2 struct{}
func (V2) m() int

type V3 struct{}
func (*V3) m()

type V4 struct{}
func (V4) M()
`

	pkg, err := pkgFor("p.go", src, nil)
	if err != nil {
		t.Fatal(err)
	}

	T := pkg.Scope().Lookup("T").Type().Underlying().(*Interface)
	lookup := func(name string) (*Func, bool) {
		return MissingMethod(pkg.Scope().Lookup(name).Type(), T, true)
	}

	// V0 has method m with correct signature. Should not report wrongType.
	method, wrongType := lookup("V0")
	if method != nil || wrongType {
		t.Fatalf("V0: got method = %v, wrongType = %v", method, wrongType)
	}

	checkMissingMethod := func(tname string, reportWrongType bool) {
		method, wrongType := lookup(tname)
		if method == nil || method.Name() != "m" || wrongType != reportWrongType {
			t.Fatalf("%s: got method = %v, wrongType = %v", tname, method, wrongType)
		}
	}

	// V1 has no method m. Should not report wrongType.
	checkMissingMethod("V1", false)

	// V2 has method m with wrong signature type (ignoring receiver). Should report wrongType.
	checkMissingMethod("V2", true)

	// V3 has no method m but it exists on *V3. Should report wrongType.
	checkMissingMethod("V3", true)

	// V4 has no method m but has M. Should not report wrongType.
	checkMissingMethod("V4", false)
}<|MERGE_RESOLUTION|>--- conflicted
+++ resolved
@@ -510,7 +510,6 @@
 		},
 		{`package i0; import "lib"; func _() { lib.F(42) }`,
 			[]testInst{{`F`, []string{`int`}, `func(int)`}},
-<<<<<<< HEAD
 		},
 
 		{`package duplfunc0; func f[T any](T) {}; func _() { f(42); f("foo"); f[int](3) }`,
@@ -528,25 +527,6 @@
 			},
 		},
 
-=======
-		},
-
-		{`package duplfunc0; func f[T any](T) {}; func _() { f(42); f("foo"); f[int](3) }`,
-			[]testInst{
-				{`f`, []string{`int`}, `func(int)`},
-				{`f`, []string{`string`}, `func(string)`},
-				{`f`, []string{`int`}, `func(int)`},
-			},
-		},
-		{`package duplfunc1; import "lib"; func _() { lib.F(42); lib.F("foo"); lib.F(3) }`,
-			[]testInst{
-				{`F`, []string{`int`}, `func(int)`},
-				{`F`, []string{`string`}, `func(string)`},
-				{`F`, []string{`int`}, `func(int)`},
-			},
-		},
-
->>>>>>> 8acb3004
 		{`package type0; type T[P interface{~int}] struct{ x P }; var _ T[int]`,
 			[]testInst{{`T`, []string{`int`}, `struct{x int}`}},
 		},
@@ -616,7 +596,6 @@
 				var targs []Type
 				for i := 0; i < inst.Inst.TypeArgs.Len(); i++ {
 					targs = append(targs, inst.Inst.TypeArgs.At(i))
-<<<<<<< HEAD
 				}
 				typ := inst.Inst.Type
 
@@ -636,27 +615,6 @@
 					t.Errorf("package %s: got %s; want %s", pkg.Name(), got, testInst.typ)
 				}
 
-=======
-				}
-				typ := inst.Inst.Type
-
-				testInst := test.instances[ii]
-				if got := inst.Ident.Name; got != testInst.name {
-					t.Fatalf("got name %s, want %s", got, testInst.name)
-				}
-				if len(targs) != len(testInst.targs) {
-					t.Fatalf("got %d type arguments; want %d", len(targs), len(testInst.targs))
-				}
-				for i, targ := range targs {
-					if got := targ.String(); got != testInst.targs[i] {
-						t.Errorf("type argument %d: got %s; want %s", i, got, testInst.targs[i])
-					}
-				}
-				if got := typ.Underlying().String(); got != testInst.typ {
-					t.Errorf("package %s: got %s; want %s", pkg.Name(), got, testInst.typ)
-				}
-
->>>>>>> 8acb3004
 				// Verify the invariant that re-instantiating the corresponding generic
 				// type with TypeArgs results in an identical instance.
 				ptype := useMap[inst.Ident].Type()
