--- conflicted
+++ resolved
@@ -2388,8 +2388,6 @@
 	for _, test := range tests {
 		if got := Implements(test.V, test.T); got != test.want {
 			t.Errorf("Implements(%s, %s) = %t, want %t", test.V, test.T, got, test.want)
-<<<<<<< HEAD
-=======
 		}
 
 		// The type assertion x.(T) is valid if T is an interface or if T implements the type of x.
@@ -2448,71 +2446,9 @@
 		method, wrongType := lookup(tname)
 		if method == nil || method.Name() != "m" || wrongType != reportWrongType {
 			t.Fatalf("%s: got method = %v, wrongType = %v", tname, method, wrongType)
->>>>>>> ea7850ba
-		}
-
-		// The type assertion x.(T) is valid if T is an interface or if T implements the type of x.
-		// The assertion is never valid if T is a bad type.
-		V := test.T
-		T := test.V
-		want := false
-		if _, ok := T.Underlying().(*Interface); (ok || Implements(T, V)) && T != Bad {
-			want = true
-		}
-		if got := AssertableTo(V, T); got != want {
-			t.Errorf("AssertableTo(%s, %s) = %t, want %t", V, T, got, want)
-		}
-	}
-}
-
-func TestMissingMethodAlternative(t *testing.T) {
-	const src = `
-package p
-type T interface {
-	m()
-}
-
-type V0 struct{}
-func (V0) m() {}
-
-type V1 struct{}
-
-type V2 struct{}
-func (V2) m() int
-
-type V3 struct{}
-func (*V3) m()
-
-type V4 struct{}
-func (V4) M()
-`
-
-	pkg, err := pkgFor("p.go", src, nil)
-	if err != nil {
-		t.Fatal(err)
-	}
-
-	T := pkg.Scope().Lookup("T").Type().Underlying().(*Interface)
-	lookup := func(name string) (*Func, bool) {
-		return MissingMethod(pkg.Scope().Lookup(name).Type(), T, true)
-	}
-
-	// V0 has method m with correct signature. Should not report wrongType.
-	method, wrongType := lookup("V0")
-	if method != nil || wrongType {
-		t.Fatalf("V0: got method = %v, wrongType = %v", method, wrongType)
-	}
-
-<<<<<<< HEAD
-	checkMissingMethod := func(tname string, reportWrongType bool) {
-		method, wrongType := lookup(tname)
-		if method == nil || method.Name() != "m" || wrongType != reportWrongType {
-			t.Fatalf("%s: got method = %v, wrongType = %v", tname, method, wrongType)
-		}
-	}
-
-=======
->>>>>>> ea7850ba
+		}
+	}
+
 	// V1 has no method m. Should not report wrongType.
 	checkMissingMethod("V1", false)
 
