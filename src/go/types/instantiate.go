// Copyright 2021 The Go Authors. All rights reserved.
// Use of this source code is governed by a BSD-style
// license that can be found in the LICENSE file.

// This file implements instantiation of generic types
// through substitution of type parameters by type arguments.

package types

import (
	"errors"
	"fmt"
	"go/token"
)

// Instantiate instantiates the type orig with the given type arguments targs.
// orig must be a *Named or a *Signature type. If there is no error, the
// resulting Type is a new, instantiated (not parameterized) type of the same
// kind (either a *Named or a *Signature). Methods attached to a *Named type
// are also instantiated, and associated with a new *Func that has the same
// position as the original method, but nil function scope.
//
// If ctxt is non-nil, it may be used to de-duplicate the instance against
// previous instances with the same identity. As a special case, generic
// *Signature origin types are only considered identical if they are pointer
// equivalent, so that instantiating distinct (but possibly identical)
// signatures will yield different instances.
//
// If validate is set, Instantiate verifies that the number of type arguments
// and parameters match, and that the type arguments satisfy their
// corresponding type constraints. If verification fails, the resulting error
// may wrap an *ArgumentError indicating which type argument did not satisfy
// its corresponding type parameter constraint, and why.
//
// If validate is not set, Instantiate does not verify the type argument count
// or whether the type arguments satisfy their constraints. Instantiate is
// guaranteed to not return an error, but may panic. Specifically, for
// *Signature types, Instantiate will panic immediately if the type argument
// count is incorrect; for *Named types, a panic may occur later inside the
// *Named API.
func Instantiate(ctxt *Context, orig Type, targs []Type, validate bool) (Type, error) {
	if validate {
		var tparams []*TypeParam
		switch t := orig.(type) {
		case *Named:
			tparams = t.TypeParams().list()
		case *Signature:
			tparams = t.TypeParams().list()
		}
		if len(targs) != len(tparams) {
			return nil, fmt.Errorf("got %d type arguments but %s has %d type parameters", len(targs), orig, len(tparams))
		}
		if i, err := (*Checker)(nil).verify(token.NoPos, tparams, targs); err != nil {
			return nil, &ArgumentError{i, err}
		}
	}

	inst := (*Checker)(nil).instance(token.NoPos, orig, targs, ctxt)
	return inst, nil
}

// instance creates a type or function instance using the given original type
// typ and arguments targs. For Named types the resulting instance will be
// unexpanded.
func (check *Checker) instance(pos token.Pos, orig Type, targs []Type, ctxt *Context) (res Type) {
	var h string
	if ctxt != nil {
		h = ctxt.instanceHash(orig, targs)
		// typ may already have been instantiated with identical type arguments. In
		// that case, re-use the existing instance.
		if inst := ctxt.lookup(h, orig, targs); inst != nil {
			return inst
		}
	}

	switch orig := orig.(type) {
	case *Named:
		tname := NewTypeName(pos, orig.obj.pkg, orig.obj.name, nil)
		named := check.newNamed(tname, orig, nil, nil, nil) // underlying, tparams, and methods are set when named is resolved
		named.targs = newTypeList(targs)
		named.resolver = func(ctxt *Context, n *Named) (*TypeParamList, Type, *methodList) {
			return expandNamed(ctxt, n, pos)
		}
		res = named

	case *Signature:
		tparams := orig.TypeParams()
		if !check.validateTArgLen(pos, tparams.Len(), len(targs)) {
			return Typ[Invalid]
		}
		if tparams.Len() == 0 {
			return orig // nothing to do (minor optimization)
		}
		sig := check.subst(pos, orig, makeSubstMap(tparams.list(), targs), ctxt).(*Signature)
		// If the signature doesn't use its type parameters, subst
		// will not make a copy. In that case, make a copy now (so
		// we can set tparams to nil w/o causing side-effects).
		if sig == orig {
			copy := *sig
			sig = &copy
		}
		// After instantiating a generic signature, it is not generic
		// anymore; we need to set tparams to nil.
		sig.tparams = nil
		res = sig
	default:
		// only types and functions can be generic
		panic(fmt.Sprintf("%v: cannot instantiate %v", pos, orig))
	}

	if ctxt != nil {
		// It's possible that we've lost a race to add named to the context.
		// In this case, use whichever instance is recorded in the context.
		res = ctxt.update(h, orig, targs, res)
	}

	return res
}

// validateTArgLen verifies that the length of targs and tparams matches,
// reporting an error if not. If validation fails and check is nil,
// validateTArgLen panics.
func (check *Checker) validateTArgLen(pos token.Pos, ntparams, ntargs int) bool {
	if ntargs != ntparams {
		// TODO(gri) provide better error message
		if check != nil {
			check.errorf(atPos(pos), _WrongTypeArgCount, "got %d arguments but %d type parameters", ntargs, ntparams)
			return false
		}
		panic(fmt.Sprintf("%v: got %d arguments but %d type parameters", pos, ntargs, ntparams))
	}
	return true
}

func (check *Checker) verify(pos token.Pos, tparams []*TypeParam, targs []Type) (int, error) {
	smap := makeSubstMap(tparams, targs)
	for i, tpar := range tparams {
		// Ensure that we have a (possibly implicit) interface as type bound (issue #51048).
		tpar.iface()
		// The type parameter bound is parameterized with the same type parameters
		// as the instantiated type; before we can use it for bounds checking we
		// need to instantiate it with the type arguments with which we instantiated
		// the parameterized type.
		bound := check.subst(pos, tpar.bound, smap, nil)
		if err := check.implements(targs[i], bound); err != nil {
			return i, err
		}
	}
	return -1, nil
}

// implements checks if V implements T and reports an error if it doesn't.
// The receiver may be nil if implements is called through an exported
// API call such as AssignableTo.
func (check *Checker) implements(V, T Type) error {
	Vu := under(V)
	Tu := under(T)
	if Vu == Typ[Invalid] || Tu == Typ[Invalid] {
		return nil // avoid follow-on errors
	}
	if p, _ := Vu.(*Pointer); p != nil && under(p.base) == Typ[Invalid] {
		return nil // avoid follow-on errors (see issue #49541 for an example)
	}

	var qf Qualifier
	if check != nil {
		qf = check.qualifier
	}
	errorf := func(format string, args ...any) error {
		return errors.New(check.sprintf(format, args...))
	}

	Ti, _ := Tu.(*Interface)
	if Ti == nil {
<<<<<<< HEAD
		var fset *token.FileSet
		if check != nil {
			fset = check.fset
		}
		var cause string
		if isInterfacePtr(Tu) {
			cause = sprintf(fset, qf, false, "type %s is pointer to interface, not interface", T)
		} else {
			cause = sprintf(fset, qf, false, "%s is not an interface", T)
=======
		var cause string
		if isInterfacePtr(Tu) {
			cause = check.sprintf("type %s is pointer to interface, not interface", T)
		} else {
			cause = check.sprintf("%s is not an interface", T)
>>>>>>> fd27be00
		}
		return errorf("%s does not implement %s (%s)", V, T, cause)
	}

	// Every type satisfies the empty interface.
	if Ti.Empty() {
		return nil
	}
	// T is not the empty interface (i.e., the type set of T is restricted)

	// An interface V with an empty type set satisfies any interface.
	// (The empty set is a subset of any set.)
	Vi, _ := Vu.(*Interface)
	if Vi != nil && Vi.typeSet().IsEmpty() {
		return nil
	}
	// type set of V is not empty

	// No type with non-empty type set satisfies the empty type set.
	if Ti.typeSet().IsEmpty() {
		return errorf("cannot implement %s (empty type set)", T)
	}

	// V must implement T's methods, if any.
<<<<<<< HEAD
	if Ti.NumMethods() > 0 {
		if m, wrong := check.missingMethod(V, Ti, true); m != nil /* !Implements(V, Ti) */ {
			if check != nil && compilerErrorMessages {
				return errorf("%s does not implement %s %s", V, T, check.missingMethodReason(V, T, m, wrong))
			}
			var cause string
			if wrong != nil {
				if Identical(m.typ, wrong.typ) {
					cause = fmt.Sprintf("missing method %s (%s has pointer receiver)", m.name, m.name)
				} else {
					cause = fmt.Sprintf("wrong type for method %s (have %s, want %s)", m.Name(), wrong.typ, m.typ)
				}
			} else {
				cause = "missing method " + m.Name()
			}
			return errorf("%s does not implement %s: %s", V, T, cause)
		}
=======
	if m, wrong := check.missingMethod(V, Ti, true); m != nil /* !Implements(V, Ti) */ {
		return errorf("%s does not implement %s %s", V, T, check.missingMethodReason(V, T, m, wrong))
	}

	// If T is comparable, V must be comparable.
	// Remember as a pending error and report only if we don't have a more specific error.
	var pending error
	if Ti.IsComparable() && ((Vi != nil && !Vi.IsComparable()) || (Vi == nil && !Comparable(V))) {
		pending = errorf("%s does not implement comparable", V)
>>>>>>> fd27be00
	}

	// If T is comparable, V must be comparable.
	// Remember as a pending error and report only if we don't have a more specific error.
	var pending error
	if Ti.IsComparable() && !Comparable(V) {
		pending = errorf("%s does not implement comparable", V)
	}

	// V must also be in the set of types of T, if any.
	// Constraints with empty type sets were already excluded above.
	if !Ti.typeSet().hasTerms() {
		return pending // nothing to do
	}

	// If V is itself an interface, each of its possible types must be in the set
	// of T types (i.e., the V type set must be a subset of the T type set).
	// Interfaces V with empty type sets were already excluded above.
	if Vi != nil {
		if !Vi.typeSet().subsetOf(Ti.typeSet()) {
			// TODO(gri) report which type is missing
			return errorf("%s does not implement %s", V, T)
		}
		return pending
	}

	// Otherwise, V's type must be included in the iface type set.
	var alt Type
	if Ti.typeSet().is(func(t *term) bool {
		if !t.includes(V) {
			// If V ∉ t.typ but V ∈ ~t.typ then remember this type
			// so we can suggest it as an alternative in the error
			// message.
			if alt == nil && !t.tilde && Identical(t.typ, under(t.typ)) {
				tt := *t
				tt.tilde = true
				if tt.includes(V) {
					alt = t.typ
				}
			}
			return true
		}
		return false
	}) {
		if alt != nil {
			return errorf("%s does not implement %s (possibly missing ~ for %s in constraint %s)", V, T, alt, T)
		} else {
			return errorf("%s does not implement %s", V, T)
		}
	}

	return pending
}<|MERGE_RESOLUTION|>--- conflicted
+++ resolved
@@ -162,33 +162,17 @@
 		return nil // avoid follow-on errors (see issue #49541 for an example)
 	}
 
-	var qf Qualifier
-	if check != nil {
-		qf = check.qualifier
-	}
 	errorf := func(format string, args ...any) error {
 		return errors.New(check.sprintf(format, args...))
 	}
 
 	Ti, _ := Tu.(*Interface)
 	if Ti == nil {
-<<<<<<< HEAD
-		var fset *token.FileSet
-		if check != nil {
-			fset = check.fset
-		}
-		var cause string
-		if isInterfacePtr(Tu) {
-			cause = sprintf(fset, qf, false, "type %s is pointer to interface, not interface", T)
-		} else {
-			cause = sprintf(fset, qf, false, "%s is not an interface", T)
-=======
 		var cause string
 		if isInterfacePtr(Tu) {
 			cause = check.sprintf("type %s is pointer to interface, not interface", T)
 		} else {
 			cause = check.sprintf("%s is not an interface", T)
->>>>>>> fd27be00
 		}
 		return errorf("%s does not implement %s (%s)", V, T, cause)
 	}
@@ -213,25 +197,6 @@
 	}
 
 	// V must implement T's methods, if any.
-<<<<<<< HEAD
-	if Ti.NumMethods() > 0 {
-		if m, wrong := check.missingMethod(V, Ti, true); m != nil /* !Implements(V, Ti) */ {
-			if check != nil && compilerErrorMessages {
-				return errorf("%s does not implement %s %s", V, T, check.missingMethodReason(V, T, m, wrong))
-			}
-			var cause string
-			if wrong != nil {
-				if Identical(m.typ, wrong.typ) {
-					cause = fmt.Sprintf("missing method %s (%s has pointer receiver)", m.name, m.name)
-				} else {
-					cause = fmt.Sprintf("wrong type for method %s (have %s, want %s)", m.Name(), wrong.typ, m.typ)
-				}
-			} else {
-				cause = "missing method " + m.Name()
-			}
-			return errorf("%s does not implement %s: %s", V, T, cause)
-		}
-=======
 	if m, wrong := check.missingMethod(V, Ti, true); m != nil /* !Implements(V, Ti) */ {
 		return errorf("%s does not implement %s %s", V, T, check.missingMethodReason(V, T, m, wrong))
 	}
@@ -240,14 +205,6 @@
 	// Remember as a pending error and report only if we don't have a more specific error.
 	var pending error
 	if Ti.IsComparable() && ((Vi != nil && !Vi.IsComparable()) || (Vi == nil && !Comparable(V))) {
-		pending = errorf("%s does not implement comparable", V)
->>>>>>> fd27be00
-	}
-
-	// If T is comparable, V must be comparable.
-	// Remember as a pending error and report only if we don't have a more specific error.
-	var pending error
-	if Ti.IsComparable() && !Comparable(V) {
 		pending = errorf("%s does not implement comparable", V)
 	}
 
