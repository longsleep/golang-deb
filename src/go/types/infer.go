--- conflicted
+++ resolved
@@ -60,56 +60,6 @@
 	}
 	// len(targs) < n
 
-<<<<<<< HEAD
-	// If we have more than 2 arguments, we may have arguments with named and unnamed types.
-	// If that is the case, permutate params and args such that the arguments with named
-	// types are first in the list. This doesn't affect type inference if all types are taken
-	// as is. But when we have inexact unification enabled (as is the case for function type
-	// inference), when a named type is unified with an unnamed type, unification proceeds
-	// with the underlying type of the named type because otherwise unification would fail
-	// right away. This leads to an asymmetry in type inference: in cases where arguments of
-	// named and unnamed types are passed to parameters with identical type, different types
-	// (named vs underlying) may be inferred depending on the order of the arguments.
-	// By ensuring that named types are seen first, order dependence is avoided and unification
-	// succeeds where it can.
-	//
-	// This code is disabled for now pending decision whether we want to address cases like
-	// these and make the spec on type inference more complicated (see issue #43056).
-	const enableArgSorting = false
-	if m := len(args); m >= 2 && enableArgSorting {
-		// Determine indices of arguments with named and unnamed types.
-		var named, unnamed []int
-		for i, arg := range args {
-			if hasName(arg.typ) {
-				named = append(named, i)
-			} else {
-				unnamed = append(unnamed, i)
-			}
-		}
-
-		// If we have named and unnamed types, move the arguments with
-		// named types first. Update the parameter list accordingly.
-		// Make copies so as not to clobber the incoming slices.
-		if len(named) != 0 && len(unnamed) != 0 {
-			params2 := make([]*Var, m)
-			args2 := make([]*operand, m)
-			i := 0
-			for _, j := range named {
-				params2[i] = params.At(j)
-				args2[i] = args[j]
-				i++
-			}
-			for _, j := range unnamed {
-				params2[i] = params.At(j)
-				args2[i] = args[j]
-				i++
-			}
-			params = NewTuple(params2...)
-			args = args2
-		}
-	}
-
-=======
 	const enableTparamRenaming = true
 	if enableTparamRenaming {
 		// For the purpose of type inference we must differentiate type parameters
@@ -216,7 +166,6 @@
 		}
 	}
 
->>>>>>> fd27be00
 	// --- 1 ---
 	// Continue with the type arguments we have. Avoid matching generic
 	// parameters that already have type arguments against function arguments:
