--- conflicted
+++ resolved
@@ -360,24 +360,16 @@
 	if enableCoreTypeUnification && !u.exact {
 		if isTypeParam(x) && !hasName(y) {
 			// When considering the type parameter for unification
-<<<<<<< HEAD
-			// we look at the adjusted core type (adjCoreType).
-=======
 			// we look at the adjusted core term (adjusted core type
 			// with tilde information).
->>>>>>> ea7850ba
 			// If the adjusted core type is a named type N; the
 			// corresponding core type is under(N). Since !u.exact
 			// and y doesn't have a name, unification will end up
 			// comparing under(N) to y, so we can just use the core
-<<<<<<< HEAD
-			// type instead. Optimization.
-=======
 			// type instead. And we can ignore the tilde because we
 			// already look at the underlying types on both sides
 			// and we have known types on both sides.
 			// Optimization.
->>>>>>> ea7850ba
 			if cx := coreType(x); cx != nil {
 				if traceInference {
 					u.tracef("core %s ≡ %s", x, y)
