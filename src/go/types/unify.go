--- conflicted
+++ resolved
@@ -34,11 +34,6 @@
 // by setting up one of them (using init) and then assigning its value
 // to the other.
 
-<<<<<<< HEAD
-// Upper limit for recursion depth. Used to catch infinite recursions
-// due to implementation issues (e.g., see issues #48619, #48656).
-const unificationDepthLimit = 50
-=======
 const (
 	// Upper limit for recursion depth. Used to catch infinite recursions
 	// due to implementation issues (e.g., see issues #48619, #48656).
@@ -61,7 +56,6 @@
 	//   [p, q, ...] ➞ [x, y, ...]    mapping from type parameters to types
 	traceInference = false
 )
->>>>>>> fd27be00
 
 // A unifier maintains the current type parameters for x and y
 // and the respective types inferred for each type parameter.
@@ -278,12 +272,6 @@
 // adapted version of Checker.identical. For changes to that
 // code the corresponding changes should be made here.
 // Must not be called directly from outside the unifier.
-<<<<<<< HEAD
-func (u *unifier) nify(x, y Type, p *ifacePair) bool {
-	// Stop gap for cases where unification fails.
-	if u.depth >= unificationDepthLimit {
-		if debug {
-=======
 func (u *unifier) nify(x, y Type, p *ifacePair) (result bool) {
 	if traceInference {
 		u.tracef("%s ≡ %s", x, y)
@@ -295,7 +283,6 @@
 			u.tracef("depth %d >= %d", u.depth, unificationDepthLimit)
 		}
 		if panicAtUnificationDepthLimit {
->>>>>>> fd27be00
 			panic("unification reached recursion depth limit")
 		}
 		return false
@@ -303,12 +290,9 @@
 	u.depth++
 	defer func() {
 		u.depth--
-<<<<<<< HEAD
-=======
 		if traceInference && !result {
 			u.tracef("%s ≢ %s", x, y)
 		}
->>>>>>> fd27be00
 	}()
 
 	if !u.exact {
