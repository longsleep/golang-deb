// Copyright 2021 The Go Authors. All rights reserved.
// Use of this source code is governed by a BSD-style
// license that can be found in the LICENSE file.

package types

import (
	"bytes"
	"fmt"
	"go/token"
	"sort"
)

// ----------------------------------------------------------------------------
// API

// A _TypeSet represents the type set of an interface.
type _TypeSet struct {
	comparable bool // if set, the interface is or embeds comparable
	// TODO(gri) consider using a set for the methods for faster lookup
	methods []*Func  // all methods of the interface; sorted by unique ID
	terms   termlist // type terms of the type set
}

// IsEmpty reports whether type set s is the empty set.
func (s *_TypeSet) IsEmpty() bool { return s.terms.isEmpty() }

// IsAll reports whether type set s is the set of all types (corresponding to the empty interface).
func (s *_TypeSet) IsAll() bool { return !s.comparable && len(s.methods) == 0 && s.terms.isAll() }

// IsMethodSet reports whether the interface t is fully described by its method set.
func (s *_TypeSet) IsMethodSet() bool { return !s.comparable && s.terms.isAll() }

// IsComparable reports whether each type in the set is comparable.
func (s *_TypeSet) IsComparable(seen map[Type]bool) bool {
	if s.terms.isAll() {
		return s.comparable
	}
	return s.is(func(t *term) bool {
<<<<<<< HEAD
		return t != nil && comparable(t.typ, seen)
=======
		return t != nil && comparable(t.typ, seen, nil)
>>>>>>> fd27be00
	})
}

// TODO(gri) IsTypeSet is not a great name for this predicate. Find a better one.

// IsTypeSet reports whether the type set s is represented by a finite set of underlying types.
func (s *_TypeSet) IsTypeSet() bool {
	return !s.comparable && len(s.methods) == 0
}

// NumMethods returns the number of methods available.
func (s *_TypeSet) NumMethods() int { return len(s.methods) }

// Method returns the i'th method of type set s for 0 <= i < s.NumMethods().
// The methods are ordered by their unique ID.
func (s *_TypeSet) Method(i int) *Func { return s.methods[i] }

// LookupMethod returns the index of and method with matching package and name, or (-1, nil).
func (s *_TypeSet) LookupMethod(pkg *Package, name string, foldCase bool) (int, *Func) {
	return lookupMethod(s.methods, pkg, name, foldCase)
}

func (s *_TypeSet) String() string {
	switch {
	case s.IsEmpty():
		return "∅"
	case s.IsAll():
		return "𝓤"
	}

	hasMethods := len(s.methods) > 0
	hasTerms := s.hasTerms()

	var buf bytes.Buffer
	buf.WriteByte('{')
	if s.comparable {
		buf.WriteString("comparable")
		if hasMethods || hasTerms {
			buf.WriteString("; ")
		}
	}
	for i, m := range s.methods {
		if i > 0 {
			buf.WriteString("; ")
		}
		buf.WriteString(m.String())
	}
	if hasMethods && hasTerms {
		buf.WriteString("; ")
	}
	if hasTerms {
		buf.WriteString(s.terms.String())
	}
	buf.WriteString("}")
	return buf.String()
}

// ----------------------------------------------------------------------------
// Implementation

// hasTerms reports whether the type set has specific type terms.
func (s *_TypeSet) hasTerms() bool { return !s.terms.isEmpty() && !s.terms.isAll() }

// singleType returns the single type in s if there is exactly one; otherwise the result is nil.
func (s *_TypeSet) singleType() Type { return s.terms.singleType() }

// subsetOf reports whether s1 ⊆ s2.
func (s1 *_TypeSet) subsetOf(s2 *_TypeSet) bool { return s1.terms.subsetOf(s2.terms) }

// TODO(gri) TypeSet.is and TypeSet.underIs should probably also go into termlist.go

// is calls f with the specific type terms of s and reports whether
// all calls to f returned true. If there are no specific terms, is
// returns the result of f(nil).
func (s *_TypeSet) is(f func(*term) bool) bool {
	if !s.hasTerms() {
		return f(nil)
	}
	for _, t := range s.terms {
		assert(t.typ != nil)
		if !f(t) {
			return false
		}
	}
	return true
}

// underIs calls f with the underlying types of the specific type terms
// of s and reports whether all calls to f returned true. If there are
// no specific terms, underIs returns the result of f(nil).
func (s *_TypeSet) underIs(f func(Type) bool) bool {
	if !s.hasTerms() {
		return f(nil)
	}
	for _, t := range s.terms {
		assert(t.typ != nil)
		// x == under(x) for ~x terms
		u := t.typ
		if !t.tilde {
			u = under(u)
		}
		if debug {
			assert(Identical(u, under(u)))
		}
		if !f(u) {
			return false
		}
	}
	return true
}

// topTypeSet may be used as type set for the empty interface.
var topTypeSet = _TypeSet{terms: allTermlist}

// computeInterfaceTypeSet may be called with check == nil.
func computeInterfaceTypeSet(check *Checker, pos token.Pos, ityp *Interface) *_TypeSet {
	if ityp.tset != nil {
		return ityp.tset
	}

	// If the interface is not fully set up yet, the type set will
	// not be complete, which may lead to errors when using the
	// type set (e.g. missing method). Don't compute a partial type
	// set (and don't store it!), so that we still compute the full
	// type set eventually. Instead, return the top type set and
	// let any follow-on errors play out.
	//
	// TODO(gri) Consider recording when this happens and reporting
	// it as an error (but only if there were no other errors so to
	// to not have unnecessary follow-on errors).
	if !ityp.complete {
		return &topTypeSet
	}

	if check != nil && trace {
		// Types don't generally have position information.
		// If we don't have a valid pos provided, try to use
		// one close enough.
		if !pos.IsValid() && len(ityp.methods) > 0 {
			pos = ityp.methods[0].pos
		}

		check.trace(pos, "type set for %s", ityp)
		check.indent++
		defer func() {
			check.indent--
			check.trace(pos, "=> %s ", ityp.typeSet())
		}()
	}

	// An infinitely expanding interface (due to a cycle) is detected
	// elsewhere (Checker.validType), so here we simply assume we only
	// have valid interfaces. Mark the interface as complete to avoid
	// infinite recursion if the validType check occurs later for some
	// reason.
	ityp.tset = &_TypeSet{terms: allTermlist} // TODO(gri) is this sufficient?

	var unionSets map[*Union]*_TypeSet
	if check != nil {
		if check.unionTypeSets == nil {
			check.unionTypeSets = make(map[*Union]*_TypeSet)
		}
		unionSets = check.unionTypeSets
	} else {
		unionSets = make(map[*Union]*_TypeSet)
	}

	// Methods of embedded interfaces are collected unchanged; i.e., the identity
	// of a method I.m's Func Object of an interface I is the same as that of
	// the method m in an interface that embeds interface I. On the other hand,
	// if a method is embedded via multiple overlapping embedded interfaces, we
	// don't provide a guarantee which "original m" got chosen for the embedding
	// interface. See also issue #34421.
	//
	// If we don't care to provide this identity guarantee anymore, instead of
	// reusing the original method in embeddings, we can clone the method's Func
	// Object and give it the position of a corresponding embedded interface. Then
	// we can get rid of the mpos map below and simply use the cloned method's
	// position.

	var todo []*Func
	var seen objset
	var methods []*Func
	mpos := make(map[*Func]token.Pos) // method specification or method embedding position, for good error messages
	addMethod := func(pos token.Pos, m *Func, explicit bool) {
		switch other := seen.insert(m); {
		case other == nil:
			methods = append(methods, m)
			mpos[m] = pos
		case explicit:
			if check == nil {
				panic(fmt.Sprintf("%v: duplicate method %s", m.pos, m.name))
			}
			// check != nil
			check.errorf(atPos(pos), _DuplicateDecl, "duplicate method %s", m.name)
			check.errorf(atPos(mpos[other.(*Func)]), _DuplicateDecl, "\tother declaration of %s", m.name) // secondary error, \t indented
		default:
			// We have a duplicate method name in an embedded (not explicitly declared) method.
			// Check method signatures after all types are computed (issue #33656).
			// If we're pre-go1.14 (overlapping embeddings are not permitted), report that
			// error here as well (even though we could do it eagerly) because it's the same
			// error message.
			if check == nil {
				// check method signatures after all locally embedded interfaces are computed
				todo = append(todo, m, other.(*Func))
				break
			}
			// check != nil
			check.later(func() {
				if !check.allowVersion(m.pkg, 1, 14) || !Identical(m.typ, other.Type()) {
					check.errorf(atPos(pos), _DuplicateDecl, "duplicate method %s", m.name)
					check.errorf(atPos(mpos[other.(*Func)]), _DuplicateDecl, "\tother declaration of %s", m.name) // secondary error, \t indented
				}
			})
		}
	}

	for _, m := range ityp.methods {
		addMethod(m.pos, m, true)
	}

	// collect embedded elements
	var allTerms = allTermlist
	for i, typ := range ityp.embeddeds {
		// The embedding position is nil for imported interfaces
		// and also for interface copies after substitution (but
		// in that case we don't need to report errors again).
		var pos token.Pos // embedding position
		if ityp.embedPos != nil {
			pos = (*ityp.embedPos)[i]
		}
		var terms termlist
		switch u := under(typ).(type) {
		case *Interface:
			// For now we don't permit type parameters as constraints.
			assert(!isTypeParam(typ))
			tset := computeInterfaceTypeSet(check, pos, u)
			// If typ is local, an error was already reported where typ is specified/defined.
			if check != nil && check.isImportedConstraint(typ) && !check.allowVersion(check.pkg, 1, 18) {
				check.errorf(atPos(pos), _UnsupportedFeature, "embedding constraint interface %s requires go1.18 or later", typ)
				continue
			}
			if tset.comparable {
				ityp.tset.comparable = true
			}
			for _, m := range tset.methods {
				addMethod(pos, m, false) // use embedding position pos rather than m.pos
			}
			terms = tset.terms
		case *Union:
			if check != nil && !check.allowVersion(check.pkg, 1, 18) {
				check.errorf(atPos(pos), _InvalidIfaceEmbed, "embedding interface element %s requires go1.18 or later", u)
				continue
			}
			tset := computeUnionTypeSet(check, unionSets, pos, u)
			if tset == &invalidTypeSet {
				continue // ignore invalid unions
			}
			terms = tset.terms
		default:
			if u == Typ[Invalid] {
				continue
			}
			if check != nil && !check.allowVersion(check.pkg, 1, 18) {
				check.errorf(atPos(pos), _InvalidIfaceEmbed, "embedding non-interface type %s requires go1.18 or later", typ)
				continue
			}
			terms = termlist{{false, typ}}
		}
		// The type set of an interface is the intersection
		// of the type sets of all its elements.
		// Intersection cannot produce longer termlists and
		// thus cannot overflow.
		allTerms = allTerms.intersect(terms)
	}
	ityp.embedPos = nil // not needed anymore (errors have been reported)

	// process todo's (this only happens if check == nil)
	for i := 0; i < len(todo); i += 2 {
		m := todo[i]
		other := todo[i+1]
		if !Identical(m.typ, other.typ) {
			panic(fmt.Sprintf("%v: duplicate method %s", m.pos, m.name))
		}
	}

	if methods != nil {
		sort.Sort(byUniqueMethodName(methods))
		ityp.tset.methods = methods
	}
	ityp.tset.terms = allTerms

	return ityp.tset
}

func sortMethods(list []*Func) {
	sort.Sort(byUniqueMethodName(list))
}

func assertSortedMethods(list []*Func) {
	if !debug {
		panic("assertSortedMethods called outside debug mode")
	}
	if !sort.IsSorted(byUniqueMethodName(list)) {
		panic("methods not sorted")
	}
}

// byUniqueMethodName method lists can be sorted by their unique method names.
type byUniqueMethodName []*Func

func (a byUniqueMethodName) Len() int           { return len(a) }
func (a byUniqueMethodName) Less(i, j int) bool { return a[i].Id() < a[j].Id() }
func (a byUniqueMethodName) Swap(i, j int)      { a[i], a[j] = a[j], a[i] }

// invalidTypeSet is a singleton type set to signal an invalid type set
// due to an error. It's also a valid empty type set, so consumers of
// type sets may choose to ignore it.
var invalidTypeSet _TypeSet

// computeUnionTypeSet may be called with check == nil.
// The result is &invalidTypeSet if the union overflows.
func computeUnionTypeSet(check *Checker, unionSets map[*Union]*_TypeSet, pos token.Pos, utyp *Union) *_TypeSet {
	if tset, _ := unionSets[utyp]; tset != nil {
		return tset
	}

	// avoid infinite recursion (see also computeInterfaceTypeSet)
	unionSets[utyp] = new(_TypeSet)

	var allTerms termlist
	for _, t := range utyp.terms {
		var terms termlist
		u := under(t.typ)
		if ui, _ := u.(*Interface); ui != nil {
			// For now we don't permit type parameters as constraints.
			assert(!isTypeParam(t.typ))
			terms = computeInterfaceTypeSet(check, pos, ui).terms
		} else if t.typ == Typ[Invalid] {
			continue
		} else {
			if t.tilde && !Identical(t.typ, u) {
				// There is no underlying type which is t.typ.
				// The corresponding type set is empty.
				t = nil // ∅ term
			}
			terms = termlist{(*term)(t)}
		}
		// The type set of a union expression is the union
		// of the type sets of each term.
		allTerms = allTerms.union(terms)
		if len(allTerms) > maxTermCount {
			if check != nil {
				check.errorf(atPos(pos), _InvalidUnion, "cannot handle more than %d union terms (implementation limitation)", maxTermCount)
			}
			unionSets[utyp] = &invalidTypeSet
			return unionSets[utyp]
		}
	}
	unionSets[utyp].terms = allTerms

	return unionSets[utyp]
}<|MERGE_RESOLUTION|>--- conflicted
+++ resolved
@@ -37,11 +37,7 @@
 		return s.comparable
 	}
 	return s.is(func(t *term) bool {
-<<<<<<< HEAD
-		return t != nil && comparable(t.typ, seen)
-=======
 		return t != nil && comparable(t.typ, seen, nil)
->>>>>>> fd27be00
 	})
 }
 
