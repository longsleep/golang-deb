// Copyright 2013 The Go Authors. All rights reserved.
// Use of this source code is governed by a BSD-style
// license that can be found in the LICENSE file.

// This file implements various field and method lookup functions.

package types

import (
	"bytes"
	"strings"
)

// Internal use of LookupFieldOrMethod: If the obj result is a method
// associated with a concrete (non-interface) type, the method's signature
// may not be fully set up. Call Checker.objDecl(obj, nil) before accessing
// the method's type.

// LookupFieldOrMethod looks up a field or method with given package and name
// in T and returns the corresponding *Var or *Func, an index sequence, and a
// bool indicating if there were any pointer indirections on the path to the
// field or method. If addressable is set, T is the type of an addressable
// variable (only matters for method lookups). T must not be nil.
//
// The last index entry is the field or method index in the (possibly embedded)
// type where the entry was found, either:
//
//	1) the list of declared methods of a named type; or
//	2) the list of all methods (method set) of an interface type; or
//	3) the list of fields of a struct type.
//
// The earlier index entries are the indices of the embedded struct fields
// traversed to get to the found entry, starting at depth 0.
//
// If no entry is found, a nil object is returned. In this case, the returned
// index and indirect values have the following meaning:
//
//	- If index != nil, the index sequence points to an ambiguous entry
//	(the same name appeared more than once at the same embedding level).
//
//	- If indirect is set, a method with a pointer receiver type was found
//      but there was no pointer on the path from the actual receiver type to
//	the method's formal receiver base type, nor was the receiver addressable.
//
func LookupFieldOrMethod(T Type, addressable bool, pkg *Package, name string) (obj Object, index []int, indirect bool) {
	if T == nil {
		panic("LookupFieldOrMethod on nil type")
	}

	// Methods cannot be associated to a named pointer type.
	// (spec: "The type denoted by T is called the receiver base type;
	// it must not be a pointer or interface type and it must be declared
	// in the same package as the method.").
	// Thus, if we have a named pointer type, proceed with the underlying
	// pointer type but discard the result if it is a method since we would
	// not have found it for T (see also issue 8590).
	if t, _ := T.(*Named); t != nil {
		if p, _ := t.Underlying().(*Pointer); p != nil {
			obj, index, indirect = lookupFieldOrMethod(p, false, pkg, name, false)
			if _, ok := obj.(*Func); ok {
				return nil, nil, false
			}
			return
		}
	}

	obj, index, indirect = lookupFieldOrMethod(T, addressable, pkg, name, false)

	// If we didn't find anything and if we have a type parameter with a core type,
	// see if there is a matching field (but not a method, those need to be declared
	// explicitly in the constraint). If the constraint is a named pointer type (see
	// above), we are ok here because only fields are accepted as results.
<<<<<<< HEAD
	if obj == nil && isTypeParam(T) {
=======
	const enableTParamFieldLookup = false // see issue #51576
	if enableTParamFieldLookup && obj == nil && isTypeParam(T) {
>>>>>>> ea7850ba
		if t := coreType(T); t != nil {
			obj, index, indirect = lookupFieldOrMethod(t, addressable, pkg, name, false)
			if _, ok := obj.(*Var); !ok {
				obj, index, indirect = nil, nil, false // accept fields (variables) only
			}
		}
	}
	return
}

// TODO(gri) The named type consolidation and seen maps below must be
//           indexed by unique keys for a given type. Verify that named
//           types always have only one representation (even when imported
//           indirectly via different packages.)

// lookupFieldOrMethod should only be called by LookupFieldOrMethod and missingMethod.
// If foldCase is true, the lookup for methods will include looking for any method
// which case-folds to the same as 'name' (used for giving helpful error messages).
//
// The resulting object may not be fully type-checked.
func lookupFieldOrMethod(T Type, addressable bool, pkg *Package, name string, foldCase bool) (obj Object, index []int, indirect bool) {
	// WARNING: The code in this function is extremely subtle - do not modify casually!

	if name == "_" {
		return // blank fields/methods are never found
	}

	typ, isPtr := deref(T)

	// *typ where typ is an interface (incl. a type parameter) has no methods.
	if isPtr {
		if _, ok := under(typ).(*Interface); ok {
			return
		}
	}

	// Start with typ as single entry at shallowest depth.
	current := []embeddedType{{typ, nil, isPtr, false}}

	// Named types that we have seen already, allocated lazily.
	// Used to avoid endless searches in case of recursive types.
	// Since only Named types can be used for recursive types, we
	// only need to track those.
	// (If we ever allow type aliases to construct recursive types,
	// we must use type identity rather than pointer equality for
	// the map key comparison, as we do in consolidateMultiples.)
	var seen map[*Named]bool

	// search current depth
	for len(current) > 0 {
		var next []embeddedType // embedded types found at current depth

		// look for (pkg, name) in all types at current depth
		for _, e := range current {
			typ := e.typ

			// If we have a named type, we may have associated methods.
			// Look for those first.
			if named, _ := typ.(*Named); named != nil {
				if seen[named] {
					// We have seen this type before, at a more shallow depth
					// (note that multiples of this type at the current depth
					// were consolidated before). The type at that depth shadows
					// this same type at the current depth, so we can ignore
					// this one.
					continue
				}
				if seen == nil {
					seen = make(map[*Named]bool)
				}
				seen[named] = true

				// look for a matching attached method
				named.resolve(nil)
				if i, m := named.lookupMethod(pkg, name, foldCase); m != nil {
					// potential match
					// caution: method may not have a proper signature yet
					index = concat(e.index, i)
					if obj != nil || e.multiples {
						return nil, index, false // collision
					}
					obj = m
					indirect = e.indirect
					continue // we can't have a matching field or interface method
				}
			}

			switch t := under(typ).(type) {
			case *Struct:
				// look for a matching field and collect embedded types
				for i, f := range t.fields {
					if f.sameId(pkg, name) {
						assert(f.typ != nil)
						index = concat(e.index, i)
						if obj != nil || e.multiples {
							return nil, index, false // collision
						}
						obj = f
						indirect = e.indirect
						continue // we can't have a matching interface method
					}
					// Collect embedded struct fields for searching the next
					// lower depth, but only if we have not seen a match yet
					// (if we have a match it is either the desired field or
					// we have a name collision on the same depth; in either
					// case we don't need to look further).
					// Embedded fields are always of the form T or *T where
					// T is a type name. If e.typ appeared multiple times at
					// this depth, f.typ appears multiple times at the next
					// depth.
					if obj == nil && f.embedded {
						typ, isPtr := deref(f.typ)
						// TODO(gri) optimization: ignore types that can't
						// have fields or methods (only Named, Struct, and
						// Interface types need to be considered).
						next = append(next, embeddedType{typ, concat(e.index, i), e.indirect || isPtr, e.multiples})
					}
				}

			case *Interface:
				// look for a matching method (interface may be a type parameter)
				if i, m := t.typeSet().LookupMethod(pkg, name, foldCase); m != nil {
					assert(m.typ != nil)
					index = concat(e.index, i)
					if obj != nil || e.multiples {
						return nil, index, false // collision
					}
					obj = m
					indirect = e.indirect
				}
			}
		}

		if obj != nil {
			// found a potential match
			// spec: "A method call x.m() is valid if the method set of (the type of) x
			//        contains m and the argument list can be assigned to the parameter
			//        list of m. If x is addressable and &x's method set contains m, x.m()
			//        is shorthand for (&x).m()".
			if f, _ := obj.(*Func); f != nil {
				// determine if method has a pointer receiver
				if f.hasPtrRecv() && !indirect && !addressable {
					return nil, nil, true // pointer/addressable receiver required
				}
			}
			return
		}

		current = consolidateMultiples(next)
	}

	return nil, nil, false // not found
}

// embeddedType represents an embedded type
type embeddedType struct {
	typ       Type
	index     []int // embedded field indices, starting with index at depth 0
	indirect  bool  // if set, there was a pointer indirection on the path to this field
	multiples bool  // if set, typ appears multiple times at this depth
}

// consolidateMultiples collects multiple list entries with the same type
// into a single entry marked as containing multiples. The result is the
// consolidated list.
func consolidateMultiples(list []embeddedType) []embeddedType {
	if len(list) <= 1 {
		return list // at most one entry - nothing to do
	}

	n := 0                     // number of entries w/ unique type
	prev := make(map[Type]int) // index at which type was previously seen
	for _, e := range list {
		if i, found := lookupType(prev, e.typ); found {
			list[i].multiples = true
			// ignore this entry
		} else {
			prev[e.typ] = n
			list[n] = e
			n++
		}
	}
	return list[:n]
}

func lookupType(m map[Type]int, typ Type) (int, bool) {
	// fast path: maybe the types are equal
	if i, found := m[typ]; found {
		return i, true
	}

	for t, i := range m {
		if Identical(t, typ) {
			return i, true
		}
	}

	return 0, false
}

// MissingMethod returns (nil, false) if V implements T, otherwise it
// returns a missing method required by T and whether it is missing or
// just has the wrong type.
//
// For non-interface types V, or if static is set, V implements T if all
// methods of T are present in V. Otherwise (V is an interface and static
// is not set), MissingMethod only checks that methods of T which are also
// present in V have matching types (e.g., for a type assertion x.(T) where
// x is of interface type V).
//
func MissingMethod(V Type, T *Interface, static bool) (method *Func, wrongType bool) {
	m, alt := (*Checker)(nil).missingMethod(V, T, static)
	// Only report a wrong type if the alternative method has the same name as m.
	return m, alt != nil && alt.name == m.name // alt != nil implies m != nil
}

// missingMethod is like MissingMethod but accepts a *Checker as receiver.
// The receiver may be nil if missingMethod is invoked through an exported
// API call (such as MissingMethod), i.e., when all methods have been type-
// checked.
//
// If a method is missing on T but is found on *T, or if a method is found
// on T when looked up with case-folding, this alternative method is returned
// as the second result.
func (check *Checker) missingMethod(V Type, T *Interface, static bool) (method, alt *Func) {
	if T.NumMethods() == 0 {
		return
	}

	// V is an interface
	if u, _ := under(V).(*Interface); u != nil {
		tset := u.typeSet()
		for _, m := range T.typeSet().methods {
			_, f := tset.LookupMethod(m.pkg, m.name, false)

			if f == nil {
				if !static {
					continue
				}
				return m, nil
			}

			if !Identical(f.typ, m.typ) {
				return m, f
			}
		}

		return
	}

	// V is not an interface
	for _, m := range T.typeSet().methods {
		// TODO(gri) should this be calling LookupFieldOrMethod instead (and why not)?
		obj, _, _ := lookupFieldOrMethod(V, false, m.pkg, m.name, false)

		// check if m is on *V, or on V with case-folding
		found := obj != nil
		if !found {
			// TODO(gri) Instead of NewPointer(V) below, can we just set the "addressable" argument?
			obj, _, _ = lookupFieldOrMethod(NewPointer(V), false, m.pkg, m.name, false)
			if obj == nil {
				obj, _, _ = lookupFieldOrMethod(V, false, m.pkg, m.name, true /* fold case */)
			}
		}

		// we must have a method (not a struct field)
		f, _ := obj.(*Func)
		if f == nil {
			return m, nil
		}

		// methods may not have a fully set up signature yet
		if check != nil {
			check.objDecl(f, nil)
		}

		if !found || !Identical(f.typ, m.typ) {
			return m, f
		}
	}

	return
}

// missingMethodReason returns a string giving the detailed reason for a missing method m,
// where m is missing from V, but required by T. It puts the reason in parentheses,
// and may include more have/want info after that. If non-nil, alt is a relevant
// method that matches in some way. It may have the correct name, but wrong type, or
// it may have a pointer receiver, or it may have the correct name except wrong case.
// check may be nil.
func (check *Checker) missingMethodReason(V, T Type, m, alt *Func) string {
	var mname string
	if check != nil && compilerErrorMessages {
		mname = m.Name() + " method"
	} else {
		mname = "method " + m.Name()
	}

	if alt != nil {
		if m.Name() != alt.Name() {
			return check.sprintf("(missing %s)\n\t\thave %s\n\t\twant %s",
				mname, check.funcString(alt), check.funcString(m))
		}

		if Identical(m.typ, alt.typ) {
			return check.sprintf("(%s has pointer receiver)", mname)
		}

		return check.sprintf("(wrong type for %s)\n\t\thave %s\n\t\twant %s",
			mname, check.funcString(alt), check.funcString(m))
	}

	if isInterfacePtr(V) {
		return "(" + check.interfacePtrError(V) + ")"
	}

	if isInterfacePtr(T) {
		return "(" + check.interfacePtrError(T) + ")"
	}

	return check.sprintf("(missing %s)", mname)
}

func isInterfacePtr(T Type) bool {
	p, _ := under(T).(*Pointer)
	return p != nil && IsInterface(p.base)
}

// check may be nil.
func (check *Checker) interfacePtrError(T Type) string {
	assert(isInterfacePtr(T))
	if p, _ := under(T).(*Pointer); isTypeParam(p.base) {
		return check.sprintf("type %s is pointer to type parameter, not type parameter", T)
	}
	return check.sprintf("type %s is pointer to interface, not interface", T)
}

// check may be nil.
func (check *Checker) funcString(f *Func) string {
	buf := bytes.NewBufferString(f.name)
	var qf Qualifier
	if check != nil {
		qf = check.qualifier
	}
	WriteSignature(buf, f.typ.(*Signature), qf)
	return buf.String()
}

// assertableTo reports whether a value of type V can be asserted to have type T.
// It returns (nil, false) as affirmative answer. Otherwise it returns a missing
// method required by V and whether it is missing or just has the wrong type.
// The receiver may be nil if assertableTo is invoked through an exported API call
// (such as AssertableTo), i.e., when all methods have been type-checked.
// TODO(gri) replace calls to this function with calls to newAssertableTo.
func (check *Checker) assertableTo(V *Interface, T Type) (method, wrongType *Func) {
	// no static check is required if T is an interface
	// spec: "If T is an interface type, x.(T) asserts that the
	//        dynamic type of x implements the interface T."
	if IsInterface(T) {
		return
	}
	// TODO(gri) fix this for generalized interfaces
	return check.missingMethod(T, V, false)
}

// newAssertableTo reports whether a value of type V can be asserted to have type T.
// It also implements behavior for interfaces that currently are only permitted
// in constraint position (we have not yet defined that behavior in the spec).
func (check *Checker) newAssertableTo(V *Interface, T Type) error {
	// no static check is required if T is an interface
	// spec: "If T is an interface type, x.(T) asserts that the
	//        dynamic type of x implements the interface T."
	if IsInterface(T) {
		return nil
	}
	return check.implements(T, V)
}

// deref dereferences typ if it is a *Pointer and returns its base and true.
// Otherwise it returns (typ, false).
func deref(typ Type) (Type, bool) {
	if p, _ := typ.(*Pointer); p != nil {
		// p.base should never be nil, but be conservative
		if p.base == nil {
			if debug {
				panic("pointer with nil base type (possibly due to an invalid cyclic declaration)")
			}
			return Typ[Invalid], true
		}
		return p.base, true
	}
	return typ, false
}

// derefStructPtr dereferences typ if it is a (named or unnamed) pointer to a
// (named or unnamed) struct and returns its base. Otherwise it returns typ.
func derefStructPtr(typ Type) Type {
	if p, _ := under(typ).(*Pointer); p != nil {
		if _, ok := under(p.base).(*Struct); ok {
			return p.base
		}
	}
	return typ
}

// concat returns the result of concatenating list and i.
// The result does not share its underlying array with list.
func concat(list []int, i int) []int {
	var t []int
	t = append(t, list...)
	return append(t, i)
}

// fieldIndex returns the index for the field with matching package and name, or a value < 0.
func fieldIndex(fields []*Var, pkg *Package, name string) int {
	if name != "_" {
		for i, f := range fields {
			if f.sameId(pkg, name) {
				return i
			}
		}
	}
	return -1
}

// lookupMethod returns the index of and method with matching package and name, or (-1, nil).
// If foldCase is true, method names are considered equal if they are equal with case folding.
func lookupMethod(methods []*Func, pkg *Package, name string, foldCase bool) (int, *Func) {
	if name != "_" {
		for i, m := range methods {
			if (m.name == name || foldCase && strings.EqualFold(m.name, name)) && m.sameId(pkg, m.name) {
				return i, m
			}
		}
	}
	return -1, nil
}<|MERGE_RESOLUTION|>--- conflicted
+++ resolved
@@ -70,12 +70,8 @@
 	// see if there is a matching field (but not a method, those need to be declared
 	// explicitly in the constraint). If the constraint is a named pointer type (see
 	// above), we are ok here because only fields are accepted as results.
-<<<<<<< HEAD
-	if obj == nil && isTypeParam(T) {
-=======
 	const enableTParamFieldLookup = false // see issue #51576
 	if enableTParamFieldLookup && obj == nil && isTypeParam(T) {
->>>>>>> ea7850ba
 		if t := coreType(T); t != nil {
 			obj, index, indirect = lookupFieldOrMethod(t, addressable, pkg, name, false)
 			if _, ok := obj.(*Var); !ok {
