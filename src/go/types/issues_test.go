// Copyright 2013 The Go Authors. All rights reserved.
// Use of this source code is governed by a BSD-style
// license that can be found in the LICENSE file.

// This file implements tests for various issues.

package types_test

import (
	"fmt"
	"go/ast"
	"go/importer"
	"go/parser"
	"internal/testenv"
	"sort"
	"strings"
	"testing"

	. "go/types"
)

func TestIssue5770(t *testing.T) {
	src := `package p; type S struct{T}`
	f, err := parser.ParseFile(fset, "", src, 0)
	if err != nil {
		t.Fatal(err)
	}

	conf := Config{Importer: importer.Default()}
	_, err = conf.Check(f.Name.Name, fset, []*ast.File{f}, nil) // do not crash
	want := "undeclared name: T"
	if err == nil || !strings.Contains(err.Error(), want) {
		t.Errorf("got: %v; want: %s", err, want)
	}
}

func TestIssue5849(t *testing.T) {
	src := `
package p
var (
	s uint
	_ = uint8(8)
	_ = uint16(16) << s
	_ = uint32(32 << s)
	_ = uint64(64 << s + s)
	_ = (interface{})("foo")
	_ = (interface{})(nil)
)`
	f, err := parser.ParseFile(fset, "", src, 0)
	if err != nil {
		t.Fatal(err)
	}

	var conf Config
	types := make(map[ast.Expr]TypeAndValue)
	_, err = conf.Check(f.Name.Name, fset, []*ast.File{f}, &Info{Types: types})
	if err != nil {
		t.Fatal(err)
	}

	for x, tv := range types {
		var want Type
		switch x := x.(type) {
		case *ast.BasicLit:
			switch x.Value {
			case `8`:
				want = Typ[Uint8]
			case `16`:
				want = Typ[Uint16]
			case `32`:
				want = Typ[Uint32]
			case `64`:
				want = Typ[Uint] // because of "+ s", s is of type uint
			case `"foo"`:
				want = Typ[String]
			}
		case *ast.Ident:
			if x.Name == "nil" {
				want = Typ[UntypedNil]
			}
		}
		if want != nil && !Identical(tv.Type, want) {
			t.Errorf("got %s; want %s", tv.Type, want)
		}
	}
}

func TestIssue6413(t *testing.T) {
	src := `
package p
func f() int {
	defer f()
	go f()
	return 0
}
`
	f, err := parser.ParseFile(fset, "", src, 0)
	if err != nil {
		t.Fatal(err)
	}

	var conf Config
	types := make(map[ast.Expr]TypeAndValue)
	_, err = conf.Check(f.Name.Name, fset, []*ast.File{f}, &Info{Types: types})
	if err != nil {
		t.Fatal(err)
	}

	want := Typ[Int]
	n := 0
	for x, tv := range types {
		if _, ok := x.(*ast.CallExpr); ok {
			if tv.Type != want {
				t.Errorf("%s: got %s; want %s", fset.Position(x.Pos()), tv.Type, want)
			}
			n++
		}
	}

	if n != 2 {
		t.Errorf("got %d CallExprs; want 2", n)
	}
}

func TestIssue7245(t *testing.T) {
	src := `
package p
func (T) m() (res bool) { return }
type T struct{} // receiver type after method declaration
`
	f, err := parser.ParseFile(fset, "", src, 0)
	if err != nil {
		t.Fatal(err)
	}

	var conf Config
	defs := make(map[*ast.Ident]Object)
	_, err = conf.Check(f.Name.Name, fset, []*ast.File{f}, &Info{Defs: defs})
	if err != nil {
		t.Fatal(err)
	}

	m := f.Decls[0].(*ast.FuncDecl)
	res1 := defs[m.Name].(*Func).Type().(*Signature).Results().At(0)
	res2 := defs[m.Type.Results.List[0].Names[0]].(*Var)

	if res1 != res2 {
		t.Errorf("got %s (%p) != %s (%p)", res1, res2, res1, res2)
	}
}

// This tests that uses of existing vars on the LHS of an assignment
// are Uses, not Defs; and also that the (illegal) use of a non-var on
// the LHS of an assignment is a Use nonetheless.
func TestIssue7827(t *testing.T) {
	const src = `
package p
func _() {
	const w = 1        // defs w
        x, y := 2, 3       // defs x, y
        w, x, z := 4, 5, 6 // uses w, x, defs z; error: cannot assign to w
        _, _, _ = x, y, z  // uses x, y, z
}
`
	const want = `L3 defs func p._()
L4 defs const w untyped int
L5 defs var x int
L5 defs var y int
L6 defs var z int
L6 uses const w untyped int
L6 uses var x int
L7 uses var x int
L7 uses var y int
L7 uses var z int`

	f, err := parser.ParseFile(fset, "", src, 0)
	if err != nil {
		t.Fatal(err)
	}

	// don't abort at the first error
	conf := Config{Error: func(err error) { t.Log(err) }}
	defs := make(map[*ast.Ident]Object)
	uses := make(map[*ast.Ident]Object)
	_, err = conf.Check(f.Name.Name, fset, []*ast.File{f}, &Info{Defs: defs, Uses: uses})
	if s := fmt.Sprint(err); !strings.HasSuffix(s, "cannot assign to w") {
		t.Errorf("Check: unexpected error: %s", s)
	}

	var facts []string
	for id, obj := range defs {
		if obj != nil {
			fact := fmt.Sprintf("L%d defs %s", fset.Position(id.Pos()).Line, obj)
			facts = append(facts, fact)
		}
	}
	for id, obj := range uses {
		fact := fmt.Sprintf("L%d uses %s", fset.Position(id.Pos()).Line, obj)
		facts = append(facts, fact)
	}
	sort.Strings(facts)

	got := strings.Join(facts, "\n")
	if got != want {
		t.Errorf("Unexpected defs/uses\ngot:\n%s\nwant:\n%s", got, want)
	}
}

// This tests that the package associated with the types.Object.Pkg method
// is the type's package independent of the order in which the imports are
// listed in the sources src1, src2 below.
// The actual issue is in go/internal/gcimporter which has a corresponding
// test; we leave this test here to verify correct behavior at the go/types
// level.
func TestIssue13898(t *testing.T) {
	testenv.MustHaveGoBuild(t)

	const src0 = `
package main

import "go/types"

func main() {
	var info types.Info
	for _, obj := range info.Uses {
		_ = obj.Pkg()
	}
}
`
	// like src0, but also imports go/importer
	const src1 = `
package main

import (
	"go/types"
	_ "go/importer"
)

func main() {
	var info types.Info
	for _, obj := range info.Uses {
		_ = obj.Pkg()
	}
}
`
	// like src1 but with different import order
	// (used to fail with this issue)
	const src2 = `
package main

import (
	_ "go/importer"
	"go/types"
)

func main() {
	var info types.Info
	for _, obj := range info.Uses {
		_ = obj.Pkg()
	}
}
`
	f := func(test, src string) {
		f, err := parser.ParseFile(fset, "", src, 0)
		if err != nil {
			t.Fatal(err)
		}
		cfg := Config{Importer: importer.Default()}
		info := Info{Uses: make(map[*ast.Ident]Object)}
		_, err = cfg.Check("main", fset, []*ast.File{f}, &info)
		if err != nil {
			t.Fatal(err)
		}

		var pkg *Package
		count := 0
		for id, obj := range info.Uses {
			if id.Name == "Pkg" {
				pkg = obj.Pkg()
				count++
			}
		}
		if count != 1 {
			t.Fatalf("%s: got %d entries named Pkg; want 1", test, count)
		}
		if pkg.Name() != "types" {
			t.Fatalf("%s: got %v; want package types", test, pkg)
		}
	}

	f("src0", src0)
	f("src1", src1)
	f("src2", src2)
}

func TestIssue22525(t *testing.T) {
	src := `package p; func f() { var a, b, c, d, e int }`
	f, err := parser.ParseFile(fset, "", src, 0)
	if err != nil {
		t.Fatal(err)
	}

	got := "\n"
	conf := Config{Error: func(err error) { got += err.Error() + "\n" }}
	conf.Check(f.Name.Name, fset, []*ast.File{f}, nil) // do not crash
	want := `
1:27: a declared but not used
1:30: b declared but not used
1:33: c declared but not used
1:36: d declared but not used
1:39: e declared but not used
`
	if got != want {
		t.Errorf("got: %swant: %s", got, want)
	}
}

func TestIssue25627(t *testing.T) {
	const prefix = `package p; import "unsafe"; type P *struct{}; type I interface{}; type T `
	// The src strings (without prefix) are constructed such that the number of semicolons
	// plus one corresponds to the number of fields expected in the respective struct.
	for _, src := range []string{
		`struct { x Missing }`,
		`struct { Missing }`,
		`struct { *Missing }`,
		`struct { unsafe.Pointer }`,
		`struct { P }`,
		`struct { *I }`,
		`struct { a int; b Missing; *Missing }`,
	} {
		f, err := parser.ParseFile(fset, "", prefix+src, 0)
		if err != nil {
			t.Fatal(err)
		}

		cfg := Config{Importer: importer.Default(), Error: func(err error) {}}
		info := &Info{Types: make(map[ast.Expr]TypeAndValue)}
		_, err = cfg.Check(f.Name.Name, fset, []*ast.File{f}, info)
		if err != nil {
			if _, ok := err.(Error); !ok {
				t.Fatal(err)
			}
		}

		ast.Inspect(f, func(n ast.Node) bool {
			if spec, _ := n.(*ast.TypeSpec); spec != nil {
				if tv, ok := info.Types[spec.Type]; ok && spec.Name.Name == "T" {
					want := strings.Count(src, ";") + 1
					if got := tv.Type.(*Struct).NumFields(); got != want {
						t.Errorf("%s: got %d fields; want %d", src, got, want)
					}
				}
			}
			return true
		})
	}
<<<<<<< HEAD
=======
}

func TestIssue28005(t *testing.T) {
	// method names must match defining interface name for this test
	// (see last comment in this function)
	sources := [...]string{
		"package p; type A interface{ A() }",
		"package p; type B interface{ B() }",
		"package p; type X interface{ A; B }",
	}

	// compute original file ASTs
	var orig [len(sources)]*ast.File
	for i, src := range sources {
		f, err := parser.ParseFile(fset, "", src, 0)
		if err != nil {
			t.Fatal(err)
		}
		orig[i] = f
	}

	// run the test for all order permutations of the incoming files
	for _, perm := range [][len(sources)]int{
		{0, 1, 2},
		{0, 2, 1},
		{1, 0, 2},
		{1, 2, 0},
		{2, 0, 1},
		{2, 1, 0},
	} {
		// create file order permutation
		files := make([]*ast.File, len(sources))
		for i := range perm {
			files[i] = orig[perm[i]]
		}

		// type-check package with given file order permutation
		var conf Config
		info := &Info{Defs: make(map[*ast.Ident]Object)}
		_, err := conf.Check("", fset, files, info)
		if err != nil {
			t.Fatal(err)
		}

		// look for interface object X
		var obj Object
		for name, def := range info.Defs {
			if name.Name == "X" {
				obj = def
				break
			}
		}
		if obj == nil {
			t.Fatal("interface not found")
		}
		iface := obj.Type().Underlying().(*Interface) // I must be an interface

		// Each iface method m is embedded; and m's receiver base type name
		// must match the method's name per the choice in the source file.
		for i := 0; i < iface.NumMethods(); i++ {
			m := iface.Method(i)
			recvName := m.Type().(*Signature).Recv().Type().(*Named).Obj().Name()
			if recvName != m.Name() {
				t.Errorf("perm %v: got recv %s; want %s", perm, recvName, m.Name())
			}
		}
	}
>>>>>>> 5d85b420
}<|MERGE_RESOLUTION|>--- conflicted
+++ resolved
@@ -354,8 +354,6 @@
 			return true
 		})
 	}
-<<<<<<< HEAD
-=======
 }
 
 func TestIssue28005(t *testing.T) {
@@ -423,5 +421,4 @@
 			}
 		}
 	}
->>>>>>> 5d85b420
 }