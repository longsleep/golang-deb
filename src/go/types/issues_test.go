// Copyright 2013 The Go Authors. All rights reserved.
// Use of this source code is governed by a BSD-style
// license that can be found in the LICENSE file.

// This file implements tests for various issues.

package types_test

import (
	"bytes"
	"fmt"
	"go/ast"
	"go/importer"
	"go/parser"
	"go/token"
	"internal/testenv"
	"sort"
	"strings"
	"testing"

	. "go/types"
)

func mustParse(t *testing.T, src string) *ast.File {
	f, err := parser.ParseFile(fset, "", src, 0)
	if err != nil {
		t.Fatal(err)
	}
	return f
}
func TestIssue5770(t *testing.T) {
	f := mustParse(t, `package p; type S struct{T}`)
	conf := Config{Importer: importer.Default()}
	_, err := conf.Check(f.Name.Name, fset, []*ast.File{f}, nil) // do not crash
	want := "undeclared name: T"
	if err == nil || !strings.Contains(err.Error(), want) {
		t.Errorf("got: %v; want: %s", err, want)
	}
}

func TestIssue5849(t *testing.T) {
	src := `
package p
var (
	s uint
	_ = uint8(8)
	_ = uint16(16) << s
	_ = uint32(32 << s)
	_ = uint64(64 << s + s)
	_ = (interface{})("foo")
	_ = (interface{})(nil)
)`
	f := mustParse(t, src)

	var conf Config
	types := make(map[ast.Expr]TypeAndValue)
	_, err := conf.Check(f.Name.Name, fset, []*ast.File{f}, &Info{Types: types})
	if err != nil {
		t.Fatal(err)
	}

	for x, tv := range types {
		var want Type
		switch x := x.(type) {
		case *ast.BasicLit:
			switch x.Value {
			case `8`:
				want = Typ[Uint8]
			case `16`:
				want = Typ[Uint16]
			case `32`:
				want = Typ[Uint32]
			case `64`:
				want = Typ[Uint] // because of "+ s", s is of type uint
			case `"foo"`:
				want = Typ[String]
			}
		case *ast.Ident:
			if x.Name == "nil" {
				want = Typ[UntypedNil]
			}
		}
		if want != nil && !Identical(tv.Type, want) {
			t.Errorf("got %s; want %s", tv.Type, want)
		}
	}
}

func TestIssue6413(t *testing.T) {
	src := `
package p
func f() int {
	defer f()
	go f()
	return 0
}
`
	f := mustParse(t, src)

	var conf Config
	types := make(map[ast.Expr]TypeAndValue)
	_, err := conf.Check(f.Name.Name, fset, []*ast.File{f}, &Info{Types: types})
	if err != nil {
		t.Fatal(err)
	}

	want := Typ[Int]
	n := 0
	for x, tv := range types {
		if _, ok := x.(*ast.CallExpr); ok {
			if tv.Type != want {
				t.Errorf("%s: got %s; want %s", fset.Position(x.Pos()), tv.Type, want)
			}
			n++
		}
	}

	if n != 2 {
		t.Errorf("got %d CallExprs; want 2", n)
	}
}

func TestIssue7245(t *testing.T) {
	src := `
package p
func (T) m() (res bool) { return }
type T struct{} // receiver type after method declaration
`
	f := mustParse(t, src)

	var conf Config
	defs := make(map[*ast.Ident]Object)
	_, err := conf.Check(f.Name.Name, fset, []*ast.File{f}, &Info{Defs: defs})
	if err != nil {
		t.Fatal(err)
	}

	m := f.Decls[0].(*ast.FuncDecl)
	res1 := defs[m.Name].(*Func).Type().(*Signature).Results().At(0)
	res2 := defs[m.Type.Results.List[0].Names[0]].(*Var)

	if res1 != res2 {
		t.Errorf("got %s (%p) != %s (%p)", res1, res2, res1, res2)
	}
}

// This tests that uses of existing vars on the LHS of an assignment
// are Uses, not Defs; and also that the (illegal) use of a non-var on
// the LHS of an assignment is a Use nonetheless.
func TestIssue7827(t *testing.T) {
	const src = `
package p
func _() {
	const w = 1        // defs w
        x, y := 2, 3       // defs x, y
        w, x, z := 4, 5, 6 // uses w, x, defs z; error: cannot assign to w
        _, _, _ = x, y, z  // uses x, y, z
}
`
	f := mustParse(t, src)

	const want = `L3 defs func p._()
L4 defs const w untyped int
L5 defs var x int
L5 defs var y int
L6 defs var z int
L6 uses const w untyped int
L6 uses var x int
L7 uses var x int
L7 uses var y int
L7 uses var z int`

	// don't abort at the first error
	conf := Config{Error: func(err error) { t.Log(err) }}
	defs := make(map[*ast.Ident]Object)
	uses := make(map[*ast.Ident]Object)
	_, err := conf.Check(f.Name.Name, fset, []*ast.File{f}, &Info{Defs: defs, Uses: uses})
	if s := fmt.Sprint(err); !strings.HasSuffix(s, "cannot assign to w") {
		t.Errorf("Check: unexpected error: %s", s)
	}

	var facts []string
	for id, obj := range defs {
		if obj != nil {
			fact := fmt.Sprintf("L%d defs %s", fset.Position(id.Pos()).Line, obj)
			facts = append(facts, fact)
		}
	}
	for id, obj := range uses {
		fact := fmt.Sprintf("L%d uses %s", fset.Position(id.Pos()).Line, obj)
		facts = append(facts, fact)
	}
	sort.Strings(facts)

	got := strings.Join(facts, "\n")
	if got != want {
		t.Errorf("Unexpected defs/uses\ngot:\n%s\nwant:\n%s", got, want)
	}
}

// This tests that the package associated with the types.Object.Pkg method
// is the type's package independent of the order in which the imports are
// listed in the sources src1, src2 below.
// The actual issue is in go/internal/gcimporter which has a corresponding
// test; we leave this test here to verify correct behavior at the go/types
// level.
func TestIssue13898(t *testing.T) {
	testenv.MustHaveGoBuild(t)

	const src0 = `
package main

import "go/types"

func main() {
	var info types.Info
	for _, obj := range info.Uses {
		_ = obj.Pkg()
	}
}
`
	// like src0, but also imports go/importer
	const src1 = `
package main

import (
	"go/types"
	_ "go/importer"
)

func main() {
	var info types.Info
	for _, obj := range info.Uses {
		_ = obj.Pkg()
	}
}
`
	// like src1 but with different import order
	// (used to fail with this issue)
	const src2 = `
package main

import (
	_ "go/importer"
	"go/types"
)

func main() {
	var info types.Info
	for _, obj := range info.Uses {
		_ = obj.Pkg()
	}
}
`
	f := func(test, src string) {
		f := mustParse(t, src)
		cfg := Config{Importer: importer.Default()}
		info := Info{Uses: make(map[*ast.Ident]Object)}
		_, err := cfg.Check("main", fset, []*ast.File{f}, &info)
		if err != nil {
			t.Fatal(err)
		}

		var pkg *Package
		count := 0
		for id, obj := range info.Uses {
			if id.Name == "Pkg" {
				pkg = obj.Pkg()
				count++
			}
		}
		if count != 1 {
			t.Fatalf("%s: got %d entries named Pkg; want 1", test, count)
		}
		if pkg.Name() != "types" {
			t.Fatalf("%s: got %v; want package types", test, pkg)
		}
	}

	f("src0", src0)
	f("src1", src1)
	f("src2", src2)
}

func TestIssue22525(t *testing.T) {
	f := mustParse(t, `package p; func f() { var a, b, c, d, e int }`)

	got := "\n"
	conf := Config{Error: func(err error) { got += err.Error() + "\n" }}
	conf.Check(f.Name.Name, fset, []*ast.File{f}, nil) // do not crash
	want := `
1:27: a declared but not used
1:30: b declared but not used
1:33: c declared but not used
1:36: d declared but not used
1:39: e declared but not used
`
	if got != want {
		t.Errorf("got: %swant: %s", got, want)
	}
}

func TestIssue25627(t *testing.T) {
	const prefix = `package p; import "unsafe"; type P *struct{}; type I interface{}; type T `
	// The src strings (without prefix) are constructed such that the number of semicolons
	// plus one corresponds to the number of fields expected in the respective struct.
	for _, src := range []string{
		`struct { x Missing }`,
		`struct { Missing }`,
		`struct { *Missing }`,
		`struct { unsafe.Pointer }`,
		`struct { P }`,
		`struct { *I }`,
		`struct { a int; b Missing; *Missing }`,
	} {
		f := mustParse(t, prefix+src)

		cfg := Config{Importer: importer.Default(), Error: func(err error) {}}
		info := &Info{Types: make(map[ast.Expr]TypeAndValue)}
		_, err := cfg.Check(f.Name.Name, fset, []*ast.File{f}, info)
		if err != nil {
			if _, ok := err.(Error); !ok {
				t.Fatal(err)
			}
		}

		ast.Inspect(f, func(n ast.Node) bool {
			if spec, _ := n.(*ast.TypeSpec); spec != nil {
				if tv, ok := info.Types[spec.Type]; ok && spec.Name.Name == "T" {
					want := strings.Count(src, ";") + 1
					if got := tv.Type.(*Struct).NumFields(); got != want {
						t.Errorf("%s: got %d fields; want %d", src, got, want)
					}
				}
			}
			return true
		})
	}
}

func TestIssue28005(t *testing.T) {
	// method names must match defining interface name for this test
	// (see last comment in this function)
	sources := [...]string{
		"package p; type A interface{ A() }",
		"package p; type B interface{ B() }",
		"package p; type X interface{ A; B }",
	}

	// compute original file ASTs
	var orig [len(sources)]*ast.File
	for i, src := range sources {
		orig[i] = mustParse(t, src)
	}

	// run the test for all order permutations of the incoming files
	for _, perm := range [][len(sources)]int{
		{0, 1, 2},
		{0, 2, 1},
		{1, 0, 2},
		{1, 2, 0},
		{2, 0, 1},
		{2, 1, 0},
	} {
		// create file order permutation
		files := make([]*ast.File, len(sources))
		for i := range perm {
			files[i] = orig[perm[i]]
		}

		// type-check package with given file order permutation
		var conf Config
		info := &Info{Defs: make(map[*ast.Ident]Object)}
		_, err := conf.Check("", fset, files, info)
		if err != nil {
			t.Fatal(err)
		}

		// look for interface object X
		var obj Object
		for name, def := range info.Defs {
			if name.Name == "X" {
				obj = def
				break
			}
		}
		if obj == nil {
			t.Fatal("object X not found")
		}
		iface := obj.Type().Underlying().(*Interface) // object X must be an interface

		// Each iface method m is embedded; and m's receiver base type name
		// must match the method's name per the choice in the source file.
		for i := 0; i < iface.NumMethods(); i++ {
			m := iface.Method(i)
			recvName := m.Type().(*Signature).Recv().Type().(*Named).Obj().Name()
			if recvName != m.Name() {
				t.Errorf("perm %v: got recv %s; want %s", perm, recvName, m.Name())
			}
		}
	}
}

func TestIssue28282(t *testing.T) {
	// create type interface { error }
	et := Universe.Lookup("error").Type()
	it := NewInterfaceType(nil, []Type{et})
	it.Complete()
	// verify that after completing the interface, the embedded method remains unchanged
	want := et.Underlying().(*Interface).Method(0)
	got := it.Method(0)
	if got != want {
		t.Fatalf("%s.Method(0): got %q (%p); want %q (%p)", it, got, got, want, want)
	}
	// verify that lookup finds the same method in both interfaces (redundant check)
	obj, _, _ := LookupFieldOrMethod(et, false, nil, "Error")
	if obj != want {
		t.Fatalf("%s.Lookup: got %q (%p); want %q (%p)", et, obj, obj, want, want)
	}
	obj, _, _ = LookupFieldOrMethod(it, false, nil, "Error")
	if obj != want {
		t.Fatalf("%s.Lookup: got %q (%p); want %q (%p)", it, obj, obj, want, want)
	}
}

func TestIssue29029(t *testing.T) {
	f1 := mustParse(t, `package p; type A interface { M() }`)
	f2 := mustParse(t, `package p; var B interface { A }`)

	// printInfo prints the *Func definitions recorded in info, one *Func per line.
	printInfo := func(info *Info) string {
		var buf bytes.Buffer
		for _, obj := range info.Defs {
			if fn, ok := obj.(*Func); ok {
				fmt.Fprintln(&buf, fn)
			}
		}
		return buf.String()
	}

	// The *Func (method) definitions for package p must be the same
	// independent on whether f1 and f2 are type-checked together, or
	// incrementally.

	// type-check together
	var conf Config
	info := &Info{Defs: make(map[*ast.Ident]Object)}
	check := NewChecker(&conf, fset, NewPackage("", "p"), info)
	if err := check.Files([]*ast.File{f1, f2}); err != nil {
		t.Fatal(err)
	}
	want := printInfo(info)

	// type-check incrementally
	info = &Info{Defs: make(map[*ast.Ident]Object)}
	check = NewChecker(&conf, fset, NewPackage("", "p"), info)
	if err := check.Files([]*ast.File{f1}); err != nil {
		t.Fatal(err)
	}
	if err := check.Files([]*ast.File{f2}); err != nil {
		t.Fatal(err)
	}
	got := printInfo(info)

	if got != want {
		t.Errorf("\ngot : %swant: %s", got, want)
	}
}

func TestIssue34151(t *testing.T) {
	const asrc = `package a; type I interface{ M() }; type T struct { F interface { I } }`
	const bsrc = `package b; import "a"; type T struct { F interface { a.I } }; var _ = a.T(T{})`

	a, err := pkgFor("a", asrc, nil)
	if err != nil {
		t.Fatalf("package %s failed to typecheck: %v", a.Name(), err)
	}

	bast := mustParse(t, bsrc)
	conf := Config{Importer: importHelper{pkg: a}}
	b, err := conf.Check(bast.Name.Name, fset, []*ast.File{bast}, nil)
	if err != nil {
		t.Errorf("package %s failed to typecheck: %v", b.Name(), err)
	}
}

type importHelper struct {
	pkg      *Package
	fallback Importer
}

func (h importHelper) Import(path string) (*Package, error) {
	if path == h.pkg.Path() {
		return h.pkg, nil
	}
	if h.fallback == nil {
		return nil, fmt.Errorf("got package path %q; want %q", path, h.pkg.Path())
	}
	return h.fallback.Import(path)
}

// TestIssue34921 verifies that we don't update an imported type's underlying
// type when resolving an underlying type. Specifically, when determining the
// underlying type of b.T (which is the underlying type of a.T, which is int)
// we must not set the underlying type of a.T again since that would lead to
// a race condition if package b is imported elsewhere, in a package that is
// concurrently type-checked.
func TestIssue34921(t *testing.T) {
	defer func() {
		if r := recover(); r != nil {
			t.Error(r)
		}
	}()

	var sources = []string{
		`package a; type T int`,
		`package b; import "a"; type T a.T`,
	}

	var pkg *Package
	for _, src := range sources {
		f := mustParse(t, src)
		conf := Config{Importer: importHelper{pkg: pkg}}
		res, err := conf.Check(f.Name.Name, fset, []*ast.File{f}, nil)
		if err != nil {
			t.Errorf("%q failed to typecheck: %v", src, err)
		}
		pkg = res // res is imported by the next package in this test
	}
}

func TestIssue43088(t *testing.T) {
	// type T1 struct {
	//         _ T2
	// }
	//
	// type T2 struct {
	//         _ struct {
	//                 _ T2
	//         }
	// }
	n1 := NewTypeName(token.NoPos, nil, "T1", nil)
	T1 := NewNamed(n1, nil, nil)
	n2 := NewTypeName(token.NoPos, nil, "T2", nil)
	T2 := NewNamed(n2, nil, nil)
	s1 := NewStruct([]*Var{NewField(token.NoPos, nil, "_", T2, false)}, nil)
	T1.SetUnderlying(s1)
	s2 := NewStruct([]*Var{NewField(token.NoPos, nil, "_", T2, false)}, nil)
	s3 := NewStruct([]*Var{NewField(token.NoPos, nil, "_", s2, false)}, nil)
	T2.SetUnderlying(s3)

	// These calls must terminate (no endless recursion).
	Comparable(T1)
	Comparable(T2)
}

func TestIssue44515(t *testing.T) {
	typ := Unsafe.Scope().Lookup("Pointer").Type()

	got := TypeString(typ, nil)
	want := "unsafe.Pointer"
	if got != want {
		t.Errorf("got %q; want %q", got, want)
	}

	qf := func(pkg *Package) string {
		if pkg == Unsafe {
			return "foo"
		}
		return ""
	}
	got = TypeString(typ, qf)
	want = "foo.Pointer"
	if got != want {
		t.Errorf("got %q; want %q", got, want)
	}
}

func TestIssue43124(t *testing.T) {
	// TODO(rFindley) move this to testdata by enhancing support for importing.

	// All involved packages have the same name (template). Error messages should
	// disambiguate between text/template and html/template by printing the full
	// path.
	const (
		asrc = `package a; import "text/template"; func F(template.Template) {}; func G(int) {}`
		bsrc = `
package b

import (
	"a"
	"html/template"
)

func _() {
	// Packages should be fully qualified when there is ambiguity within the
	// error string itself.
	a.F(template /* ERROR cannot use.*html/template.* as .*text/template */ .Template{})
}
`
		csrc = `
package c

import (
	"a"
	"fmt"
	"html/template"
)

// Issue #46905: make sure template is not the first package qualified.
var _ fmt.Stringer = 1 // ERROR cannot use 1.*as fmt\.Stringer

// Packages should be fully qualified when there is ambiguity in reachable
// packages. In this case both a (and for that matter html/template) import
// text/template.
func _() { a.G(template /* ERROR cannot use .*html/template.*Template */ .Template{}) }
`

		tsrc = `
package template

import "text/template"

type T int

// Verify that the current package name also causes disambiguation.
var _ T = template /* ERROR cannot use.*text/template.* as T value */.Template{}
`
	)

	a, err := pkgFor("a", asrc, nil)
	if err != nil {
		t.Fatalf("package a failed to typecheck: %v", err)
	}
	imp := importHelper{pkg: a, fallback: importer.Default()}

	testFiles(t, nil, []string{"b.go"}, [][]byte{[]byte(bsrc)}, false, imp)
	testFiles(t, nil, []string{"c.go"}, [][]byte{[]byte(csrc)}, false, imp)
	testFiles(t, nil, []string{"t.go"}, [][]byte{[]byte(tsrc)}, false, imp)
}

func TestIssue50646(t *testing.T) {
	anyType := Universe.Lookup("any").Type()
	comparableType := Universe.Lookup("comparable").Type()

	if !Comparable(anyType) {
		t.Errorf("any is not a comparable type")
	}
	if !Comparable(comparableType) {
		t.Errorf("comparable is not a comparable type")
	}

<<<<<<< HEAD
	// TODO(gri) should comparable be an alias, like any? (see #50791)
	if !Implements(anyType, comparableType.Underlying().(*Interface)) {
		t.Errorf("any does not implement comparable")
=======
	if Implements(anyType, comparableType.Underlying().(*Interface)) {
		t.Errorf("any implements comparable")
>>>>>>> 1336a97c
	}
	if !Implements(comparableType, anyType.(*Interface)) {
		t.Errorf("comparable does not implement any")
	}

<<<<<<< HEAD
	if !AssignableTo(anyType, comparableType) {
		t.Errorf("any not assignable to comparable")
=======
	if AssignableTo(anyType, comparableType) {
		t.Errorf("any assignable to comparable")
>>>>>>> 1336a97c
	}
	if !AssignableTo(comparableType, anyType) {
		t.Errorf("comparable not assignable to any")
	}
}<|MERGE_RESOLUTION|>--- conflicted
+++ resolved
@@ -650,26 +650,15 @@
 		t.Errorf("comparable is not a comparable type")
 	}
 
-<<<<<<< HEAD
-	// TODO(gri) should comparable be an alias, like any? (see #50791)
-	if !Implements(anyType, comparableType.Underlying().(*Interface)) {
-		t.Errorf("any does not implement comparable")
-=======
 	if Implements(anyType, comparableType.Underlying().(*Interface)) {
 		t.Errorf("any implements comparable")
->>>>>>> 1336a97c
 	}
 	if !Implements(comparableType, anyType.(*Interface)) {
 		t.Errorf("comparable does not implement any")
 	}
 
-<<<<<<< HEAD
-	if !AssignableTo(anyType, comparableType) {
-		t.Errorf("any not assignable to comparable")
-=======
 	if AssignableTo(anyType, comparableType) {
 		t.Errorf("any assignable to comparable")
->>>>>>> 1336a97c
 	}
 	if !AssignableTo(comparableType, anyType) {
 		t.Errorf("comparable not assignable to any")
