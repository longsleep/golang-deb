// Copyright 2012 The Go Authors. All rights reserved.
// Use of this source code is governed by a BSD-style
// license that can be found in the LICENSE file.

// This file implements commonly used type predicates.

package types

import "go/token"

// The isX predicates below report whether t is an X.
// If t is a type parameter the result is false; i.e.,
// these predicates don't look inside a type parameter.

func isBoolean(t Type) bool        { return isBasic(t, IsBoolean) }
func isInteger(t Type) bool        { return isBasic(t, IsInteger) }
func isUnsigned(t Type) bool       { return isBasic(t, IsUnsigned) }
func isFloat(t Type) bool          { return isBasic(t, IsFloat) }
func isComplex(t Type) bool        { return isBasic(t, IsComplex) }
func isNumeric(t Type) bool        { return isBasic(t, IsNumeric) }
func isString(t Type) bool         { return isBasic(t, IsString) }
func isIntegerOrFloat(t Type) bool { return isBasic(t, IsInteger|IsFloat) }
func isConstType(t Type) bool      { return isBasic(t, IsConstType) }

// isBasic reports whether under(t) is a basic type with the specified info.
// If t is a type parameter the result is false; i.e.,
// isBasic does not look inside a type parameter.
func isBasic(t Type, info BasicInfo) bool {
	u, _ := under(t).(*Basic)
	return u != nil && u.info&info != 0
}

// The allX predicates below report whether t is an X.
// If t is a type parameter the result is true if isX is true
// for all specified types of the type parameter's type set.
// allX is an optimized version of isX(coreType(t)) (which
// is the same as underIs(t, isX)).

func allBoolean(typ Type) bool         { return allBasic(typ, IsBoolean) }
func allInteger(typ Type) bool         { return allBasic(typ, IsInteger) }
func allUnsigned(typ Type) bool        { return allBasic(typ, IsUnsigned) }
func allNumeric(typ Type) bool         { return allBasic(typ, IsNumeric) }
func allString(typ Type) bool          { return allBasic(typ, IsString) }
func allOrdered(typ Type) bool         { return allBasic(typ, IsOrdered) }
func allNumericOrString(typ Type) bool { return allBasic(typ, IsNumeric|IsString) }

// allBasic reports whether under(t) is a basic type with the specified info.
// If t is a type parameter, the result is true if isBasic(t, info) is true
// for all specific types of the type parameter's type set.
// allBasic(t, info) is an optimized version of isBasic(coreType(t), info).
func allBasic(t Type, info BasicInfo) bool {
	if tpar, _ := t.(*TypeParam); tpar != nil {
		return tpar.is(func(t *term) bool { return t != nil && isBasic(t.typ, info) })
	}
	return isBasic(t, info)
}

// hasName reports whether t has a name. This includes
// predeclared types, defined types, and type parameters.
// hasName may be called with types that are not fully set up.
func hasName(t Type) bool {
	switch t.(type) {
	case *Basic, *Named, *TypeParam:
		return true
	}
	return false
}

// isTyped reports whether t is typed; i.e., not an untyped
// constant or boolean. isTyped may be called with types that
// are not fully set up.
func isTyped(t Type) bool {
	// isTyped is called with types that are not fully
	// set up. Must not call under()!
	b, _ := t.(*Basic)
	return b == nil || b.info&IsUntyped == 0
}

// isUntyped(t) is the same as !isTyped(t).
func isUntyped(t Type) bool {
	return !isTyped(t)
}

// IsInterface reports whether t is an interface type.
func IsInterface(t Type) bool {
	_, ok := under(t).(*Interface)
	return ok
}

// isTypeParam reports whether t is a type parameter.
func isTypeParam(t Type) bool {
	_, ok := t.(*TypeParam)
	return ok
}

// isGeneric reports whether a type is a generic, uninstantiated type
// (generic signatures are not included).
// TODO(gri) should we include signatures or assert that they are not present?
func isGeneric(t Type) bool {
	// A parameterized type is only generic if it doesn't have an instantiation already.
	named, _ := t.(*Named)
	return named != nil && named.obj != nil && named.targs == nil && named.TypeParams() != nil
}

// Comparable reports whether values of type T are comparable.
func Comparable(T Type) bool {
<<<<<<< HEAD
	return comparable(T, nil, nil)
}

// If reportf != nil, it may be used to report why T is not comparable.
func comparable(T Type, seen map[Type]bool, reportf func(string, ...interface{})) bool {
=======
	return comparable(T, true, nil, nil)
}

// If dynamic is set, non-type parameter interfaces are always comparable.
// If reportf != nil, it may be used to report why T is not comparable.
func comparable(T Type, dynamic bool, seen map[Type]bool, reportf func(string, ...interface{})) bool {
>>>>>>> ea7850ba
	if seen[T] {
		return true
	}
	if seen == nil {
		seen = make(map[Type]bool)
	}
	seen[T] = true

	switch t := under(T).(type) {
	case *Basic:
		// assume invalid types to be comparable
		// to avoid follow-up errors
		return t.kind != UntypedNil
	case *Pointer, *Chan:
		return true
	case *Struct:
		for _, f := range t.fields {
<<<<<<< HEAD
			if !comparable(f.typ, seen, nil) {
=======
			if !comparable(f.typ, dynamic, seen, nil) {
>>>>>>> ea7850ba
				if reportf != nil {
					reportf("struct containing %s cannot be compared", f.typ)
				}
				return false
			}
		}
		return true
	case *Array:
<<<<<<< HEAD
		if !comparable(t.elem, seen, nil) {
=======
		if !comparable(t.elem, dynamic, seen, nil) {
>>>>>>> ea7850ba
			if reportf != nil {
				reportf("%s cannot be compared", t)
			}
			return false
		}
		return true
	case *Interface:
		return dynamic && !isTypeParam(T) || t.typeSet().IsComparable(seen)
	}
	return false
}

// hasNil reports whether type t includes the nil value.
func hasNil(t Type) bool {
	switch u := under(t).(type) {
	case *Basic:
		return u.kind == UnsafePointer
	case *Slice, *Pointer, *Signature, *Map, *Chan:
		return true
	case *Interface:
		return !isTypeParam(t) || u.typeSet().underIs(func(u Type) bool {
			return u != nil && hasNil(u)
		})
	}
	return false
}

// An ifacePair is a node in a stack of interface type pairs compared for identity.
type ifacePair struct {
	x, y *Interface
	prev *ifacePair
}

func (p *ifacePair) identical(q *ifacePair) bool {
	return p.x == q.x && p.y == q.y || p.x == q.y && p.y == q.x
}

// For changes to this code the corresponding changes should be made to unifier.nify.
func identical(x, y Type, cmpTags bool, p *ifacePair) bool {
	if x == y {
		return true
	}

	switch x := x.(type) {
	case *Basic:
		// Basic types are singletons except for the rune and byte
		// aliases, thus we cannot solely rely on the x == y check
		// above. See also comment in TypeName.IsAlias.
		if y, ok := y.(*Basic); ok {
			return x.kind == y.kind
		}

	case *Array:
		// Two array types are identical if they have identical element types
		// and the same array length.
		if y, ok := y.(*Array); ok {
			// If one or both array lengths are unknown (< 0) due to some error,
			// assume they are the same to avoid spurious follow-on errors.
			return (x.len < 0 || y.len < 0 || x.len == y.len) && identical(x.elem, y.elem, cmpTags, p)
		}

	case *Slice:
		// Two slice types are identical if they have identical element types.
		if y, ok := y.(*Slice); ok {
			return identical(x.elem, y.elem, cmpTags, p)
		}

	case *Struct:
		// Two struct types are identical if they have the same sequence of fields,
		// and if corresponding fields have the same names, and identical types,
		// and identical tags. Two embedded fields are considered to have the same
		// name. Lower-case field names from different packages are always different.
		if y, ok := y.(*Struct); ok {
			if x.NumFields() == y.NumFields() {
				for i, f := range x.fields {
					g := y.fields[i]
					if f.embedded != g.embedded ||
						cmpTags && x.Tag(i) != y.Tag(i) ||
						!f.sameId(g.pkg, g.name) ||
						!identical(f.typ, g.typ, cmpTags, p) {
						return false
					}
				}
				return true
			}
		}

	case *Pointer:
		// Two pointer types are identical if they have identical base types.
		if y, ok := y.(*Pointer); ok {
			return identical(x.base, y.base, cmpTags, p)
		}

	case *Tuple:
		// Two tuples types are identical if they have the same number of elements
		// and corresponding elements have identical types.
		if y, ok := y.(*Tuple); ok {
			if x.Len() == y.Len() {
				if x != nil {
					for i, v := range x.vars {
						w := y.vars[i]
						if !identical(v.typ, w.typ, cmpTags, p) {
							return false
						}
					}
				}
				return true
			}
		}

	case *Signature:
		y, _ := y.(*Signature)
		if y == nil {
			return false
		}

		// Two function types are identical if they have the same number of
		// parameters and result values, corresponding parameter and result types
		// are identical, and either both functions are variadic or neither is.
		// Parameter and result names are not required to match, and type
		// parameters are considered identical modulo renaming.

		if x.TypeParams().Len() != y.TypeParams().Len() {
			return false
		}

		// In the case of generic signatures, we will substitute in yparams and
		// yresults.
		yparams := y.params
		yresults := y.results

		if x.TypeParams().Len() > 0 {
			// We must ignore type parameter names when comparing x and y. The
			// easiest way to do this is to substitute x's type parameters for y's.
			xtparams := x.TypeParams().list()
			ytparams := y.TypeParams().list()

			var targs []Type
			for i := range xtparams {
				targs = append(targs, x.TypeParams().At(i))
			}
			smap := makeSubstMap(ytparams, targs)

			var check *Checker // ok to call subst on a nil *Checker

			// Constraints must be pair-wise identical, after substitution.
			for i, xtparam := range xtparams {
				ybound := check.subst(token.NoPos, ytparams[i].bound, smap, nil)
				if !identical(xtparam.bound, ybound, cmpTags, p) {
					return false
				}
			}

			yparams = check.subst(token.NoPos, y.params, smap, nil).(*Tuple)
			yresults = check.subst(token.NoPos, y.results, smap, nil).(*Tuple)
		}

		return x.variadic == y.variadic &&
			identical(x.params, yparams, cmpTags, p) &&
			identical(x.results, yresults, cmpTags, p)

	case *Union:
		if y, _ := y.(*Union); y != nil {
			// TODO(rfindley): can this be reached during type checking? If so,
			// consider passing a type set map.
			unionSets := make(map[*Union]*_TypeSet)
			xset := computeUnionTypeSet(nil, unionSets, token.NoPos, x)
			yset := computeUnionTypeSet(nil, unionSets, token.NoPos, y)
			return xset.terms.equal(yset.terms)
		}

	case *Interface:
		// Two interface types are identical if they describe the same type sets.
		// With the existing implementation restriction, this simplifies to:
		//
		// Two interface types are identical if they have the same set of methods with
		// the same names and identical function types, and if any type restrictions
		// are the same. Lower-case method names from different packages are always
		// different. The order of the methods is irrelevant.
		if y, ok := y.(*Interface); ok {
			xset := x.typeSet()
			yset := y.typeSet()
			if xset.comparable != yset.comparable {
				return false
			}
			if !xset.terms.equal(yset.terms) {
				return false
			}
			a := xset.methods
			b := yset.methods
			if len(a) == len(b) {
				// Interface types are the only types where cycles can occur
				// that are not "terminated" via named types; and such cycles
				// can only be created via method parameter types that are
				// anonymous interfaces (directly or indirectly) embedding
				// the current interface. Example:
				//
				//    type T interface {
				//        m() interface{T}
				//    }
				//
				// If two such (differently named) interfaces are compared,
				// endless recursion occurs if the cycle is not detected.
				//
				// If x and y were compared before, they must be equal
				// (if they were not, the recursion would have stopped);
				// search the ifacePair stack for the same pair.
				//
				// This is a quadratic algorithm, but in practice these stacks
				// are extremely short (bounded by the nesting depth of interface
				// type declarations that recur via parameter types, an extremely
				// rare occurrence). An alternative implementation might use a
				// "visited" map, but that is probably less efficient overall.
				q := &ifacePair{x, y, p}
				for p != nil {
					if p.identical(q) {
						return true // same pair was compared before
					}
					p = p.prev
				}
				if debug {
					assertSortedMethods(a)
					assertSortedMethods(b)
				}
				for i, f := range a {
					g := b[i]
					if f.Id() != g.Id() || !identical(f.typ, g.typ, cmpTags, q) {
						return false
					}
				}
				return true
			}
		}

	case *Map:
		// Two map types are identical if they have identical key and value types.
		if y, ok := y.(*Map); ok {
			return identical(x.key, y.key, cmpTags, p) && identical(x.elem, y.elem, cmpTags, p)
		}

	case *Chan:
		// Two channel types are identical if they have identical value types
		// and the same direction.
		if y, ok := y.(*Chan); ok {
			return x.dir == y.dir && identical(x.elem, y.elem, cmpTags, p)
		}

	case *Named:
		// Two named types are identical if their type names originate
		// in the same type declaration.
		if y, ok := y.(*Named); ok {
			xargs := x.TypeArgs().list()
			yargs := y.TypeArgs().list()

			if len(xargs) != len(yargs) {
				return false
			}

			if len(xargs) > 0 {
				// Instances are identical if their original type and type arguments
				// are identical.
				if !Identical(x.orig, y.orig) {
					return false
				}
				for i, xa := range xargs {
					if !Identical(xa, yargs[i]) {
						return false
					}
				}
				return true
			}

			// TODO(gri) Why is x == y not sufficient? And if it is,
			//           we can just return false here because x == y
			//           is caught in the very beginning of this function.
			return x.obj == y.obj
		}

	case *TypeParam:
		// nothing to do (x and y being equal is caught in the very beginning of this function)

	case nil:
		// avoid a crash in case of nil type

	default:
		unreachable()
	}

	return false
}

// identicalInstance reports if two type instantiations are identical.
// Instantiations are identical if their origin and type arguments are
// identical.
func identicalInstance(xorig Type, xargs []Type, yorig Type, yargs []Type) bool {
	if len(xargs) != len(yargs) {
		return false
	}

	for i, xa := range xargs {
		if !Identical(xa, yargs[i]) {
			return false
		}
	}

	return Identical(xorig, yorig)
}

// Default returns the default "typed" type for an "untyped" type;
// it returns the incoming type for all other types. The default type
// for untyped nil is untyped nil.
func Default(t Type) Type {
	if t, ok := t.(*Basic); ok {
		switch t.kind {
		case UntypedBool:
			return Typ[Bool]
		case UntypedInt:
			return Typ[Int]
		case UntypedRune:
			return universeRune // use 'rune' name
		case UntypedFloat:
			return Typ[Float64]
		case UntypedComplex:
			return Typ[Complex128]
		case UntypedString:
			return Typ[String]
		}
	}
	return t
}<|MERGE_RESOLUTION|>--- conflicted
+++ resolved
@@ -104,20 +104,12 @@
 
 // Comparable reports whether values of type T are comparable.
 func Comparable(T Type) bool {
-<<<<<<< HEAD
-	return comparable(T, nil, nil)
-}
-
-// If reportf != nil, it may be used to report why T is not comparable.
-func comparable(T Type, seen map[Type]bool, reportf func(string, ...interface{})) bool {
-=======
 	return comparable(T, true, nil, nil)
 }
 
 // If dynamic is set, non-type parameter interfaces are always comparable.
 // If reportf != nil, it may be used to report why T is not comparable.
 func comparable(T Type, dynamic bool, seen map[Type]bool, reportf func(string, ...interface{})) bool {
->>>>>>> ea7850ba
 	if seen[T] {
 		return true
 	}
@@ -135,11 +127,7 @@
 		return true
 	case *Struct:
 		for _, f := range t.fields {
-<<<<<<< HEAD
-			if !comparable(f.typ, seen, nil) {
-=======
 			if !comparable(f.typ, dynamic, seen, nil) {
->>>>>>> ea7850ba
 				if reportf != nil {
 					reportf("struct containing %s cannot be compared", f.typ)
 				}
@@ -148,11 +136,7 @@
 		}
 		return true
 	case *Array:
-<<<<<<< HEAD
-		if !comparable(t.elem, seen, nil) {
-=======
 		if !comparable(t.elem, dynamic, seen, nil) {
->>>>>>> ea7850ba
 			if reportf != nil {
 				reportf("%s cannot be compared", t)
 			}
