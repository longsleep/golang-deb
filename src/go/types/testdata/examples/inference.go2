// Copyright 2021 The Go Authors. All rights reserved.
// Use of this source code is governed by a BSD-style
// license that can be found in the LICENSE file.

// This file shows some examples of type inference.

package p

type Ordered interface {
	~int|~float64|~string
}

func min[T Ordered](x, y T) T { panic(0) }

func _() {
	// min can be called with explicit instantiation.
	_ = min[int](1, 2)

	// Alternatively, the type argument can be inferred from
	// one of the arguments. Untyped arguments will be considered
	// last.
	var x int
	_ = min(x, x)
	_ = min(x, 1)
	_ = min(x, 1.0)
	_ = min(1, 2)
	_ = min(1, 2.3 /* ERROR default type float64 .* does not match */ )

	var y float64
	_ = min(1, y)
	_ = min(1.2, y)
	_ = min(1.2, 3.4)
	_ = min(1.2, 3 /* ERROR default type int .* does not match */ )

	var s string
	_ = min(s, "foo")
	_ = min("foo", "bar")
}

func mixed[T1, T2, T3 any](T1, T2, T3) {}

func _() {
	// mixed can be called with explicit instantiation.
	mixed[int, string, bool](0, "", false)

	// Alternatively, partial type arguments may be provided
	// (from left to right), and the other may be inferred.
	mixed[int, string](0, "", false)
	mixed[int](0, "", false)
	mixed(0, "", false)

	// Provided type arguments always take precedence over
	// inferred types.
	mixed[int, string](1.1 /* ERROR cannot use 1.1 */ , "", false)
}

func related1[Slice interface{~[]Elem}, Elem any](s Slice, e Elem) {}

func _() {
	// related1 can be called with explicit instantiation.
	var si []int
	related1[[]int, int](si, 0)

	// Alternatively, the 2nd type argument can be inferred
	// from the first one through constraint type inference.
	var ss []string
	_ = related1[[]string]
	related1[[]string](ss, "foo")

	// A type argument inferred from another explicitly provided
	// type argument overrides whatever value argument type is given.
	related1[[]string](ss, 0 /* ERROR cannot use 0 */ )

	// A type argument may be inferred from a value argument
	// and then help infer another type argument via constraint
	// type inference.
	related1(si, 0)
	related1(si, "foo" /* ERROR cannot use "foo" */ )
}

func related2[Elem any, Slice interface{[]Elem}](e Elem, s Slice) {}

func _() {
	// related2 can be called with explicit instantiation.
	var si []int
	related2[int, []int](0, si)

	// Alternatively, the 2nd type argument can be inferred
	// from the first one through constraint type inference.
	var ss []string
	_ = related2[string]
	related2[string]("foo", ss)

	// A type argument may be inferred from a value argument
	// and then help infer another type argument via constraint
	// type inference. Untyped arguments are always considered
	// last.
	related2(1.2, []float64{})
	related2(1.0, []int{})
	related2 /* ERROR does not implement */ (float64(1.0), []int{}) // TODO(gri) fix error position
}

type List[P any] []P

func related3[Elem any, Slice []Elem | List[Elem]]() Slice { return nil }

func _() {
	// related3 can be instantiated explicitly
	related3[int, []int]()
	related3[byte, List[byte]]()

<<<<<<< HEAD
	// Alternatively, the 2nd type argument can be inferred
	// from the first one through constraint type inference.
	related3[int]()

	// The inferred type is the core type of the Slice
	// type parameter.
	var _ []int = related3[int]()

	// It is not the defined parameterized type List.
	type anotherList []float32
	var _ anotherList = related3[float32]() // valid
	var _ anotherList = related3 /* ERROR cannot use .* \(value of type List\[float32\]\) as anotherList */ [float32, List[float32]]()
=======
	// The 2nd type argument cannot be inferred from the first
	// one because there's two possible choices: []Elem and
	// List[Elem].
	related3 /* ERROR cannot infer Slice */ [int]()
>>>>>>> ea7850ba
}<|MERGE_RESOLUTION|>--- conflicted
+++ resolved
@@ -109,23 +109,8 @@
 	related3[int, []int]()
 	related3[byte, List[byte]]()
 
-<<<<<<< HEAD
-	// Alternatively, the 2nd type argument can be inferred
-	// from the first one through constraint type inference.
-	related3[int]()
-
-	// The inferred type is the core type of the Slice
-	// type parameter.
-	var _ []int = related3[int]()
-
-	// It is not the defined parameterized type List.
-	type anotherList []float32
-	var _ anotherList = related3[float32]() // valid
-	var _ anotherList = related3 /* ERROR cannot use .* \(value of type List\[float32\]\) as anotherList */ [float32, List[float32]]()
-=======
 	// The 2nd type argument cannot be inferred from the first
 	// one because there's two possible choices: []Elem and
 	// List[Elem].
 	related3 /* ERROR cannot infer Slice */ [int]()
->>>>>>> ea7850ba
 }