--- conflicted
+++ resolved
@@ -2,36 +2,19 @@
 // Use of this source code is governed by a BSD-style
 // license that can be found in the LICENSE file.
 
-<<<<<<< HEAD
-// This issue is still open:
-// - the error messages could be better or are incorrect
-// - unification fails due to stack overflow that is caught
-
-=======
->>>>>>> fd27be00
 package p
 
 func f[P any](a, _ P) {
 	var x int
 	// TODO(gri) these error messages, while correct, could be better
-<<<<<<< HEAD
-	f(a, x /* ERROR type int of x does not match P */)
-=======
 	f(a, x /* ERROR type int of x does not match inferred type P for P */)
->>>>>>> fd27be00
 	f(x, a /* ERROR type P of a does not match inferred type int for P */)
 }
 
 func g[P any](a, b P) {
 	g(a, b)
-<<<<<<< HEAD
-	// TODO(gri) these error messages are incorrect because the code is valid
-	g(&a, & /* ERROR type \*P of &b does not match inferred type \*P for P */ b)
-	g([]P{}, [ /* ERROR type \[\]P of \(\[\]P literal\) does not match inferred type \[\]P for P */ ]P{})
-=======
 	g(&a, &b)
 	g([]P{}, []P{})
->>>>>>> fd27be00
 
 	// work-around: provide type argument explicitly
 	g[*P](&a, &b)
