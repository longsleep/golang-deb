// Copyright 2012 The Go Authors. All rights reserved.
// Use of this source code is governed by a BSD-style
// license that can be found in the LICENSE file.

// This file implements typechecking of builtin function calls.

package types

import (
	"go/ast"
	"go/constant"
	"go/token"
)

// builtin type-checks a call to the built-in specified by id and
// returns true if the call is valid, with *x holding the result;
// but x.expr is not set. If the call is invalid, the result is
// false, and *x is undefined.
//
func (check *Checker) builtin(x *operand, call *ast.CallExpr, id builtinId) (_ bool) {
	// append is the only built-in that permits the use of ... for the last argument
	bin := predeclaredFuncs[id]
	if call.Ellipsis.IsValid() && id != _Append {
		check.invalidOp(call.Ellipsis, "invalid use of ... with built-in %s", bin.name)
		check.use(call.Args...)
		return
	}

	// For len(x) and cap(x) we need to know if x contains any function calls or
	// receive operations. Save/restore current setting and set hasCallOrRecv to
	// false for the evaluation of x so that we can check it afterwards.
	// Note: We must do this _before_ calling unpack because unpack evaluates the
	//       first argument before we even call arg(x, 0)!
	if id == _Len || id == _Cap {
		defer func(b bool) {
			check.hasCallOrRecv = b
		}(check.hasCallOrRecv)
		check.hasCallOrRecv = false
	}

	// determine actual arguments
	var arg getter
	nargs := len(call.Args)
	switch id {
	default:
		// make argument getter
		arg, nargs, _ = unpack(func(x *operand, i int) { check.multiExpr(x, call.Args[i]) }, nargs, false)
		if arg == nil {
			return
		}
		// evaluate first argument, if present
		if nargs > 0 {
			arg(x, 0)
			if x.mode == invalid {
				return
			}
		}
	case _Make, _New, _Offsetof, _Trace:
		// arguments require special handling
	}

	// check argument count
	{
		msg := ""
		if nargs < bin.nargs {
			msg = "not enough"
		} else if !bin.variadic && nargs > bin.nargs {
			msg = "too many"
		}
		if msg != "" {
			check.invalidOp(call.Rparen, "%s arguments for %s (expected %d, found %d)", msg, call, bin.nargs, nargs)
			return
		}
	}

	switch id {
	case _Append:
		// append(s S, x ...T) S, where T is the element type of S
		// spec: "The variadic function append appends zero or more values x to s of type
		// S, which must be a slice type, and returns the resulting slice, also of type S.
		// The values x are passed to a parameter of type ...T where T is the element type
		// of S and the respective parameter passing rules apply."
		S := x.typ
		var T Type
		if s, _ := S.Underlying().(*Slice); s != nil {
			T = s.elem
		} else {
			check.invalidArg(x.pos(), "%s is not a slice", x)
			return
		}

		// remember arguments that have been evaluated already
		alist := []operand{*x}

		// spec: "As a special case, append also accepts a first argument assignable
		// to type []byte with a second argument of string type followed by ... .
		// This form appends the bytes of the string.
		if nargs == 2 && call.Ellipsis.IsValid() && x.assignableTo(check.conf, NewSlice(universeByte), nil) {
			arg(x, 1)
			if x.mode == invalid {
				return
			}
			if isString(x.typ) {
				if check.Types != nil {
					sig := makeSig(S, S, x.typ)
					sig.variadic = true
					check.recordBuiltinType(call.Fun, sig)
				}
				x.mode = value
				x.typ = S
				break
			}
			alist = append(alist, *x)
			// fallthrough
		}

		// check general case by creating custom signature
		sig := makeSig(S, S, NewSlice(T)) // []T required for variadic signature
		sig.variadic = true
		check.arguments(x, call, sig, func(x *operand, i int) {
			// only evaluate arguments that have not been evaluated before
			if i < len(alist) {
				*x = alist[i]
				return
			}
			arg(x, i)
		}, nargs)
		// ok to continue even if check.arguments reported errors

		x.mode = value
		x.typ = S
		if check.Types != nil {
			check.recordBuiltinType(call.Fun, sig)
		}

	case _Cap, _Len:
		// cap(x)
		// len(x)
		mode := invalid
		var typ Type
		var val constant.Value
		switch typ = implicitArrayDeref(x.typ.Underlying()); t := typ.(type) {
		case *Basic:
			if isString(t) && id == _Len {
				if x.mode == constant_ {
					mode = constant_
					val = constant.MakeInt64(int64(len(constant.StringVal(x.val))))
				} else {
					mode = value
				}
			}

		case *Array:
			mode = value
			// spec: "The expressions len(s) and cap(s) are constants
			// if the type of s is an array or pointer to an array and
			// the expression s does not contain channel receives or
			// function calls; in this case s is not evaluated."
			if !check.hasCallOrRecv {
				mode = constant_
				if t.len >= 0 {
					val = constant.MakeInt64(t.len)
				} else {
					val = constant.MakeUnknown()
				}
			}

		case *Slice, *Chan:
			mode = value

		case *Map:
			if id == _Len {
				mode = value
			}
		}

		if mode == invalid && typ != Typ[Invalid] {
			check.invalidArg(x.pos(), "%s for %s", x, bin.name)
			return
		}

		x.mode = mode
		x.typ = Typ[Int]
		x.val = val
		if check.Types != nil && mode != constant_ {
			check.recordBuiltinType(call.Fun, makeSig(x.typ, typ))
		}

	case _Close:
		// close(c)
		c, _ := x.typ.Underlying().(*Chan)
		if c == nil {
			check.invalidArg(x.pos(), "%s is not a channel", x)
			return
		}
		if c.dir == RecvOnly {
			check.invalidArg(x.pos(), "%s must not be a receive-only channel", x)
			return
		}

		x.mode = novalue
		if check.Types != nil {
			check.recordBuiltinType(call.Fun, makeSig(nil, c))
		}

	case _Complex:
		// complex(x, y floatT) complexT
		var y operand
		arg(&y, 1)
		if y.mode == invalid {
			return
		}

		// convert or check untyped arguments
		d := 0
		if isUntyped(x.typ) {
			d |= 1
		}
		if isUntyped(y.typ) {
			d |= 2
		}
		switch d {
		case 0:
			// x and y are typed => nothing to do
		case 1:
			// only x is untyped => convert to type of y
			check.convertUntyped(x, y.typ)
		case 2:
			// only y is untyped => convert to type of x
			check.convertUntyped(&y, x.typ)
		case 3:
			// x and y are untyped =>
			// 1) if both are constants, convert them to untyped
			//    floating-point numbers if possible,
			// 2) if one of them is not constant (possible because
			//    it contains a shift that is yet untyped), convert
			//    both of them to float64 since they must have the
			//    same type to succeed (this will result in an error
			//    because shifts of floats are not permitted)
			if x.mode == constant_ && y.mode == constant_ {
				toFloat := func(x *operand) {
					if isNumeric(x.typ) && constant.Sign(constant.Imag(x.val)) == 0 {
						x.typ = Typ[UntypedFloat]
					}
				}
				toFloat(x)
				toFloat(&y)
			} else {
				check.convertUntyped(x, Typ[Float64])
				check.convertUntyped(&y, Typ[Float64])
				// x and y should be invalid now, but be conservative
				// and check below
			}
		}
		if x.mode == invalid || y.mode == invalid {
			return
		}

		// both argument types must be identical
		if !Identical(x.typ, y.typ) {
			check.invalidArg(x.pos(), "mismatched types %s and %s", x.typ, y.typ)
			return
		}

		// the argument types must be of floating-point type
		if !isFloat(x.typ) {
			check.invalidArg(x.pos(), "arguments have type %s, expected floating-point", x.typ)
			return
		}

		// if both arguments are constants, the result is a constant
		if x.mode == constant_ && y.mode == constant_ {
			x.val = constant.BinaryOp(constant.ToFloat(x.val), token.ADD, constant.MakeImag(constant.ToFloat(y.val)))
		} else {
			x.mode = value
		}

		// determine result type
		var res BasicKind
		switch x.typ.Underlying().(*Basic).kind {
		case Float32:
			res = Complex64
		case Float64:
			res = Complex128
		case UntypedFloat:
			res = UntypedComplex
		default:
			unreachable()
		}
		resTyp := Typ[res]

		if check.Types != nil && x.mode != constant_ {
			check.recordBuiltinType(call.Fun, makeSig(resTyp, x.typ, x.typ))
		}

		x.typ = resTyp

	case _Copy:
		// copy(x, y []T) int
		var dst Type
		if t, _ := x.typ.Underlying().(*Slice); t != nil {
			dst = t.elem
		}

		var y operand
		arg(&y, 1)
		if y.mode == invalid {
			return
		}
		var src Type
		switch t := y.typ.Underlying().(type) {
		case *Basic:
			if isString(y.typ) {
				src = universeByte
			}
		case *Slice:
			src = t.elem
		}

		if dst == nil || src == nil {
			check.invalidArg(x.pos(), "copy expects slice arguments; found %s and %s", x, &y)
			return
		}

		if !Identical(dst, src) {
			check.invalidArg(x.pos(), "arguments to copy %s and %s have different element types %s and %s", x, &y, dst, src)
			return
		}

		if check.Types != nil {
			check.recordBuiltinType(call.Fun, makeSig(Typ[Int], x.typ, y.typ))
		}
		x.mode = value
		x.typ = Typ[Int]

	case _Delete:
		// delete(m, k)
		m, _ := x.typ.Underlying().(*Map)
		if m == nil {
			check.invalidArg(x.pos(), "%s is not a map", x)
			return
		}
		arg(x, 1) // k
		if x.mode == invalid {
			return
		}

		if !x.assignableTo(check.conf, m.key, nil) {
			check.invalidArg(x.pos(), "%s is not assignable to %s", x, m.key)
			return
		}

		x.mode = novalue
		if check.Types != nil {
			check.recordBuiltinType(call.Fun, makeSig(nil, m, m.key))
		}

	case _Imag, _Real:
		// imag(complexT) floatT
		// real(complexT) floatT

		// convert or check untyped argument
		if isUntyped(x.typ) {
			if x.mode == constant_ {
				// an untyped constant number can alway be considered
				// as a complex constant
				if isNumeric(x.typ) {
					x.typ = Typ[UntypedComplex]
				}
			} else {
				// an untyped non-constant argument may appear if
				// it contains a (yet untyped non-constant) shift
				// expression: convert it to complex128 which will
				// result in an error (shift of complex value)
				check.convertUntyped(x, Typ[Complex128])
				// x should be invalid now, but be conservative and check
				if x.mode == invalid {
					return
				}
			}
		}

		// the argument must be of complex type
		if !isComplex(x.typ) {
			check.invalidArg(x.pos(), "argument has type %s, expected complex type", x.typ)
			return
		}

		// if the argument is a constant, the result is a constant
		if x.mode == constant_ {
			if id == _Real {
				x.val = constant.Real(x.val)
			} else {
				x.val = constant.Imag(x.val)
			}
		} else {
			x.mode = value
		}

		// determine result type
		var res BasicKind
		switch x.typ.Underlying().(*Basic).kind {
		case Complex64:
			res = Float32
		case Complex128:
			res = Float64
		case UntypedComplex:
			res = UntypedFloat
		default:
			unreachable()
		}
		resTyp := Typ[res]

		if check.Types != nil && x.mode != constant_ {
			check.recordBuiltinType(call.Fun, makeSig(resTyp, x.typ))
		}

		x.typ = resTyp

	case _Make:
		// make(T, n)
		// make(T, n, m)
		// (no argument evaluated yet)
		arg0 := call.Args[0]
		T := check.typ(arg0)
		if T == Typ[Invalid] {
			return
		}

		var min int // minimum number of arguments
		switch T.Underlying().(type) {
		case *Slice:
			min = 2
		case *Map, *Chan:
			min = 1
		default:
			check.invalidArg(arg0.Pos(), "cannot make %s; type must be slice, map, or channel", arg0)
			return
		}
		if nargs < min || min+1 < nargs {
			check.errorf(call.Pos(), "%v expects %d or %d arguments; found %d", call, min, min+1, nargs)
			return
		}
		var sizes []int64 // constant integer arguments, if any
		for _, arg := range call.Args[1:] {
			if s, ok := check.index(arg, -1); ok && s >= 0 {
				sizes = append(sizes, s)
			}
		}
		if len(sizes) == 2 && sizes[0] > sizes[1] {
			check.invalidArg(call.Args[1].Pos(), "length and capacity swapped")
			// safe to continue
		}
		x.mode = value
		x.typ = T
		if check.Types != nil {
			params := [...]Type{T, Typ[Int], Typ[Int]}
			check.recordBuiltinType(call.Fun, makeSig(x.typ, params[:1+len(sizes)]...))
		}

	case _New:
		// new(T)
		// (no argument evaluated yet)
		T := check.typ(call.Args[0])
		if T == Typ[Invalid] {
			return
		}

		x.mode = value
		x.typ = &Pointer{base: T}
		if check.Types != nil {
			check.recordBuiltinType(call.Fun, makeSig(x.typ, T))
		}

	case _Panic:
		// panic(x)
		// record panic call if inside a function with result parameters
		// (for use in Checker.isTerminating)
<<<<<<< HEAD
		if check.sig.results.Len() > 0 {
=======
		if check.sig != nil && check.sig.results.Len() > 0 {
>>>>>>> 5d85b420
			// function has result parameters
			p := check.isPanic
			if p == nil {
				// allocate lazily
				p = make(map[*ast.CallExpr]bool)
				check.isPanic = p
			}
			p[call] = true
		}

		check.assignment(x, &emptyInterface, "argument to panic")
		if x.mode == invalid {
			return
		}

		x.mode = novalue
		if check.Types != nil {
			check.recordBuiltinType(call.Fun, makeSig(nil, &emptyInterface))
		}

	case _Print, _Println:
		// print(x, y, ...)
		// println(x, y, ...)
		var params []Type
		if nargs > 0 {
			params = make([]Type, nargs)
			for i := 0; i < nargs; i++ {
				if i > 0 {
					arg(x, i) // first argument already evaluated
				}
				check.assignment(x, nil, "argument to "+predeclaredFuncs[id].name)
				if x.mode == invalid {
					// TODO(gri) "use" all arguments?
					return
				}
				params[i] = x.typ
			}
		}

		x.mode = novalue
		if check.Types != nil {
			check.recordBuiltinType(call.Fun, makeSig(nil, params...))
		}

	case _Recover:
		// recover() interface{}
		x.mode = value
		x.typ = &emptyInterface
		if check.Types != nil {
			check.recordBuiltinType(call.Fun, makeSig(x.typ))
		}

	case _Alignof:
		// unsafe.Alignof(x T) uintptr
		check.assignment(x, nil, "argument to unsafe.Alignof")
		if x.mode == invalid {
			return
		}

		x.mode = constant_
		x.val = constant.MakeInt64(check.conf.alignof(x.typ))
		x.typ = Typ[Uintptr]
		// result is constant - no need to record signature

	case _Offsetof:
		// unsafe.Offsetof(x T) uintptr, where x must be a selector
		// (no argument evaluated yet)
		arg0 := call.Args[0]
		selx, _ := unparen(arg0).(*ast.SelectorExpr)
		if selx == nil {
			check.invalidArg(arg0.Pos(), "%s is not a selector expression", arg0)
			check.use(arg0)
			return
		}

		check.expr(x, selx.X)
		if x.mode == invalid {
			return
		}

		base := derefStructPtr(x.typ)
		sel := selx.Sel.Name
		obj, index, indirect := LookupFieldOrMethod(base, false, check.pkg, sel)
		switch obj.(type) {
		case nil:
			check.invalidArg(x.pos(), "%s has no single field %s", base, sel)
			return
		case *Func:
			// TODO(gri) Using derefStructPtr may result in methods being found
			// that don't actually exist. An error either way, but the error
			// message is confusing. See: https://play.golang.org/p/al75v23kUy ,
			// but go/types reports: "invalid argument: x.m is a method value".
			check.invalidArg(arg0.Pos(), "%s is a method value", arg0)
			return
		}
		if indirect {
			check.invalidArg(x.pos(), "field %s is embedded via a pointer in %s", sel, base)
			return
		}

		// TODO(gri) Should we pass x.typ instead of base (and indirect report if derefStructPtr indirected)?
		check.recordSelection(selx, FieldVal, base, obj, index, false)

		offs := check.conf.offsetof(base, index)
		x.mode = constant_
		x.val = constant.MakeInt64(offs)
		x.typ = Typ[Uintptr]
		// result is constant - no need to record signature

	case _Sizeof:
		// unsafe.Sizeof(x T) uintptr
		check.assignment(x, nil, "argument to unsafe.Sizeof")
		if x.mode == invalid {
			return
		}

		x.mode = constant_
		x.val = constant.MakeInt64(check.conf.sizeof(x.typ))
		x.typ = Typ[Uintptr]
		// result is constant - no need to record signature

	case _Assert:
		// assert(pred) causes a typechecker error if pred is false.
		// The result of assert is the value of pred if there is no error.
		// Note: assert is only available in self-test mode.
		if x.mode != constant_ || !isBoolean(x.typ) {
			check.invalidArg(x.pos(), "%s is not a boolean constant", x)
			return
		}
		if x.val.Kind() != constant.Bool {
			check.errorf(x.pos(), "internal error: value of %s should be a boolean constant", x)
			return
		}
		if !constant.BoolVal(x.val) {
			check.errorf(call.Pos(), "%v failed", call)
			// compile-time assertion failure - safe to continue
		}
		// result is constant - no need to record signature

	case _Trace:
		// trace(x, y, z, ...) dumps the positions, expressions, and
		// values of its arguments. The result of trace is the value
		// of the first argument.
		// Note: trace is only available in self-test mode.
		// (no argument evaluated yet)
		if nargs == 0 {
			check.dump("%v: trace() without arguments", call.Pos())
			x.mode = novalue
			break
		}
		var t operand
		x1 := x
		for _, arg := range call.Args {
			check.rawExpr(x1, arg, nil) // permit trace for types, e.g.: new(trace(T))
			check.dump("%v: %s", x1.pos(), x1)
			x1 = &t // use incoming x only for first argument
		}
		// trace is only available in test mode - no need to record signature

	default:
		unreachable()
	}

	return true
}

// makeSig makes a signature for the given argument and result types.
// Default types are used for untyped arguments, and res may be nil.
func makeSig(res Type, args ...Type) *Signature {
	list := make([]*Var, len(args))
	for i, param := range args {
		list[i] = NewVar(token.NoPos, nil, "", Default(param))
	}
	params := NewTuple(list...)
	var result *Tuple
	if res != nil {
		assert(!isUntyped(res))
		result = NewTuple(NewVar(token.NoPos, nil, "", res))
	}
	return &Signature{params: params, results: result}
}

// implicitArrayDeref returns A if typ is of the form *A and A is an array;
// otherwise it returns typ.
//
func implicitArrayDeref(typ Type) Type {
	if p, ok := typ.(*Pointer); ok {
		if a, ok := p.base.Underlying().(*Array); ok {
			return a
		}
	}
	return typ
}

// unparen returns e with any enclosing parentheses stripped.
func unparen(e ast.Expr) ast.Expr {
	for {
		p, ok := e.(*ast.ParenExpr)
		if !ok {
			return e
		}
		e = p.X
	}
}<|MERGE_RESOLUTION|>--- conflicted
+++ resolved
@@ -476,11 +476,7 @@
 		// panic(x)
 		// record panic call if inside a function with result parameters
 		// (for use in Checker.isTerminating)
-<<<<<<< HEAD
-		if check.sig.results.Len() > 0 {
-=======
 		if check.sig != nil && check.sig.results.Len() > 0 {
->>>>>>> 5d85b420
 			// function has result parameters
 			p := check.isPanic
 			if p == nil {
