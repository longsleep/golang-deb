// Copyright 2012 The Go Authors. All rights reserved.
// Use of this source code is governed by a BSD-style
// license that can be found in the LICENSE file.

// This file implements various error reporters.

package types

import (
	"bytes"
	"errors"
	"fmt"
	"go/ast"
	"go/token"
	"strconv"
	"strings"
)

func assert(p bool) {
	if !p {
		panic("assertion failed")
	}
}

func unreachable() {
	panic("unreachable")
}

func (check *Checker) qualifier(pkg *Package) string {
	// Qualify the package unless it's the package being type-checked.
	if pkg != check.pkg {
		if check.pkgPathMap == nil {
			check.pkgPathMap = make(map[string]map[string]bool)
			check.seenPkgMap = make(map[*Package]bool)
			check.markImports(check.pkg)
		}
		// If the same package name was used by multiple packages, display the full path.
		if len(check.pkgPathMap[pkg.name]) > 1 {
			return strconv.Quote(pkg.path)
		}
		return pkg.name
	}
	return ""
}

// markImports recursively walks pkg and its imports, to record unique import
// paths in pkgPathMap.
func (check *Checker) markImports(pkg *Package) {
	if check.seenPkgMap[pkg] {
		return
	}
	check.seenPkgMap[pkg] = true

	forName, ok := check.pkgPathMap[pkg.name]
	if !ok {
		forName = make(map[string]bool)
		check.pkgPathMap[pkg.name] = forName
	}
	forName[pkg.path] = true

	for _, imp := range pkg.imports {
		check.markImports(imp)
	}
}

// check may be nil.
func (check *Checker) sprintf(format string, args ...any) string {
	var fset *token.FileSet
	var qf Qualifier
	if check != nil {
		fset = check.fset
		qf = check.qualifier
	}
	return sprintf(fset, qf, false, format, args...)
}

func sprintf(fset *token.FileSet, qf Qualifier, debug bool, format string, args ...any) string {
	for i, arg := range args {
		switch a := arg.(type) {
		case nil:
			arg = "<nil>"
		case operand:
			panic("got operand instead of *operand")
		case *operand:
			arg = operandString(a, qf)
		case token.Pos:
			if fset != nil {
				arg = fset.Position(a).String()
			}
		case ast.Expr:
			arg = ExprString(a)
		case []ast.Expr:
			var buf bytes.Buffer
			buf.WriteByte('[')
			writeExprList(&buf, a)
			buf.WriteByte(']')
			arg = buf.String()
		case Object:
			arg = ObjectString(a, qf)
		case Type:
			arg = typeString(a, qf, debug)
		case []Type:
			var buf bytes.Buffer
			buf.WriteByte('[')
			for i, x := range a {
				if i > 0 {
					buf.WriteString(", ")
				}
				buf.WriteString(typeString(x, qf, debug))
			}
			buf.WriteByte(']')
			arg = buf.String()
<<<<<<< HEAD
=======
		case []*TypeParam:
			var buf bytes.Buffer
			buf.WriteByte('[')
			for i, x := range a {
				if i > 0 {
					buf.WriteString(", ")
				}
				buf.WriteString(typeString(x, qf, debug)) // use typeString so we get subscripts when debugging
			}
			buf.WriteByte(']')
			arg = buf.String()
>>>>>>> 1336a97c
		}
		args[i] = arg
	}
	return fmt.Sprintf(format, args...)
}

func (check *Checker) trace(pos token.Pos, format string, args ...any) {
	fmt.Printf("%s:\t%s%s\n",
		check.fset.Position(pos),
		strings.Repeat(".  ", check.indent),
		sprintf(check.fset, check.qualifier, true, format, args...),
	)
}

// dump is only needed for debugging
func (check *Checker) dump(format string, args ...any) {
	fmt.Println(sprintf(check.fset, check.qualifier, true, format, args...))
}

func (check *Checker) err(err error) {
	if err == nil {
		return
	}
	var e Error
	isInternal := errors.As(err, &e)
	// Cheap trick: Don't report errors with messages containing
	// "invalid operand" or "invalid type" as those tend to be
	// follow-on errors which don't add useful information. Only
	// exclude them if these strings are not at the beginning,
	// and only if we have at least one error already reported.
	isInvalidErr := isInternal && (strings.Index(e.Msg, "invalid operand") > 0 || strings.Index(e.Msg, "invalid type") > 0)
	if check.firstErr != nil && isInvalidErr {
		return
	}

	if isInternal {
		e.Msg = stripAnnotations(e.Msg)
		if check.errpos != nil {
			// If we have an internal error and the errpos override is set, use it to
			// augment our error positioning.
			// TODO(rFindley) we may also want to augment the error message and refer
			// to the position (pos) in the original expression.
			span := spanOf(check.errpos)
			e.Pos = span.pos
			e.go116start = span.start
			e.go116end = span.end
		}
		err = e
	}

	if check.firstErr == nil {
		check.firstErr = err
	}

	if trace {
		pos := e.Pos
		msg := e.Msg
		if !isInternal {
			msg = err.Error()
			pos = token.NoPos
		}
		check.trace(pos, "ERROR: %s", msg)
	}

	f := check.conf.Error
	if f == nil {
		panic(bailout{}) // report only first error
	}
	f(err)
}

func (check *Checker) newError(at positioner, code errorCode, soft bool, msg string) error {
	span := spanOf(at)
	return Error{
		Fset:       check.fset,
		Pos:        span.pos,
		Msg:        msg,
		Soft:       soft,
		go116code:  code,
		go116start: span.start,
		go116end:   span.end,
	}
}

// newErrorf creates a new Error, but does not handle it.
func (check *Checker) newErrorf(at positioner, code errorCode, soft bool, format string, args ...any) error {
	msg := check.sprintf(format, args...)
	return check.newError(at, code, soft, msg)
}

func (check *Checker) error(at positioner, code errorCode, msg string) {
	check.err(check.newError(at, code, false, msg))
}

func (check *Checker) errorf(at positioner, code errorCode, format string, args ...any) {
	check.error(at, code, check.sprintf(format, args...))
}

func (check *Checker) softErrorf(at positioner, code errorCode, format string, args ...any) {
	check.err(check.newErrorf(at, code, true, format, args...))
}

func (check *Checker) invalidAST(at positioner, format string, args ...any) {
	check.errorf(at, 0, "invalid AST: "+format, args...)
}

func (check *Checker) invalidArg(at positioner, code errorCode, format string, args ...any) {
	check.errorf(at, code, "invalid argument: "+format, args...)
}

func (check *Checker) invalidOp(at positioner, code errorCode, format string, args ...any) {
	check.errorf(at, code, "invalid operation: "+format, args...)
}

// The positioner interface is used to extract the position of type-checker
// errors.
type positioner interface {
	Pos() token.Pos
}

// posSpan holds a position range along with a highlighted position within that
// range. This is used for positioning errors, with pos by convention being the
// first position in the source where the error is known to exist, and start
// and end defining the full span of syntax being considered when the error was
// detected. Invariant: start <= pos < end || start == pos == end.
type posSpan struct {
	start, pos, end token.Pos
}

func (e posSpan) Pos() token.Pos {
	return e.pos
}

// inNode creates a posSpan for the given node.
// Invariant: node.Pos() <= pos < node.End() (node.End() is the position of the
// first byte after node within the source).
func inNode(node ast.Node, pos token.Pos) posSpan {
	start, end := node.Pos(), node.End()
	if debug {
		assert(start <= pos && pos < end)
	}
	return posSpan{start, pos, end}
}

// atPos wraps a token.Pos to implement the positioner interface.
type atPos token.Pos

func (s atPos) Pos() token.Pos {
	return token.Pos(s)
}

// spanOf extracts an error span from the given positioner. By default this is
// the trivial span starting and ending at pos, but this span is expanded when
// the argument naturally corresponds to a span of source code.
func spanOf(at positioner) posSpan {
	switch x := at.(type) {
	case nil:
		panic("nil positioner")
	case posSpan:
		return x
	case ast.Node:
		pos := x.Pos()
		return posSpan{pos, pos, x.End()}
	case *operand:
		if x.expr != nil {
			pos := x.Pos()
			return posSpan{pos, pos, x.expr.End()}
		}
		return posSpan{token.NoPos, token.NoPos, token.NoPos}
	default:
		pos := at.Pos()
		return posSpan{pos, pos, pos}
	}
}

// stripAnnotations removes internal (type) annotations from s.
func stripAnnotations(s string) string {
	var b strings.Builder
	for _, r := range s {
		// strip #'s and subscript digits
		if r < '₀' || '₀'+10 <= r { // '₀' == U+2080
			b.WriteRune(r)
		}
	}
	if b.Len() < len(s) {
		return b.String()
	}
	return s
}<|MERGE_RESOLUTION|>--- conflicted
+++ resolved
@@ -110,8 +110,6 @@
 			}
 			buf.WriteByte(']')
 			arg = buf.String()
-<<<<<<< HEAD
-=======
 		case []*TypeParam:
 			var buf bytes.Buffer
 			buf.WriteByte('[')
@@ -123,7 +121,6 @@
 			}
 			buf.WriteByte(']')
 			arg = buf.String()
->>>>>>> 1336a97c
 		}
 		args[i] = arg
 	}
