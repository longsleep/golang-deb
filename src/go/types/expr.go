--- conflicted
+++ resolved
@@ -739,41 +739,6 @@
 
 	// spec: "In any comparison, the first operand must be assignable
 	// to the type of the second operand, or vice versa."
-<<<<<<< HEAD
-	err := ""
-	var code errorCode
-	xok, _ := x.assignableTo(check, y.typ, nil)
-	yok, _ := y.assignableTo(check, x.typ, nil)
-	if xok || yok {
-		equality := false
-		defined := false
-		switch op {
-		case token.EQL, token.NEQ:
-			// spec: "The equality operators == and != apply to operands that are comparable."
-			equality = true
-			defined = Comparable(x.typ) && Comparable(y.typ) || x.isNil() && hasNil(y.typ) || y.isNil() && hasNil(x.typ)
-		case token.LSS, token.LEQ, token.GTR, token.GEQ:
-			// spec: The ordering operators <, <=, >, and >= apply to operands that are ordered."
-			defined = allOrdered(x.typ) && allOrdered(y.typ)
-		default:
-			unreachable()
-		}
-		if !defined {
-			if equality && (isTypeParam(x.typ) || isTypeParam(y.typ)) {
-				typ := x.typ
-				if isTypeParam(y.typ) {
-					typ = y.typ
-				}
-				err = check.sprintf("%s is not comparable", typ)
-			} else {
-				typ := x.typ
-				if x.isNil() {
-					typ = y.typ
-				}
-				err = check.sprintf("operator %s not defined on %s", op, typ)
-			}
-			code = _UndefinedOp
-=======
 	code := _MismatchedTypes
 	ok, _ := x.assignableTo(check, y.typ, nil)
 	if !ok {
@@ -823,7 +788,6 @@
 			errOp = y
 			cause = check.incomparableCause(y.typ)
 			goto Error
->>>>>>> 1336a97c
 		}
 
 	case token.LSS, token.LEQ, token.GTR, token.GEQ:
@@ -1374,11 +1338,7 @@
 		case hint != nil:
 			// no composite literal type present - use hint (element type of enclosing type)
 			typ = hint
-<<<<<<< HEAD
-			base, _ = deref(structuralType(typ)) // *T implies &T{}
-=======
 			base, _ = deref(coreType(typ)) // *T implies &T{}
->>>>>>> 1336a97c
 
 		default:
 			// TODO(gri) provide better error messages depending on context
