// Copyright 2020 The Go Authors. All rights reserved.
// Use of this source code is governed by a BSD-style
// license that can be found in the LICENSE file.

package generics

func _[A, B any](a A, b B) int	{}
func _[T any](x, y T) T

type T[P any] struct{}
type T[P1, P2, P3 any] struct{}

type T[P C] struct{}
type T[P1, P2, P3 C] struct{}

type T[P C[P]] struct{}
type T[P1, P2, P3 C[P1, P2, P3]] struct{}

func f[P any](x P)
func f[P1, P2, P3 any](x1 P1, x2 P2, x3 P3) struct{}

func f[P interface{}](x P)
func f[P1, P2, P3 interface {
	m1(P1)
	~P2 | ~P3
}](x1 P1, x2 P2, x3 P3) struct{}
func f[P any](T1[P], T2[P]) T3[P]

func (x T[P]) m()
func (T[P]) m(x T[P]) P

func _() {
	type _ []T[P]
	var _ []T[P]
	_ = []T[P]{}
}

// type constraint literals with elided interfaces
func _[P ~int, Q int | string]()	{}
func _[P struct{ f int }, Q *P]()	{}

// various potentially ambiguous type parameter lists (issue #49482)
type _[P *T,] struct{}
type _[P *T, _ any] struct{}
type _[P *T,] struct{}
type _[P *T, _ any] struct{}
type _[P T] struct{}
type _[P T, _ any] struct{}

type _[P *struct{}] struct{}
type _[P *struct{}] struct{}
type _[P []int] struct{}

// array type declarations
type _ [P(T)]struct{}
type _ [P((T))]struct{}
type _ [P * *T]struct{}
type _ [P * T]struct{}
type _ [P(*T)]struct{}
type _ [P(**T)]struct{}
type _ [P * T]struct{}
type _ [P*T - T]struct{}

type _[
	P *T,
<<<<<<< HEAD
] struct{}
=======
] struct{}

// equivalent test cases for potentially ambiguous type parameter lists, except
// for function declarations there is no ambiguity (issue #51548)
func _[P *T]()		{}
func _[P *T, _ any]()	{}
func _[P *T]()		{}
func _[P *T, _ any]()	{}
func _[P T]()		{}
func _[P T, _ any]()	{}

func _[P *struct{}]()	{}
func _[P *struct{}]()	{}
func _[P []int]()	{}

func _[P T]()	{}
func _[P T]()	{}
func _[P **T]()	{}
func _[P *T]()	{}
func _[P *T]()	{}
func _[P **T]()	{}
func _[P *T]()	{}

func _[
	P *T,
]() {
}
>>>>>>> ea7850ba
<|MERGE_RESOLUTION|>--- conflicted
+++ resolved
@@ -63,9 +63,6 @@
 
 type _[
 	P *T,
-<<<<<<< HEAD
-] struct{}
-=======
 ] struct{}
 
 // equivalent test cases for potentially ambiguous type parameter lists, except
@@ -92,5 +89,4 @@
 func _[
 	P *T,
 ]() {
-}
->>>>>>> ea7850ba
+}