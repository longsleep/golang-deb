--- conflicted
+++ resolved
@@ -991,11 +991,7 @@
 			if fromQuoted {
 				return fmt.Errorf("json: invalid use of ,string struct tag, trying to unmarshal %q into %v", item, v.Type())
 			}
-<<<<<<< HEAD
-			return &UnmarshalTypeError{Value: "number", Type: v.Type(), Offset: int64(d.readIndex())}
-=======
 			d.saveError(&UnmarshalTypeError{Value: "number", Type: v.Type(), Offset: int64(d.readIndex())})
->>>>>>> 5d85b420
 		case reflect.Interface:
 			n, err := d.convertNumber(s)
 			if err != nil {
