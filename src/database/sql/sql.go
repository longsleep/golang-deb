--- conflicted
+++ resolved
@@ -1322,13 +1322,6 @@
 			err:  err,
 		}
 		return true
-<<<<<<< HEAD
-	} else if err == nil && !db.closed && db.maxIdleConnsLocked() > len(db.freeConn) {
-		db.freeConn = append(db.freeConn, dc)
-		db.maxIdleClosed++
-		db.startCleanerLocked()
-		return true
-=======
 	} else if err == nil && !db.closed {
 		if db.maxIdleConnsLocked() > len(db.freeConn) {
 			db.freeConn = append(db.freeConn, dc)
@@ -1336,7 +1329,6 @@
 			return true
 		}
 		db.maxIdleClosed++
->>>>>>> 5d85b420
 	}
 	return false
 }
