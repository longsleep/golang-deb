--- conflicted
+++ resolved
@@ -38,14 +38,6 @@
 func splitPath(path string) (string, string) {
 	// if no better parent is found, the path is relative from "here"
 	dirname := "."
-<<<<<<< HEAD
-	// if no slashes in path, base is path
-	basename := path
-
-	i := len(path) - 1
-
-	// Remove trailing slashes
-=======
 
 	// Remove all but one leading slash.
 	for len(path) > 1 && path[0] == '/' && path[1] == '/' {
@@ -55,17 +47,10 @@
 	i := len(path) - 1
 
 	// Remove trailing slashes.
->>>>>>> 9b97c35f
 	for ; i > 0 && path[i] == '/'; i-- {
 		path = path[:i]
 	}
 
-<<<<<<< HEAD
-	// Remove leading directory path
-	for i--; i >= 0; i-- {
-		if path[i] == '/' {
-			dirname = path[:i+1]
-=======
 	// if no slashes in path, base is path
 	basename := path
 
@@ -77,7 +62,6 @@
 			} else {
 				dirname = path[:i]
 			}
->>>>>>> 9b97c35f
 			basename = path[i+1:]
 			break
 		}
