// Copyright 2009 The Go Authors. All rights reserved.
// Use of this source code is governed by a BSD-style
// license that can be found in the LICENSE file.

// Package exec runs external commands. It wraps os.StartProcess to make it
// easier to remap stdin and stdout, connect I/O with pipes, and do other
// adjustments.
//
// Unlike the "system" library call from C and other languages, the
// os/exec package intentionally does not invoke the system shell and
// does not expand any glob patterns or handle other expansions,
// pipelines, or redirections typically done by shells. The package
// behaves more like C's "exec" family of functions. To expand glob
// patterns, either call the shell directly, taking care to escape any
// dangerous input, or use the path/filepath package's Glob function.
// To expand environment variables, use package os's ExpandEnv.
//
// Note that the examples in this package assume a Unix system.
// They may not run on Windows, and they do not run in the Go Playground
// used by golang.org and godoc.org.
//
// # Executables in the current directory
//
// The functions Command and LookPath look for a program
// in the directories listed in the current path, following the
// conventions of the host operating system.
// Operating systems have for decades included the current
// directory in this search, sometimes implicitly and sometimes
// configured explicitly that way by default.
// Modern practice is that including the current directory
// is usually unexpected and often leads to security problems.
//
// To avoid those security problems, as of Go 1.19, this package will not resolve a program
// using an implicit or explicit path entry relative to the current directory.
// That is, if you run exec.LookPath("go"), it will not successfully return
// ./go on Unix nor .\go.exe on Windows, no matter how the path is configured.
// Instead, if the usual path algorithms would result in that answer,
// these functions return an error err satisfying errors.Is(err, ErrDot).
//
// For example, consider these two program snippets:
//
//	path, err := exec.LookPath("prog")
//	if err != nil {
//		log.Fatal(err)
//	}
//	use(path)
//
// and
//
//	cmd := exec.Command("prog")
//	if err := cmd.Run(); err != nil {
//		log.Fatal(err)
//	}
//
// These will not find and run ./prog or .\prog.exe,
// no matter how the current path is configured.
//
// Code that always wants to run a program from the current directory
// can be rewritten to say "./prog" instead of "prog".
//
// Code that insists on including results from relative path entries
// can instead override the error using an errors.Is check:
//
//	path, err := exec.LookPath("prog")
//	if errors.Is(err, exec.ErrDot) {
//		err = nil
//	}
//	if err != nil {
//		log.Fatal(err)
//	}
//	use(path)
//
// and
//
//	cmd := exec.Command("prog")
//	if errors.Is(cmd.Err, exec.ErrDot) {
//		cmd.Err = nil
//	}
//	if err := cmd.Run(); err != nil {
//		log.Fatal(err)
//	}
//
// Before adding such overrides, make sure you understand the
// security implications of doing so.
// See https://go.dev/blog/path-security for more information.
package exec

import (
	"bytes"
	"context"
	"errors"
	"internal/syscall/execenv"
	"io"
	"os"
	"path/filepath"
	"runtime"
	"strconv"
	"strings"
	"sync"
	"syscall"
)

// Error is returned by LookPath when it fails to classify a file as an
// executable.
type Error struct {
	// Name is the file name for which the error occurred.
	Name string
	// Err is the underlying error.
	Err error
}

func (e *Error) Error() string {
	return "exec: " + strconv.Quote(e.Name) + ": " + e.Err.Error()
}

func (e *Error) Unwrap() error { return e.Err }

// wrappedError wraps an error without relying on fmt.Errorf.
type wrappedError struct {
	prefix string
	err    error
}

func (w wrappedError) Error() string {
	return w.prefix + ": " + w.err.Error()
}

func (w wrappedError) Unwrap() error {
	return w.err
}

// Cmd represents an external command being prepared or run.
//
// A Cmd cannot be reused after calling its Run, Output or CombinedOutput
// methods.
type Cmd struct {
	// Path is the path of the command to run.
	//
	// This is the only field that must be set to a non-zero
	// value. If Path is relative, it is evaluated relative
	// to Dir.
	Path string

	// Args holds command line arguments, including the command as Args[0].
	// If the Args field is empty or nil, Run uses {Path}.
	//
	// In typical use, both Path and Args are set by calling Command.
	Args []string

	// Env specifies the environment of the process.
	// Each entry is of the form "key=value".
	// If Env is nil, the new process uses the current process's
	// environment.
	// If Env contains duplicate environment keys, only the last
	// value in the slice for each duplicate key is used.
	// As a special case on Windows, SYSTEMROOT is always added if
	// missing and not explicitly set to the empty string.
	Env []string

	// Dir specifies the working directory of the command.
	// If Dir is the empty string, Run runs the command in the
	// calling process's current directory.
	Dir string

	// Stdin specifies the process's standard input.
	//
	// If Stdin is nil, the process reads from the null device (os.DevNull).
	//
	// If Stdin is an *os.File, the process's standard input is connected
	// directly to that file.
	//
	// Otherwise, during the execution of the command a separate
	// goroutine reads from Stdin and delivers that data to the command
	// over a pipe. In this case, Wait does not complete until the goroutine
	// stops copying, either because it has reached the end of Stdin
	// (EOF or a read error) or because writing to the pipe returned an error.
	Stdin io.Reader

	// Stdout and Stderr specify the process's standard output and error.
	//
	// If either is nil, Run connects the corresponding file descriptor
	// to the null device (os.DevNull).
	//
	// If either is an *os.File, the corresponding output from the process
	// is connected directly to that file.
	//
	// Otherwise, during the execution of the command a separate goroutine
	// reads from the process over a pipe and delivers that data to the
	// corresponding Writer. In this case, Wait does not complete until the
	// goroutine reaches EOF or encounters an error.
	//
	// If Stdout and Stderr are the same writer, and have a type that can
	// be compared with ==, at most one goroutine at a time will call Write.
	Stdout io.Writer
	Stderr io.Writer

	// ExtraFiles specifies additional open files to be inherited by the
	// new process. It does not include standard input, standard output, or
	// standard error. If non-nil, entry i becomes file descriptor 3+i.
	//
	// ExtraFiles is not supported on Windows.
	ExtraFiles []*os.File

	// SysProcAttr holds optional, operating system-specific attributes.
	// Run passes it to os.StartProcess as the os.ProcAttr's Sys field.
	SysProcAttr *syscall.SysProcAttr

	// Process is the underlying process, once started.
	Process *os.Process

	// ProcessState contains information about an exited process,
	// available after a call to Wait or Run.
	ProcessState *os.ProcessState

	ctx             context.Context // nil means none
	Err             error           // LookPath error, if any.
	childFiles      []*os.File
	closeAfterStart []io.Closer
	closeAfterWait  []io.Closer
	goroutine       []func() error
	goroutineErrs   <-chan error // one receive per goroutine
	ctxErr          <-chan error // if non nil, receives the error from watchCtx exactly once

	// For a security release long ago, we created x/sys/execabs,
	// which manipulated the unexported lookPathErr error field
	// in this struct. For Go 1.19 we exported the field as Err error,
	// above, but we have to keep lookPathErr around for use by
	// old programs building against new toolchains.
	// The String and Start methods look for an error in lookPathErr
	// in preference to Err, to preserve the errors that execabs sets.
	//
	// In general we don't guarantee misuse of reflect like this,
	// but the misuse of reflect was by us, the best of various bad
	// options to fix the security problem, and people depend on
	// those old copies of execabs continuing to work.
	// The result is that we have to leave this variable around for the
	// rest of time, a compatibility scar.
	//
	// See https://go.dev/blog/path-security
	// and https://go.dev/issue/43724 for more context.
	lookPathErr error
}

// Command returns the Cmd struct to execute the named program with
// the given arguments.
//
// It sets only the Path and Args in the returned structure.
//
// If name contains no path separators, Command uses LookPath to
// resolve name to a complete path if possible. Otherwise it uses name
// directly as Path.
//
// The returned Cmd's Args field is constructed from the command name
// followed by the elements of arg, so arg should not include the
// command name itself. For example, Command("echo", "hello").
// Args[0] is always name, not the possibly resolved Path.
//
// On Windows, processes receive the whole command line as a single string
// and do their own parsing. Command combines and quotes Args into a command
// line string with an algorithm compatible with applications using
// CommandLineToArgvW (which is the most common way). Notable exceptions are
// msiexec.exe and cmd.exe (and thus, all batch files), which have a different
// unquoting algorithm. In these or other similar cases, you can do the
// quoting yourself and provide the full command line in SysProcAttr.CmdLine,
// leaving Args empty.
func Command(name string, arg ...string) *Cmd {
	cmd := &Cmd{
		Path: name,
		Args: append([]string{name}, arg...),
	}
	if filepath.Base(name) == name {
		lp, err := LookPath(name)
		if lp != "" {
			// Update cmd.Path even if err is non-nil.
			// If err is ErrDot (especially on Windows), lp may include a resolved
			// extension (like .exe or .bat) that should be preserved.
			cmd.Path = lp
		}
		if err != nil {
			cmd.Err = err
		}
	}
	return cmd
}

// CommandContext is like Command but includes a context.
//
// The provided context is used to kill the process (by calling
// os.Process.Kill) if the context becomes done before the command
// completes on its own.
func CommandContext(ctx context.Context, name string, arg ...string) *Cmd {
	if ctx == nil {
		panic("nil Context")
	}
	cmd := Command(name, arg...)
	cmd.ctx = ctx
	return cmd
}

// String returns a human-readable description of c.
// It is intended only for debugging.
// In particular, it is not suitable for use as input to a shell.
// The output of String may vary across Go releases.
func (c *Cmd) String() string {
	if c.Err != nil || c.lookPathErr != nil {
		// failed to resolve path; report the original requested path (plus args)
		return strings.Join(c.Args, " ")
	}
	// report the exact executable path (plus args)
	b := new(strings.Builder)
	b.WriteString(c.Path)
	for _, a := range c.Args[1:] {
		b.WriteByte(' ')
		b.WriteString(a)
	}
	return b.String()
}

// interfaceEqual protects against panics from doing equality tests on
// two interfaces with non-comparable underlying types.
func interfaceEqual(a, b any) bool {
	defer func() {
		recover()
	}()
	return a == b
}

func (c *Cmd) argv() []string {
	if len(c.Args) > 0 {
		return c.Args
	}
	return []string{c.Path}
}

func (c *Cmd) stdin() (f *os.File, err error) {
	if c.Stdin == nil {
		f, err = os.Open(os.DevNull)
		if err != nil {
			return
		}
		c.closeAfterStart = append(c.closeAfterStart, f)
		return
	}

	if f, ok := c.Stdin.(*os.File); ok {
		return f, nil
	}

	pr, pw, err := os.Pipe()
	if err != nil {
		return
	}

	c.closeAfterStart = append(c.closeAfterStart, pr)
	c.closeAfterWait = append(c.closeAfterWait, pw)
	c.goroutine = append(c.goroutine, func() error {
		_, err := io.Copy(pw, c.Stdin)
		if skipStdinCopyError(err) {
			err = nil
		}
		if err1 := pw.Close(); err == nil {
			err = err1
		}
		return err
	})
	return pr, nil
}

func (c *Cmd) stdout() (f *os.File, err error) {
	return c.writerDescriptor(c.Stdout)
}

func (c *Cmd) stderr() (f *os.File, err error) {
	if c.Stderr != nil && interfaceEqual(c.Stderr, c.Stdout) {
		return c.childFiles[1], nil
	}
	return c.writerDescriptor(c.Stderr)
}

func (c *Cmd) writerDescriptor(w io.Writer) (f *os.File, err error) {
	if w == nil {
		f, err = os.OpenFile(os.DevNull, os.O_WRONLY, 0)
		if err != nil {
			return
		}
		c.closeAfterStart = append(c.closeAfterStart, f)
		return
	}

	if f, ok := w.(*os.File); ok {
		return f, nil
	}

	pr, pw, err := os.Pipe()
	if err != nil {
		return
	}

	c.closeAfterStart = append(c.closeAfterStart, pw)
	c.closeAfterWait = append(c.closeAfterWait, pr)
	c.goroutine = append(c.goroutine, func() error {
		_, err := io.Copy(w, pr)
		pr.Close() // in case io.Copy stopped due to write error
		return err
	})
	return pw, nil
}

func (c *Cmd) closeDescriptors(closers []io.Closer) {
	for _, fd := range closers {
		fd.Close()
	}
}

// Run starts the specified command and waits for it to complete.
//
// The returned error is nil if the command runs, has no problems
// copying stdin, stdout, and stderr, and exits with a zero exit
// status.
//
// If the command starts but does not complete successfully, the error is of
// type *ExitError. Other error types may be returned for other situations.
//
// If the calling goroutine has locked the operating system thread
// with runtime.LockOSThread and modified any inheritable OS-level
// thread state (for example, Linux or Plan 9 name spaces), the new
// process will inherit the caller's thread state.
func (c *Cmd) Run() error {
	if err := c.Start(); err != nil {
		return err
	}
	return c.Wait()
}

// lookExtensions finds windows executable by its dir and path.
// It uses LookPath to try appropriate extensions.
// lookExtensions does not search PATH, instead it converts `prog` into `.\prog`.
func lookExtensions(path, dir string) (string, error) {
	if filepath.Base(path) == path {
		path = "." + string(filepath.Separator) + path
	}
	if dir == "" {
		return LookPath(path)
	}
	if filepath.VolumeName(path) != "" {
		return LookPath(path)
	}
	if len(path) > 1 && os.IsPathSeparator(path[0]) {
		return LookPath(path)
	}
	dirandpath := filepath.Join(dir, path)
	// We assume that LookPath will only add file extension.
	lp, err := LookPath(dirandpath)
	if err != nil {
		return "", err
	}
	ext := strings.TrimPrefix(lp, dirandpath)
	return path + ext, nil
}

// Start starts the specified command but does not wait for it to complete.
//
// If Start returns successfully, the c.Process field will be set.
//
// The Wait method will return the exit code and release associated resources
// once the command exits.
func (c *Cmd) Start() error {
<<<<<<< HEAD
	if c.Path == "" && c.lookPathErr == nil {
		c.lookPathErr = errors.New("exec: no command")
	}
	if c.lookPathErr != nil {
=======
	if c.Path == "" && c.Err == nil && c.lookPathErr == nil {
		c.Err = errors.New("exec: no command")
	}
	if c.Err != nil || c.lookPathErr != nil {
>>>>>>> 881e47ad
		c.closeDescriptors(c.closeAfterStart)
		c.closeDescriptors(c.closeAfterWait)
		if c.lookPathErr != nil {
			return c.lookPathErr
		}
		return c.Err
	}
	if runtime.GOOS == "windows" {
		lp, err := lookExtensions(c.Path, c.Dir)
		if err != nil {
			c.closeDescriptors(c.closeAfterStart)
			c.closeDescriptors(c.closeAfterWait)
			return err
		}
		c.Path = lp
	}
	if c.Process != nil {
		return errors.New("exec: already started")
	}
	if c.ctx != nil {
		select {
		case <-c.ctx.Done():
			c.closeDescriptors(c.closeAfterStart)
			c.closeDescriptors(c.closeAfterWait)
			return c.ctx.Err()
		default:
		}
	}

	c.childFiles = make([]*os.File, 0, 3+len(c.ExtraFiles))
	type F func(*Cmd) (*os.File, error)
	for _, setupFd := range []F{(*Cmd).stdin, (*Cmd).stdout, (*Cmd).stderr} {
		fd, err := setupFd(c)
		if err != nil {
			c.closeDescriptors(c.closeAfterStart)
			c.closeDescriptors(c.closeAfterWait)
			return err
		}
		c.childFiles = append(c.childFiles, fd)
	}
	c.childFiles = append(c.childFiles, c.ExtraFiles...)

	env, err := c.environ()
	if err != nil {
		return err
	}

	c.Process, err = os.StartProcess(c.Path, c.argv(), &os.ProcAttr{
		Dir:   c.Dir,
		Files: c.childFiles,
		Env:   env,
		Sys:   c.SysProcAttr,
	})
	if err != nil {
		c.closeDescriptors(c.closeAfterStart)
		c.closeDescriptors(c.closeAfterWait)
		return err
	}

	c.closeDescriptors(c.closeAfterStart)

	// Don't allocate the goroutineErrs channel unless there are goroutines to fire.
	if len(c.goroutine) > 0 {
		errc := make(chan error, len(c.goroutine))
		c.goroutineErrs = errc
		for _, fn := range c.goroutine {
			go func(fn func() error) {
				errc <- fn()
			}(fn)
		}
	}

	c.ctxErr = c.watchCtx()

	return nil
}

// An ExitError reports an unsuccessful exit by a command.
type ExitError struct {
	*os.ProcessState

	// Stderr holds a subset of the standard error output from the
	// Cmd.Output method if standard error was not otherwise being
	// collected.
	//
	// If the error output is long, Stderr may contain only a prefix
	// and suffix of the output, with the middle replaced with
	// text about the number of omitted bytes.
	//
	// Stderr is provided for debugging, for inclusion in error messages.
	// Users with other needs should redirect Cmd.Stderr as needed.
	Stderr []byte
}

func (e *ExitError) Error() string {
	return e.ProcessState.String()
}

// Wait waits for the command to exit and waits for any copying to
// stdin or copying from stdout or stderr to complete.
//
// The command must have been started by Start.
//
// The returned error is nil if the command runs, has no problems
// copying stdin, stdout, and stderr, and exits with a zero exit
// status.
//
// If the command fails to run or doesn't complete successfully, the
// error is of type *ExitError. Other error types may be
// returned for I/O problems.
//
// If any of c.Stdin, c.Stdout or c.Stderr are not an *os.File, Wait also waits
// for the respective I/O loop copying to or from the process to complete.
//
// Wait releases any resources associated with the Cmd.
func (c *Cmd) Wait() error {
	if c.Process == nil {
		return errors.New("exec: not started")
	}
	if c.ProcessState != nil {
		return errors.New("exec: Wait was already called")
	}
	state, err := c.Process.Wait()
	if err == nil && !state.Success() {
		err = &ExitError{ProcessState: state}
	}
	c.ProcessState = state

	// Wait for the pipe-copying goroutines to complete.
	var copyError error
	for range c.goroutine {
		if err := <-c.goroutineErrs; err != nil && copyError == nil {
			copyError = err
		}
	}
	c.goroutine = nil // Allow the goroutines' closures to be GC'd.

	if c.ctxErr != nil {
		interruptErr := <-c.ctxErr
		// If c.Process.Wait returned an error, prefer that.
		// Otherwise, report any error from the interrupt goroutine.
		if interruptErr != nil && err == nil {
			err = interruptErr
		}
	}
	// Report errors from the copying goroutines only if the program otherwise
	// exited normally on its own. Otherwise, the copying error may be due to the
	// abnormal termination.
	if err == nil {
		err = copyError
	}

	c.closeDescriptors(c.closeAfterWait)
	c.closeAfterWait = nil

	return err
}

// watchCtx conditionally starts a goroutine that waits until either c.ctx is
// done or c.Process.Wait has completed (called from Wait).
// If c.ctx is done first, the goroutine terminates c.Process.
//
// If a goroutine was started, watchCtx returns a channel on which its result
// must be received.
func (c *Cmd) watchCtx() <-chan error {
	if c.ctx == nil {
		return nil
	}

	errc := make(chan error)
	go func() {
		select {
		case errc <- nil:
			return
		case <-c.ctx.Done():
		}

		var err error
		if killErr := c.Process.Kill(); killErr == nil {
			// We appear to have successfully delivered a kill signal, so any
			// program behavior from this point may be due to ctx.
			err = c.ctx.Err()
		} else if !errors.Is(killErr, os.ErrProcessDone) {
			err = wrappedError{
				prefix: "exec: error sending signal to Cmd",
				err:    killErr,
			}
		}
		errc <- err
	}()

	return errc
}

// Output runs the command and returns its standard output.
// Any returned error will usually be of type *ExitError.
// If c.Stderr was nil, Output populates ExitError.Stderr.
func (c *Cmd) Output() ([]byte, error) {
	if c.Stdout != nil {
		return nil, errors.New("exec: Stdout already set")
	}
	var stdout bytes.Buffer
	c.Stdout = &stdout

	captureErr := c.Stderr == nil
	if captureErr {
		c.Stderr = &prefixSuffixSaver{N: 32 << 10}
	}

	err := c.Run()
	if err != nil && captureErr {
		if ee, ok := err.(*ExitError); ok {
			ee.Stderr = c.Stderr.(*prefixSuffixSaver).Bytes()
		}
	}
	return stdout.Bytes(), err
}

// CombinedOutput runs the command and returns its combined standard
// output and standard error.
func (c *Cmd) CombinedOutput() ([]byte, error) {
	if c.Stdout != nil {
		return nil, errors.New("exec: Stdout already set")
	}
	if c.Stderr != nil {
		return nil, errors.New("exec: Stderr already set")
	}
	var b bytes.Buffer
	c.Stdout = &b
	c.Stderr = &b
	err := c.Run()
	return b.Bytes(), err
}

// StdinPipe returns a pipe that will be connected to the command's
// standard input when the command starts.
// The pipe will be closed automatically after Wait sees the command exit.
// A caller need only call Close to force the pipe to close sooner.
// For example, if the command being run will not exit until standard input
// is closed, the caller must close the pipe.
func (c *Cmd) StdinPipe() (io.WriteCloser, error) {
	if c.Stdin != nil {
		return nil, errors.New("exec: Stdin already set")
	}
	if c.Process != nil {
		return nil, errors.New("exec: StdinPipe after process started")
	}
	pr, pw, err := os.Pipe()
	if err != nil {
		return nil, err
	}
	c.Stdin = pr
	c.closeAfterStart = append(c.closeAfterStart, pr)
	wc := &closeOnce{File: pw}
	c.closeAfterWait = append(c.closeAfterWait, wc)
	return wc, nil
}

type closeOnce struct {
	*os.File

	once sync.Once
	err  error
}

func (c *closeOnce) Close() error {
	c.once.Do(c.close)
	return c.err
}

func (c *closeOnce) close() {
	c.err = c.File.Close()
}

// StdoutPipe returns a pipe that will be connected to the command's
// standard output when the command starts.
//
// Wait will close the pipe after seeing the command exit, so most callers
// need not close the pipe themselves. It is thus incorrect to call Wait
// before all reads from the pipe have completed.
// For the same reason, it is incorrect to call Run when using StdoutPipe.
// See the example for idiomatic usage.
func (c *Cmd) StdoutPipe() (io.ReadCloser, error) {
	if c.Stdout != nil {
		return nil, errors.New("exec: Stdout already set")
	}
	if c.Process != nil {
		return nil, errors.New("exec: StdoutPipe after process started")
	}
	pr, pw, err := os.Pipe()
	if err != nil {
		return nil, err
	}
	c.Stdout = pw
	c.closeAfterStart = append(c.closeAfterStart, pw)
	c.closeAfterWait = append(c.closeAfterWait, pr)
	return pr, nil
}

// StderrPipe returns a pipe that will be connected to the command's
// standard error when the command starts.
//
// Wait will close the pipe after seeing the command exit, so most callers
// need not close the pipe themselves. It is thus incorrect to call Wait
// before all reads from the pipe have completed.
// For the same reason, it is incorrect to use Run when using StderrPipe.
// See the StdoutPipe example for idiomatic usage.
func (c *Cmd) StderrPipe() (io.ReadCloser, error) {
	if c.Stderr != nil {
		return nil, errors.New("exec: Stderr already set")
	}
	if c.Process != nil {
		return nil, errors.New("exec: StderrPipe after process started")
	}
	pr, pw, err := os.Pipe()
	if err != nil {
		return nil, err
	}
	c.Stderr = pw
	c.closeAfterStart = append(c.closeAfterStart, pw)
	c.closeAfterWait = append(c.closeAfterWait, pr)
	return pr, nil
}

// prefixSuffixSaver is an io.Writer which retains the first N bytes
// and the last N bytes written to it. The Bytes() methods reconstructs
// it with a pretty error message.
type prefixSuffixSaver struct {
	N         int // max size of prefix or suffix
	prefix    []byte
	suffix    []byte // ring buffer once len(suffix) == N
	suffixOff int    // offset to write into suffix
	skipped   int64

	// TODO(bradfitz): we could keep one large []byte and use part of it for
	// the prefix, reserve space for the '... Omitting N bytes ...' message,
	// then the ring buffer suffix, and just rearrange the ring buffer
	// suffix when Bytes() is called, but it doesn't seem worth it for
	// now just for error messages. It's only ~64KB anyway.
}

func (w *prefixSuffixSaver) Write(p []byte) (n int, err error) {
	lenp := len(p)
	p = w.fill(&w.prefix, p)

	// Only keep the last w.N bytes of suffix data.
	if overage := len(p) - w.N; overage > 0 {
		p = p[overage:]
		w.skipped += int64(overage)
	}
	p = w.fill(&w.suffix, p)

	// w.suffix is full now if p is non-empty. Overwrite it in a circle.
	for len(p) > 0 { // 0, 1, or 2 iterations.
		n := copy(w.suffix[w.suffixOff:], p)
		p = p[n:]
		w.skipped += int64(n)
		w.suffixOff += n
		if w.suffixOff == w.N {
			w.suffixOff = 0
		}
	}
	return lenp, nil
}

// fill appends up to len(p) bytes of p to *dst, such that *dst does not
// grow larger than w.N. It returns the un-appended suffix of p.
func (w *prefixSuffixSaver) fill(dst *[]byte, p []byte) (pRemain []byte) {
	if remain := w.N - len(*dst); remain > 0 {
		add := minInt(len(p), remain)
		*dst = append(*dst, p[:add]...)
		p = p[add:]
	}
	return p
}

func (w *prefixSuffixSaver) Bytes() []byte {
	if w.suffix == nil {
		return w.prefix
	}
	if w.skipped == 0 {
		return append(w.prefix, w.suffix...)
	}
	var buf bytes.Buffer
	buf.Grow(len(w.prefix) + len(w.suffix) + 50)
	buf.Write(w.prefix)
	buf.WriteString("\n... omitting ")
	buf.WriteString(strconv.FormatInt(w.skipped, 10))
	buf.WriteString(" bytes ...\n")
	buf.Write(w.suffix[w.suffixOff:])
	buf.Write(w.suffix[:w.suffixOff])
	return buf.Bytes()
}

func minInt(a, b int) int {
	if a < b {
		return a
	}
	return b
}

// environ returns a best-effort copy of the environment in which the command
// would be run as it is currently configured. If an error occurs in computing
// the environment, it is returned alongside the best-effort copy.
func (c *Cmd) environ() ([]string, error) {
	var err error

	env := c.Env
	if env == nil {
		env, err = execenv.Default(c.SysProcAttr)
		if err != nil {
			env = os.Environ()
			// Note that the non-nil err is preserved despite env being overridden.
		}

		if c.Dir != "" {
			switch runtime.GOOS {
			case "windows", "plan9":
				// Windows and Plan 9 do not use the PWD variable, so we don't need to
				// keep it accurate.
			default:
				// On POSIX platforms, PWD represents “an absolute pathname of the
				// current working directory.” Since we are changing the working
				// directory for the command, we should also update PWD to reflect that.
				//
				// Unfortunately, we didn't always do that, so (as proposed in
				// https://go.dev/issue/50599) to avoid unintended collateral damage we
				// only implicitly update PWD when Env is nil. That way, we're much
				// less likely to override an intentional change to the variable.
				if pwd, absErr := filepath.Abs(c.Dir); absErr == nil {
					env = append(env, "PWD="+pwd)
				} else if err == nil {
					err = absErr
				}
			}
		}
	}

	return addCriticalEnv(dedupEnv(env)), err
}

// Environ returns a copy of the environment in which the command would be run
// as it is currently configured.
func (c *Cmd) Environ() []string {
	//  Intentionally ignore errors: environ returns a best-effort environment no matter what.
	env, _ := c.environ()
	return env
}

// dedupEnv returns a copy of env with any duplicates removed, in favor of
// later values.
// Items not of the normal environment "key=value" form are preserved unchanged.
func dedupEnv(env []string) []string {
	return dedupEnvCase(runtime.GOOS == "windows", env)
}

// dedupEnvCase is dedupEnv with a case option for testing.
// If caseInsensitive is true, the case of keys is ignored.
func dedupEnvCase(caseInsensitive bool, env []string) []string {
	// Construct the output in reverse order, to preserve the
	// last occurrence of each key.
	out := make([]string, 0, len(env))
	saw := make(map[string]bool, len(env))
	for n := len(env); n > 0; n-- {
		kv := env[n-1]

		i := strings.Index(kv, "=")
		if i == 0 {
			// We observe in practice keys with a single leading "=" on Windows.
			// TODO(#49886): Should we consume only the first leading "=" as part
			// of the key, or parse through arbitrarily many of them until a non-"="?
			i = strings.Index(kv[1:], "=") + 1
		}
		if i < 0 {
			if kv != "" {
				// The entry is not of the form "key=value" (as it is required to be).
				// Leave it as-is for now.
				// TODO(#52436): should we strip or reject these bogus entries?
				out = append(out, kv)
			}
			continue
		}
		k := kv[:i]
		if caseInsensitive {
			k = strings.ToLower(k)
		}
		if saw[k] {
			continue
		}

		saw[k] = true
		out = append(out, kv)
	}

	// Now reverse the slice to restore the original order.
	for i := 0; i < len(out)/2; i++ {
		j := len(out) - i - 1
		out[i], out[j] = out[j], out[i]
	}

	return out
}

// addCriticalEnv adds any critical environment variables that are required
// (or at least almost always required) on the operating system.
// Currently this is only used for Windows.
func addCriticalEnv(env []string) []string {
	if runtime.GOOS != "windows" {
		return env
	}
	for _, kv := range env {
		k, _, ok := strings.Cut(kv, "=")
		if !ok {
			continue
		}
		if strings.EqualFold(k, "SYSTEMROOT") {
			// We already have it.
			return env
		}
	}
	return append(env, "SYSTEMROOT="+os.Getenv("SYSTEMROOT"))
}

// ErrDot indicates that a path lookup resolved to an executable
// in the current directory due to ‘.’ being in the path, either
// implicitly or explicitly. See the package documentation for details.
//
// Note that functions in this package do not return ErrDot directly.
// Code should use errors.Is(err, ErrDot), not err == ErrDot,
// to test whether a returned error err is due to this condition.
var ErrDot = errors.New("cannot run executable found relative to current directory")<|MERGE_RESOLUTION|>--- conflicted
+++ resolved
@@ -465,17 +465,10 @@
 // The Wait method will return the exit code and release associated resources
 // once the command exits.
 func (c *Cmd) Start() error {
-<<<<<<< HEAD
-	if c.Path == "" && c.lookPathErr == nil {
-		c.lookPathErr = errors.New("exec: no command")
-	}
-	if c.lookPathErr != nil {
-=======
 	if c.Path == "" && c.Err == nil && c.lookPathErr == nil {
 		c.Err = errors.New("exec: no command")
 	}
 	if c.Err != nil || c.lookPathErr != nil {
->>>>>>> 881e47ad
 		c.closeDescriptors(c.closeAfterStart)
 		c.closeDescriptors(c.closeAfterWait)
 		if c.lookPathErr != nil {
