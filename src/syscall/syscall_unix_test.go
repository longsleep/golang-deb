--- conflicted
+++ resolved
@@ -326,36 +326,6 @@
 	}
 }
 
-<<<<<<< HEAD
-func TestRlimit(t *testing.T) {
-	var rlimit, zero syscall.Rlimit
-	if err := syscall.Getrlimit(syscall.RLIMIT_CPU, &rlimit); err != nil {
-		t.Fatalf("Getrlimit: save failed: %v", err)
-	}
-	if zero == rlimit {
-		t.Fatalf("Getrlimit: save failed: got zero value %#v", rlimit)
-	}
-	set := rlimit
-	set.Cur = set.Max - 1
-	if err := syscall.Setrlimit(syscall.RLIMIT_CPU, &set); err != nil {
-		t.Fatalf("Setrlimit: set failed: %#v %v", set, err)
-	}
-	var get syscall.Rlimit
-	if err := syscall.Getrlimit(syscall.RLIMIT_CPU, &get); err != nil {
-		t.Fatalf("Getrlimit: get failed: %v", err)
-	}
-	set = rlimit
-	set.Cur = set.Max - 1
-	if set != get {
-		t.Fatalf("Rlimit: change failed: wanted %#v got %#v", set, get)
-	}
-	if err := syscall.Setrlimit(syscall.RLIMIT_CPU, &rlimit); err != nil {
-		t.Fatalf("Setrlimit: restore failed: %#v %v", rlimit, err)
-	}
-}
-
-=======
->>>>>>> ea7850ba
 func TestSeekFailure(t *testing.T) {
 	_, err := syscall.Seek(-1, 0, io.SeekStart)
 	if err == nil {
