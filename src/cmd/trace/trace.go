// Copyright 2014 The Go Authors. All rights reserved.
// Use of this source code is governed by a BSD-style
// license that can be found in the LICENSE file.

package main

import (
	"encoding/json"
	"fmt"
	"internal/trace"
	"io"
	"log"
	"math"
	"net/http"
	"path/filepath"
	"runtime"
	"runtime/debug"
	"sort"
	"strconv"
	"strings"
	"time"
)

func init() {
	http.HandleFunc("/trace", httpTrace)
	http.HandleFunc("/jsontrace", httpJsonTrace)
	http.HandleFunc("/trace_viewer_html", httpTraceViewerHTML)
}

// httpTrace serves either whole trace (goid==0) or trace for goid goroutine.
func httpTrace(w http.ResponseWriter, r *http.Request) {
	_, err := parseTrace()
	if err != nil {
		http.Error(w, err.Error(), http.StatusInternalServerError)
		return
	}
	if err := r.ParseForm(); err != nil {
		http.Error(w, err.Error(), http.StatusInternalServerError)
		return
	}
	html := strings.Replace(templTrace, "{{PARAMS}}", r.Form.Encode(), -1)
	w.Write([]byte(html))

}

// See https://github.com/catapult-project/catapult/blob/master/tracing/docs/embedding-trace-viewer.md
// This is almost verbatim copy of:
// https://github.com/catapult-project/catapult/blob/master/tracing/bin/index.html
// on revision 5f9e4c3eaa555bdef18218a89f38c768303b7b6e.
var templTrace = `
<html>
<head>
<link href="/trace_viewer_html" rel="import">
<style type="text/css">
  html, body {
    box-sizing: border-box;
    overflow: hidden;
    margin: 0px;
    padding: 0;
    width: 100%;
    height: 100%;
  }
  #trace-viewer {
    width: 100%;
    height: 100%;
  }
  #trace-viewer:focus {
    outline: none;
  }
</style>
<script>
'use strict';
(function() {
  var viewer;
  var url;
  var model;

  function load() {
    var req = new XMLHttpRequest();
    var is_binary = /[.]gz$/.test(url) || /[.]zip$/.test(url);
    req.overrideMimeType('text/plain; charset=x-user-defined');
    req.open('GET', url, true);
    if (is_binary)
      req.responseType = 'arraybuffer';

    req.onreadystatechange = function(event) {
      if (req.readyState !== 4)
        return;

      window.setTimeout(function() {
        if (req.status === 200)
          onResult(is_binary ? req.response : req.responseText);
        else
          onResultFail(req.status);
      }, 0);
    };
    req.send(null);
  }

  function onResultFail(err) {
    var overlay = new tr.ui.b.Overlay();
    overlay.textContent = err + ': ' + url + ' could not be loaded';
    overlay.title = 'Failed to fetch data';
    overlay.visible = true;
  }

  function onResult(result) {
    model = new tr.Model();
    var opts = new tr.importer.ImportOptions();
    opts.shiftWorldToZero = false;
    var i = new tr.importer.Import(model, opts);
    var p = i.importTracesWithProgressDialog([result]);
    p.then(onModelLoaded, onImportFail);
  }

  function onModelLoaded() {
    viewer.model = model;
    viewer.viewTitle = "trace";

    if (!model || model.bounds.isEmpty)
      return;
    var sel = window.location.hash.substr(1);
    if (sel === '')
      return;
    var parts = sel.split(':');
    var range = new (tr.b.Range || tr.b.math.Range)();
    range.addValue(parseFloat(parts[0]));
    range.addValue(parseFloat(parts[1]));
    viewer.trackView.viewport.interestRange.set(range);
  }

  function onImportFail(err) {
    var overlay = new tr.ui.b.Overlay();
    overlay.textContent = tr.b.normalizeException(err).message;
    overlay.title = 'Import error';
    overlay.visible = true;
  }

  document.addEventListener('DOMContentLoaded', function() {
    var container = document.createElement('track-view-container');
    container.id = 'track_view_container';

    viewer = document.createElement('tr-ui-timeline-view');
    viewer.track_view_container = container;
    viewer.appendChild(container);

    viewer.id = 'trace-viewer';
    viewer.globalMode = true;
    document.body.appendChild(viewer);

    url = '/jsontrace?{{PARAMS}}';
    load();
  });
}());
</script>
</head>
<body>
</body>
</html>
`

// httpTraceViewerHTML serves static part of trace-viewer.
// This URL is queried from templTrace HTML.
func httpTraceViewerHTML(w http.ResponseWriter, r *http.Request) {
	http.ServeFile(w, r, filepath.Join(runtime.GOROOT(), "misc", "trace", "trace_viewer_full.html"))
}

// httpJsonTrace serves json trace, requested from within templTrace HTML.
func httpJsonTrace(w http.ResponseWriter, r *http.Request) {
	defer debug.FreeOSMemory()
	defer reportMemoryUsage("after httpJsonTrace")
	// This is an AJAX handler, so instead of http.Error we use log.Printf to log errors.
	res, err := parseTrace()
	if err != nil {
		log.Printf("failed to parse trace: %v", err)
		return
	}

	params := &traceParams{
		parsed:  res,
		endTime: math.MaxInt64,
	}

	if goids := r.FormValue("goid"); goids != "" {
		// If goid argument is present, we are rendering a trace for this particular goroutine.
		goid, err := strconv.ParseUint(goids, 10, 64)
		if err != nil {
			log.Printf("failed to parse goid parameter %q: %v", goids, err)
			return
		}
		analyzeGoroutines(res.Events)
		g, ok := gs[goid]
		if !ok {
			log.Printf("failed to find goroutine %d", goid)
			return
		}
		params.mode = modeGoroutineOriented
		params.startTime = g.StartTime
		if g.EndTime != 0 {
			params.endTime = g.EndTime
		} else { // The goroutine didn't end.
			params.endTime = lastTimestamp()
		}
		params.maing = goid
		params.gs = trace.RelatedGoroutines(res.Events, goid)
	} else if taskids := r.FormValue("taskid"); taskids != "" {
		taskid, err := strconv.ParseUint(taskids, 10, 64)
		if err != nil {
			log.Printf("failed to parse taskid parameter %q: %v", taskids, err)
			return
		}
		annotRes, _ := analyzeAnnotations()
		task, ok := annotRes.tasks[taskid]
		if !ok || len(task.events) == 0 {
			log.Printf("failed to find task with id %d", taskid)
			return
		}
		goid := task.events[0].G
		params.mode = modeGoroutineOriented | modeTaskOriented
		params.startTime = task.firstTimestamp() - 1
		params.endTime = task.lastTimestamp() + 1
		params.maing = goid
		params.tasks = task.decendents()
		gs := map[uint64]bool{}
		for _, t := range params.tasks {
			// find only directly involved goroutines
			for k, v := range t.RelatedGoroutines(res.Events, 0) {
				gs[k] = v
			}
		}
		params.gs = gs
	} else if taskids := r.FormValue("focustask"); taskids != "" {
		taskid, err := strconv.ParseUint(taskids, 10, 64)
		if err != nil {
			log.Printf("failed to parse focustask parameter %q: %v", taskids, err)
			return
		}
		annotRes, _ := analyzeAnnotations()
		task, ok := annotRes.tasks[taskid]
		if !ok || len(task.events) == 0 {
			log.Printf("failed to find task with id %d", taskid)
			return
		}
		params.mode = modeTaskOriented
		params.startTime = task.firstTimestamp() - 1
		params.endTime = task.lastTimestamp() + 1
		params.tasks = task.decendents()
	}

	start := int64(0)
	end := int64(math.MaxInt64)
	if startStr, endStr := r.FormValue("start"), r.FormValue("end"); startStr != "" && endStr != "" {
		// If start/end arguments are present, we are rendering a range of the trace.
		start, err = strconv.ParseInt(startStr, 10, 64)
		if err != nil {
			log.Printf("failed to parse start parameter %q: %v", startStr, err)
			return
		}
		end, err = strconv.ParseInt(endStr, 10, 64)
		if err != nil {
			log.Printf("failed to parse end parameter %q: %v", endStr, err)
			return
		}
	}

	c := viewerDataTraceConsumer(w, start, end)
	if err := generateTrace(params, c); err != nil {
		log.Printf("failed to generate trace: %v", err)
		return
	}
}

type Range struct {
	Name  string
	Start int
	End   int
}

// splitTrace splits the trace into a number of ranges,
// each resulting in approx 100MB of json output
// (trace viewer can hardly handle more).
func splitTrace(res trace.ParseResult) []Range {
	params := &traceParams{
		parsed:  res,
		endTime: math.MaxInt64,
<<<<<<< HEAD
	}
	s, c := splittingTraceConsumer(100 << 20) // 100M
	if err := generateTrace(params, c); err != nil {
		dief("%v\n", err)
	}
=======
	}
	s, c := splittingTraceConsumer(100 << 20) // 100M
	if err := generateTrace(params, c); err != nil {
		dief("%v\n", err)
	}
>>>>>>> 5d85b420
	return s.Ranges
}

type splitter struct {
	Ranges []Range
}

func splittingTraceConsumer(max int) (*splitter, traceConsumer) {
	type eventSz struct {
		Time float64
		Sz   int
	}

	var (
		data = ViewerData{Frames: make(map[string]ViewerFrame)}

		sizes []eventSz
		cw    countingWriter
	)

	s := new(splitter)

	return s, traceConsumer{
		consumeTimeUnit: func(unit string) {
			data.TimeUnit = unit
		},
		consumeViewerEvent: func(v *ViewerEvent, required bool) {
			if required {
				// Store required events inside data
				// so flush can include them in the required
				// part of the trace.
				data.Events = append(data.Events, v)
				return
			}
			enc := json.NewEncoder(&cw)
			enc.Encode(v)
			sizes = append(sizes, eventSz{v.Time, cw.size + 1}) // +1 for ",".
			cw.size = 0
		},
		consumeViewerFrame: func(k string, v ViewerFrame) {
			data.Frames[k] = v
		},
		flush: func() {
			// Calculate size of the mandatory part of the trace.
			// This includes stack traces and thread names.
			cw.size = 0
			enc := json.NewEncoder(&cw)
			enc.Encode(data)
			minSize := cw.size

			// Then calculate size of each individual event
			// and group them into ranges.
			sum := minSize
			start := 0
			for i, ev := range sizes {
				if sum+ev.Sz > max {
					ranges = append(ranges, Range{
						Name:  fmt.Sprintf("%v-%v", time.Duration(sizes[start].Time*1000), time.Duration(ev.Time*1000)),
						Start: start,
						End:   i + 1,
					})
					start = i + 1
					sum = minSize
				} else {
					sum += ev.Sz + 1
				}
			}
			if len(ranges) <= 1 {
				s.Ranges = nil
				return
			}

			if end := len(sizes) - 1; start < end {
				ranges = append(ranges, Range{
					Name:  fmt.Sprintf("%v-%v", time.Duration(sizes[start].Time*1000), time.Duration(sizes[end].Time*1000)),
					Start: start,
					End:   end,
				})
			}
			s.Ranges = ranges
		},
	}
}

type countingWriter struct {
	size int
}

func (cw *countingWriter) Write(data []byte) (int, error) {
	cw.size += len(data)
	return len(data), nil
}

type traceParams struct {
	parsed    trace.ParseResult
	mode      traceviewMode
	startTime int64
	endTime   int64
	maing     uint64          // for goroutine-oriented view, place this goroutine on the top row
	gs        map[uint64]bool // Goroutines to be displayed for goroutine-oriented or task-oriented view
	tasks     []*taskDesc     // Tasks to be displayed. tasks[0] is the top-most task
}

type traceviewMode uint

const (
	modeGoroutineOriented traceviewMode = 1 << iota
	modeTaskOriented
)

type traceContext struct {
	*traceParams
	consumer  traceConsumer
	frameTree frameNode
	frameSeq  int
	arrowSeq  uint64
	gcount    uint64

	heapStats, prevHeapStats     heapStats
	threadStats, prevThreadStats threadStats
	gstates, prevGstates         [gStateCount]int64

	regionID int // last emitted region id. incremented in each emitRegion call.
}

type heapStats struct {
	heapAlloc uint64
	nextGC    uint64
}

type threadStats struct {
	insyscallRuntime int64 // system goroutine in syscall
	insyscall        int64 // user goroutine in syscall
	prunning         int64 // thread running P
}

type frameNode struct {
	id       int
	children map[uint64]frameNode
}

type gState int

const (
	gDead gState = iota
	gRunnable
	gRunning
	gWaiting
	gWaitingGC

	gStateCount
)

type gInfo struct {
	state      gState // current state
	name       string // name chosen for this goroutine at first EvGoStart
	isSystemG  bool
	start      *trace.Event // most recent EvGoStart
	markAssist *trace.Event // if non-nil, the mark assist currently running.
}

type ViewerData struct {
	Events   []*ViewerEvent         `json:"traceEvents"`
	Frames   map[string]ViewerFrame `json:"stackFrames"`
	TimeUnit string                 `json:"displayTimeUnit"`

	// This is where mandatory part of the trace starts (e.g. thread names)
	footer int
}

type ViewerEvent struct {
	Name     string      `json:"name,omitempty"`
	Phase    string      `json:"ph"`
	Scope    string      `json:"s,omitempty"`
	Time     float64     `json:"ts"`
	Dur      float64     `json:"dur,omitempty"`
	Pid      uint64      `json:"pid"`
	Tid      uint64      `json:"tid"`
	ID       uint64      `json:"id,omitempty"`
	Stack    int         `json:"sf,omitempty"`
	EndStack int         `json:"esf,omitempty"`
	Arg      interface{} `json:"args,omitempty"`
	Cname    string      `json:"cname,omitempty"`
	Category string      `json:"cat,omitempty"`
}

type ViewerFrame struct {
	Name   string `json:"name"`
	Parent int    `json:"parent,omitempty"`
}

type NameArg struct {
	Name string `json:"name"`
}

type TaskArg struct {
	ID     uint64 `json:"id"`
	StartG uint64 `json:"start_g,omitempty"`
	EndG   uint64 `json:"end_g,omitempty"`
}

type RegionArg struct {
	TaskID uint64 `json:"taskid,omitempty"`
}

type SortIndexArg struct {
	Index int `json:"sort_index"`
}

type traceConsumer struct {
	consumeTimeUnit    func(unit string)
	consumeViewerEvent func(v *ViewerEvent, required bool)
	consumeViewerFrame func(key string, f ViewerFrame)
	flush              func()
}

const (
	procsSection = 0 // where Goroutines or per-P timelines are presented.
	statsSection = 1 // where counters are presented.
	tasksSection = 2 // where Task hierarchy & timeline is presented.
)

// generateTrace generates json trace for trace-viewer:
// https://github.com/google/trace-viewer
// Trace format is described at:
// https://docs.google.com/document/d/1CvAClvFfyA5R-PhYUmn5OOQtYMH4h6I0nSsKchNAySU/view
// If mode==goroutineMode, generate trace for goroutine goid, otherwise whole trace.
// startTime, endTime determine part of the trace that we are interested in.
// gset restricts goroutines that are included in the resulting trace.
func generateTrace(params *traceParams, consumer traceConsumer) error {
	defer consumer.flush()

	ctx := &traceContext{traceParams: params}
	ctx.frameTree.children = make(map[uint64]frameNode)
	ctx.consumer = consumer

	ctx.consumer.consumeTimeUnit("ns")
	maxProc := 0
	ginfos := make(map[uint64]*gInfo)
	stacks := params.parsed.Stacks

	getGInfo := func(g uint64) *gInfo {
		info, ok := ginfos[g]
		if !ok {
			info = &gInfo{}
			ginfos[g] = info
		}
		return info
	}

	// Since we make many calls to setGState, we record a sticky
	// error in setGStateErr and check it after every event.
	var setGStateErr error
	setGState := func(ev *trace.Event, g uint64, oldState, newState gState) {
		info := getGInfo(g)
		if oldState == gWaiting && info.state == gWaitingGC {
			// For checking, gWaiting counts as any gWaiting*.
			oldState = info.state
		}
		if info.state != oldState && setGStateErr == nil {
			setGStateErr = fmt.Errorf("expected G %d to be in state %d, but got state %d", g, oldState, newState)
		}
		ctx.gstates[info.state]--
		ctx.gstates[newState]++
		info.state = newState
	}

	for _, ev := range ctx.parsed.Events {
		// Handle state transitions before we filter out events.
		switch ev.Type {
		case trace.EvGoStart, trace.EvGoStartLabel:
			setGState(ev, ev.G, gRunnable, gRunning)
			info := getGInfo(ev.G)
			info.start = ev
		case trace.EvProcStart:
			ctx.threadStats.prunning++
		case trace.EvProcStop:
			ctx.threadStats.prunning--
		case trace.EvGoCreate:
			newG := ev.Args[0]
			info := getGInfo(newG)
			if info.name != "" {
				return fmt.Errorf("duplicate go create event for go id=%d detected at offset %d", newG, ev.Off)
			}

			stk, ok := stacks[ev.Args[1]]
			if !ok || len(stk) == 0 {
				return fmt.Errorf("invalid go create event: missing stack information for go id=%d at offset %d", newG, ev.Off)
			}

			fname := stk[0].Fn
			info.name = fmt.Sprintf("G%v %s", newG, fname)
			info.isSystemG = isSystemGoroutine(fname)

			ctx.gcount++
			setGState(ev, newG, gDead, gRunnable)
		case trace.EvGoEnd:
			ctx.gcount--
			setGState(ev, ev.G, gRunning, gDead)
		case trace.EvGoUnblock:
			setGState(ev, ev.Args[0], gWaiting, gRunnable)
		case trace.EvGoSysExit:
			setGState(ev, ev.G, gWaiting, gRunnable)
			if getGInfo(ev.G).isSystemG {
				ctx.threadStats.insyscallRuntime--
			} else {
				ctx.threadStats.insyscall--
			}
		case trace.EvGoSysBlock:
			setGState(ev, ev.G, gRunning, gWaiting)
			if getGInfo(ev.G).isSystemG {
				ctx.threadStats.insyscallRuntime++
			} else {
				ctx.threadStats.insyscall++
			}
		case trace.EvGoSched, trace.EvGoPreempt:
			setGState(ev, ev.G, gRunning, gRunnable)
		case trace.EvGoStop,
			trace.EvGoSleep, trace.EvGoBlock, trace.EvGoBlockSend, trace.EvGoBlockRecv,
			trace.EvGoBlockSelect, trace.EvGoBlockSync, trace.EvGoBlockCond, trace.EvGoBlockNet:
			setGState(ev, ev.G, gRunning, gWaiting)
		case trace.EvGoBlockGC:
			setGState(ev, ev.G, gRunning, gWaitingGC)
		case trace.EvGCMarkAssistStart:
			getGInfo(ev.G).markAssist = ev
		case trace.EvGCMarkAssistDone:
			getGInfo(ev.G).markAssist = nil
		case trace.EvGoWaiting:
			setGState(ev, ev.G, gRunnable, gWaiting)
		case trace.EvGoInSyscall:
			// Cancel out the effect of EvGoCreate at the beginning.
			setGState(ev, ev.G, gRunnable, gWaiting)
			if getGInfo(ev.G).isSystemG {
				ctx.threadStats.insyscallRuntime++
			} else {
				ctx.threadStats.insyscall++
			}
		case trace.EvHeapAlloc:
			ctx.heapStats.heapAlloc = ev.Args[0]
		case trace.EvNextGC:
			ctx.heapStats.nextGC = ev.Args[0]
		}
		if setGStateErr != nil {
			return setGStateErr
		}
		if ctx.gstates[gRunnable] < 0 || ctx.gstates[gRunning] < 0 || ctx.threadStats.insyscall < 0 || ctx.threadStats.insyscallRuntime < 0 {
			return fmt.Errorf("invalid state after processing %v: runnable=%d running=%d insyscall=%d insyscallRuntime=%d", ev, ctx.gstates[gRunnable], ctx.gstates[gRunning], ctx.threadStats.insyscall, ctx.threadStats.insyscallRuntime)
		}

		// Ignore events that are from uninteresting goroutines
		// or outside of the interesting timeframe.
		if ctx.gs != nil && ev.P < trace.FakeP && !ctx.gs[ev.G] {
			continue
		}
		if !withinTimeRange(ev, ctx.startTime, ctx.endTime) {
			continue
		}

		if ev.P < trace.FakeP && ev.P > maxProc {
			maxProc = ev.P
		}

		// Emit trace objects.
		switch ev.Type {
		case trace.EvProcStart:
			if ctx.mode&modeGoroutineOriented != 0 {
				continue
			}
			ctx.emitInstant(ev, "proc start", "")
		case trace.EvProcStop:
			if ctx.mode&modeGoroutineOriented != 0 {
				continue
			}
			ctx.emitInstant(ev, "proc stop", "")
		case trace.EvGCStart:
			ctx.emitSlice(ev, "GC")
		case trace.EvGCDone:
		case trace.EvGCSTWStart:
			if ctx.mode&modeGoroutineOriented != 0 {
				continue
			}
			ctx.emitSlice(ev, fmt.Sprintf("STW (%s)", ev.SArgs[0]))
		case trace.EvGCSTWDone:
		case trace.EvGCMarkAssistStart:
			// Mark assists can continue past preemptions, so truncate to the
			// whichever comes first. We'll synthesize another slice if
			// necessary in EvGoStart.
			markFinish := ev.Link
			goFinish := getGInfo(ev.G).start.Link
			fakeMarkStart := *ev
			text := "MARK ASSIST"
			if markFinish == nil || markFinish.Ts > goFinish.Ts {
				fakeMarkStart.Link = goFinish
				text = "MARK ASSIST (unfinished)"
			}
			ctx.emitSlice(&fakeMarkStart, text)
		case trace.EvGCSweepStart:
			slice := ctx.makeSlice(ev, "SWEEP")
			if done := ev.Link; done != nil && done.Args[0] != 0 {
				slice.Arg = struct {
					Swept     uint64 `json:"Swept bytes"`
					Reclaimed uint64 `json:"Reclaimed bytes"`
				}{done.Args[0], done.Args[1]}
			}
			ctx.emit(slice)
		case trace.EvGoStart, trace.EvGoStartLabel:
			info := getGInfo(ev.G)
			if ev.Type == trace.EvGoStartLabel {
				ctx.emitSlice(ev, ev.SArgs[0])
			} else {
				ctx.emitSlice(ev, info.name)
			}
			if info.markAssist != nil {
				// If we're in a mark assist, synthesize a new slice, ending
				// either when the mark assist ends or when we're descheduled.
				markFinish := info.markAssist.Link
				goFinish := ev.Link
				fakeMarkStart := *ev
				text := "MARK ASSIST (resumed, unfinished)"
				if markFinish != nil && markFinish.Ts < goFinish.Ts {
					fakeMarkStart.Link = markFinish
					text = "MARK ASSIST (resumed)"
				}
				ctx.emitSlice(&fakeMarkStart, text)
			}
		case trace.EvGoCreate:
			ctx.emitArrow(ev, "go")
		case trace.EvGoUnblock:
			ctx.emitArrow(ev, "unblock")
		case trace.EvGoSysCall:
			ctx.emitInstant(ev, "syscall", "")
		case trace.EvGoSysExit:
			ctx.emitArrow(ev, "sysexit")
		case trace.EvUserLog:
			ctx.emitInstant(ev, formatUserLog(ev), "user event")
		case trace.EvUserTaskCreate:
			ctx.emitInstant(ev, "task start", "user event")
		case trace.EvUserTaskEnd:
			ctx.emitInstant(ev, "task end", "user event")
		}
		// Emit any counter updates.
		ctx.emitThreadCounters(ev)
		ctx.emitHeapCounters(ev)
		ctx.emitGoroutineCounters(ev)
	}

	ctx.emitSectionFooter(statsSection, "STATS", 0)

	if ctx.mode&modeTaskOriented != 0 {
		ctx.emitSectionFooter(tasksSection, "TASKS", 1)
	}

	if ctx.mode&modeGoroutineOriented != 0 {
		ctx.emitSectionFooter(procsSection, "G", 2)
	} else {
		ctx.emitSectionFooter(procsSection, "PROCS", 2)
	}
<<<<<<< HEAD

	ctx.emitFooter(&ViewerEvent{Name: "thread_name", Phase: "M", Pid: procsSection, Tid: trace.GCP, Arg: &NameArg{"GC"}})
	ctx.emitFooter(&ViewerEvent{Name: "thread_sort_index", Phase: "M", Pid: procsSection, Tid: trace.GCP, Arg: &SortIndexArg{-6}})

	ctx.emitFooter(&ViewerEvent{Name: "thread_name", Phase: "M", Pid: procsSection, Tid: trace.NetpollP, Arg: &NameArg{"Network"}})
	ctx.emitFooter(&ViewerEvent{Name: "thread_sort_index", Phase: "M", Pid: procsSection, Tid: trace.NetpollP, Arg: &SortIndexArg{-5}})

	ctx.emitFooter(&ViewerEvent{Name: "thread_name", Phase: "M", Pid: procsSection, Tid: trace.TimerP, Arg: &NameArg{"Timers"}})
	ctx.emitFooter(&ViewerEvent{Name: "thread_sort_index", Phase: "M", Pid: procsSection, Tid: trace.TimerP, Arg: &SortIndexArg{-4}})

	ctx.emitFooter(&ViewerEvent{Name: "thread_name", Phase: "M", Pid: procsSection, Tid: trace.SyscallP, Arg: &NameArg{"Syscalls"}})
	ctx.emitFooter(&ViewerEvent{Name: "thread_sort_index", Phase: "M", Pid: procsSection, Tid: trace.SyscallP, Arg: &SortIndexArg{-3}})

=======

	ctx.emitFooter(&ViewerEvent{Name: "thread_name", Phase: "M", Pid: procsSection, Tid: trace.GCP, Arg: &NameArg{"GC"}})
	ctx.emitFooter(&ViewerEvent{Name: "thread_sort_index", Phase: "M", Pid: procsSection, Tid: trace.GCP, Arg: &SortIndexArg{-6}})

	ctx.emitFooter(&ViewerEvent{Name: "thread_name", Phase: "M", Pid: procsSection, Tid: trace.NetpollP, Arg: &NameArg{"Network"}})
	ctx.emitFooter(&ViewerEvent{Name: "thread_sort_index", Phase: "M", Pid: procsSection, Tid: trace.NetpollP, Arg: &SortIndexArg{-5}})

	ctx.emitFooter(&ViewerEvent{Name: "thread_name", Phase: "M", Pid: procsSection, Tid: trace.TimerP, Arg: &NameArg{"Timers"}})
	ctx.emitFooter(&ViewerEvent{Name: "thread_sort_index", Phase: "M", Pid: procsSection, Tid: trace.TimerP, Arg: &SortIndexArg{-4}})

	ctx.emitFooter(&ViewerEvent{Name: "thread_name", Phase: "M", Pid: procsSection, Tid: trace.SyscallP, Arg: &NameArg{"Syscalls"}})
	ctx.emitFooter(&ViewerEvent{Name: "thread_sort_index", Phase: "M", Pid: procsSection, Tid: trace.SyscallP, Arg: &SortIndexArg{-3}})

>>>>>>> 5d85b420
	// Display rows for Ps if we are in the default trace view mode (not goroutine-oriented presentation)
	if ctx.mode&modeGoroutineOriented == 0 {
		for i := 0; i <= maxProc; i++ {
			ctx.emitFooter(&ViewerEvent{Name: "thread_name", Phase: "M", Pid: procsSection, Tid: uint64(i), Arg: &NameArg{fmt.Sprintf("Proc %v", i)}})
			ctx.emitFooter(&ViewerEvent{Name: "thread_sort_index", Phase: "M", Pid: procsSection, Tid: uint64(i), Arg: &SortIndexArg{i}})
<<<<<<< HEAD
		}
	}

	// Display task and its regions if we are in task-oriented presentation mode.
	if ctx.mode&modeTaskOriented != 0 {
		// sort tasks based on the task start time.
		sortedTask := make([]*taskDesc, 0, len(ctx.tasks))
		for _, task := range ctx.tasks {
			sortedTask = append(sortedTask, task)
		}
		sort.SliceStable(sortedTask, func(i, j int) bool {
			ti, tj := sortedTask[i], sortedTask[j]
			if ti.firstTimestamp() == tj.firstTimestamp() {
				return ti.lastTimestamp() < tj.lastTimestamp()
			}
			return ti.firstTimestamp() < tj.firstTimestamp()
		})

		for i, task := range sortedTask {
			ctx.emitTask(task, i)

			// If we are in goroutine-oriented mode, we draw regions.
			// TODO(hyangah): add this for task/P-oriented mode (i.e., focustask view) too.
			if ctx.mode&modeGoroutineOriented != 0 {
				for _, s := range task.regions {
					ctx.emitRegion(s)
				}
			}
		}
	}

=======
		}
	}

	// Display task and its regions if we are in task-oriented presentation mode.
	if ctx.mode&modeTaskOriented != 0 {
		// sort tasks based on the task start time.
		sortedTask := make([]*taskDesc, 0, len(ctx.tasks))
		for _, task := range ctx.tasks {
			sortedTask = append(sortedTask, task)
		}
		sort.SliceStable(sortedTask, func(i, j int) bool {
			ti, tj := sortedTask[i], sortedTask[j]
			if ti.firstTimestamp() == tj.firstTimestamp() {
				return ti.lastTimestamp() < tj.lastTimestamp()
			}
			return ti.firstTimestamp() < tj.firstTimestamp()
		})

		for i, task := range sortedTask {
			ctx.emitTask(task, i)

			// If we are in goroutine-oriented mode, we draw regions.
			// TODO(hyangah): add this for task/P-oriented mode (i.e., focustask view) too.
			if ctx.mode&modeGoroutineOriented != 0 {
				for _, s := range task.regions {
					ctx.emitRegion(s)
				}
			}
		}
	}

>>>>>>> 5d85b420
	// Display goroutine rows if we are either in goroutine-oriented mode.
	if ctx.mode&modeGoroutineOriented != 0 {
		for k, v := range ginfos {
			if !ctx.gs[k] {
				continue
			}
			ctx.emitFooter(&ViewerEvent{Name: "thread_name", Phase: "M", Pid: procsSection, Tid: k, Arg: &NameArg{v.name}})
		}
		// Row for the main goroutine (maing)
		ctx.emitFooter(&ViewerEvent{Name: "thread_sort_index", Phase: "M", Pid: procsSection, Tid: ctx.maing, Arg: &SortIndexArg{-2}})
		// Row for GC or global state (specified with G=0)
		ctx.emitFooter(&ViewerEvent{Name: "thread_sort_index", Phase: "M", Pid: procsSection, Tid: 0, Arg: &SortIndexArg{-1}})
	}

	return nil
}

func (ctx *traceContext) emit(e *ViewerEvent) {
	ctx.consumer.consumeViewerEvent(e, false)
}

func (ctx *traceContext) emitFooter(e *ViewerEvent) {
	ctx.consumer.consumeViewerEvent(e, true)
}
func (ctx *traceContext) emitSectionFooter(sectionID uint64, name string, priority int) {
	ctx.emitFooter(&ViewerEvent{Name: "process_name", Phase: "M", Pid: sectionID, Arg: &NameArg{name}})
	ctx.emitFooter(&ViewerEvent{Name: "process_sort_index", Phase: "M", Pid: sectionID, Arg: &SortIndexArg{priority}})
}

func (ctx *traceContext) time(ev *trace.Event) float64 {
	// Trace viewer wants timestamps in microseconds.
	return float64(ev.Ts) / 1000
}

func withinTimeRange(ev *trace.Event, s, e int64) bool {
	if evEnd := ev.Link; evEnd != nil {
		return ev.Ts <= e && evEnd.Ts >= s
	}
	return ev.Ts >= s && ev.Ts <= e
}

func tsWithinRange(ts, s, e int64) bool {
	return s <= ts && ts <= e
}

func (ctx *traceContext) proc(ev *trace.Event) uint64 {
	if ctx.mode&modeGoroutineOriented != 0 && ev.P < trace.FakeP {
		return ev.G
	} else {
		return uint64(ev.P)
	}
}

<<<<<<< HEAD
func (ctx *traceContext) emitSlice(ev *trace.Event, name string) *ViewerEvent {
=======
func (ctx *traceContext) emitSlice(ev *trace.Event, name string) {
	ctx.emit(ctx.makeSlice(ev, name))
}

func (ctx *traceContext) makeSlice(ev *trace.Event, name string) *ViewerEvent {
>>>>>>> 5d85b420
	// If ViewerEvent.Dur is not a positive value,
	// trace viewer handles it as a non-terminating time interval.
	// Avoid it by setting the field with a small value.
	durationUsec := ctx.time(ev.Link) - ctx.time(ev)
	if ev.Link.Ts-ev.Ts <= 0 {
		durationUsec = 0.0001 // 0.1 nanoseconds
	}
	sl := &ViewerEvent{
		Name:     name,
		Phase:    "X",
		Time:     ctx.time(ev),
		Dur:      durationUsec,
		Tid:      ctx.proc(ev),
		Stack:    ctx.stack(ev.Stk),
		EndStack: ctx.stack(ev.Link.Stk),
	}

	// grey out non-overlapping events if the event is not a global event (ev.G == 0)
	if ctx.mode&modeTaskOriented != 0 && ev.G != 0 {
		// include P information.
		if t := ev.Type; t == trace.EvGoStart || t == trace.EvGoStartLabel {
			type Arg struct {
				P int
			}
			sl.Arg = &Arg{P: ev.P}
		}
		// grey out non-overlapping events.
		overlapping := false
		for _, task := range ctx.tasks {
			if _, overlapped := task.overlappingDuration(ev); overlapped {
				overlapping = true
				break
			}
		}
		if !overlapping {
			sl.Cname = colorLightGrey
		}
	}
<<<<<<< HEAD
	ctx.emit(sl)
=======
>>>>>>> 5d85b420
	return sl
}

func (ctx *traceContext) emitTask(task *taskDesc, sortIndex int) {
	taskRow := uint64(task.id)
	taskName := task.name
	durationUsec := float64(task.lastTimestamp()-task.firstTimestamp()) / 1e3

	ctx.emitFooter(&ViewerEvent{Name: "thread_name", Phase: "M", Pid: tasksSection, Tid: taskRow, Arg: &NameArg{fmt.Sprintf("T%d %s", task.id, taskName)}})
	ctx.emit(&ViewerEvent{Name: "thread_sort_index", Phase: "M", Pid: tasksSection, Tid: taskRow, Arg: &SortIndexArg{sortIndex}})
	ts := float64(task.firstTimestamp()) / 1e3
	sl := &ViewerEvent{
		Name:  taskName,
		Phase: "X",
		Time:  ts,
		Dur:   durationUsec,
		Pid:   tasksSection,
		Tid:   taskRow,
		Cname: pickTaskColor(task.id),
	}
	targ := TaskArg{ID: task.id}
	if task.create != nil {
		sl.Stack = ctx.stack(task.create.Stk)
		targ.StartG = task.create.G
	}
	if task.end != nil {
		sl.EndStack = ctx.stack(task.end.Stk)
		targ.EndG = task.end.G
	}
	sl.Arg = targ
	ctx.emit(sl)

	if task.create != nil && task.create.Type == trace.EvUserTaskCreate && task.create.Args[1] != 0 {
		ctx.arrowSeq++
		ctx.emit(&ViewerEvent{Name: "newTask", Phase: "s", Tid: task.create.Args[1], ID: ctx.arrowSeq, Time: ts, Pid: tasksSection})
		ctx.emit(&ViewerEvent{Name: "newTask", Phase: "t", Tid: taskRow, ID: ctx.arrowSeq, Time: ts, Pid: tasksSection})
	}
}

func (ctx *traceContext) emitRegion(s regionDesc) {
	if s.Name == "" {
		return
	}

	if !tsWithinRange(s.firstTimestamp(), ctx.startTime, ctx.endTime) &&
		!tsWithinRange(s.lastTimestamp(), ctx.startTime, ctx.endTime) {
		return
	}

	ctx.regionID++
	regionID := ctx.regionID

	id := s.TaskID
	scopeID := fmt.Sprintf("%x", id)
	name := s.Name

	sl0 := &ViewerEvent{
		Category: "Region",
		Name:     name,
		Phase:    "b",
		Time:     float64(s.firstTimestamp()) / 1e3,
		Tid:      s.G, // only in goroutine-oriented view
		ID:       uint64(regionID),
		Scope:    scopeID,
		Cname:    pickTaskColor(s.TaskID),
	}
	if s.Start != nil {
		sl0.Stack = ctx.stack(s.Start.Stk)
	}
	ctx.emit(sl0)

	sl1 := &ViewerEvent{
		Category: "Region",
		Name:     name,
		Phase:    "e",
		Time:     float64(s.lastTimestamp()) / 1e3,
		Tid:      s.G,
		ID:       uint64(regionID),
		Scope:    scopeID,
		Cname:    pickTaskColor(s.TaskID),
		Arg:      RegionArg{TaskID: s.TaskID},
	}
	if s.End != nil {
		sl1.Stack = ctx.stack(s.End.Stk)
	}
	ctx.emit(sl1)
}

type heapCountersArg struct {
	Allocated uint64
	NextGC    uint64
}

func (ctx *traceContext) emitHeapCounters(ev *trace.Event) {
	if ctx.prevHeapStats == ctx.heapStats {
		return
	}
	diff := uint64(0)
	if ctx.heapStats.nextGC > ctx.heapStats.heapAlloc {
		diff = ctx.heapStats.nextGC - ctx.heapStats.heapAlloc
	}
	if tsWithinRange(ev.Ts, ctx.startTime, ctx.endTime) {
		ctx.emit(&ViewerEvent{Name: "Heap", Phase: "C", Time: ctx.time(ev), Pid: 1, Arg: &heapCountersArg{ctx.heapStats.heapAlloc, diff}})
	}
	ctx.prevHeapStats = ctx.heapStats
}

type goroutineCountersArg struct {
	Running   uint64
	Runnable  uint64
	GCWaiting uint64
}

func (ctx *traceContext) emitGoroutineCounters(ev *trace.Event) {
	if ctx.prevGstates == ctx.gstates {
		return
	}
	if tsWithinRange(ev.Ts, ctx.startTime, ctx.endTime) {
		ctx.emit(&ViewerEvent{Name: "Goroutines", Phase: "C", Time: ctx.time(ev), Pid: 1, Arg: &goroutineCountersArg{uint64(ctx.gstates[gRunning]), uint64(ctx.gstates[gRunnable]), uint64(ctx.gstates[gWaitingGC])}})
	}
	ctx.prevGstates = ctx.gstates
}

type threadCountersArg struct {
	Running   int64
	InSyscall int64
}

func (ctx *traceContext) emitThreadCounters(ev *trace.Event) {
	if ctx.prevThreadStats == ctx.threadStats {
		return
	}
	if tsWithinRange(ev.Ts, ctx.startTime, ctx.endTime) {
		ctx.emit(&ViewerEvent{Name: "Threads", Phase: "C", Time: ctx.time(ev), Pid: 1, Arg: &threadCountersArg{
			Running:   ctx.threadStats.prunning,
			InSyscall: ctx.threadStats.insyscall}})
	}
	ctx.prevThreadStats = ctx.threadStats
}

func (ctx *traceContext) emitInstant(ev *trace.Event, name, category string) {
	if !tsWithinRange(ev.Ts, ctx.startTime, ctx.endTime) {
		return
	}

	cname := ""
	if ctx.mode&modeTaskOriented != 0 {
		taskID, isUserAnnotation := isUserAnnotationEvent(ev)

		show := false
		for _, task := range ctx.tasks {
			if isUserAnnotation && task.id == taskID || task.overlappingInstant(ev) {
				show = true
				break
			}
		}
		// grey out or skip if non-overlapping instant.
		if !show {
			if isUserAnnotation {
				return // don't display unrelated user annotation events.
			}
			cname = colorLightGrey
		}
	}
	var arg interface{}
	if ev.Type == trace.EvProcStart {
		type Arg struct {
			ThreadID uint64
		}
		arg = &Arg{ev.Args[0]}
	}
	ctx.emit(&ViewerEvent{
		Name:     name,
		Category: category,
		Phase:    "I",
		Scope:    "t",
		Time:     ctx.time(ev),
		Tid:      ctx.proc(ev),
		Stack:    ctx.stack(ev.Stk),
		Cname:    cname,
		Arg:      arg})
}

func (ctx *traceContext) emitArrow(ev *trace.Event, name string) {
	if ev.Link == nil {
		// The other end of the arrow is not captured in the trace.
		// For example, a goroutine was unblocked but was not scheduled before trace stop.
		return
	}
	if ctx.mode&modeGoroutineOriented != 0 && (!ctx.gs[ev.Link.G] || ev.Link.Ts < ctx.startTime || ev.Link.Ts > ctx.endTime) {
		return
	}

	if ev.P == trace.NetpollP || ev.P == trace.TimerP || ev.P == trace.SyscallP {
		// Trace-viewer discards arrows if they don't start/end inside of a slice or instant.
		// So emit a fake instant at the start of the arrow.
		ctx.emitInstant(&trace.Event{P: ev.P, Ts: ev.Ts}, "unblock", "")
	}

	color := ""
	if ctx.mode&modeTaskOriented != 0 {
		overlapping := false
		// skip non-overlapping arrows.
		for _, task := range ctx.tasks {
			if _, overlapped := task.overlappingDuration(ev); overlapped {
				overlapping = true
				break
			}
		}
		if !overlapping {
			return
		}
	}

	ctx.arrowSeq++
	ctx.emit(&ViewerEvent{Name: name, Phase: "s", Tid: ctx.proc(ev), ID: ctx.arrowSeq, Time: ctx.time(ev), Stack: ctx.stack(ev.Stk), Cname: color})
	ctx.emit(&ViewerEvent{Name: name, Phase: "t", Tid: ctx.proc(ev.Link), ID: ctx.arrowSeq, Time: ctx.time(ev.Link), Cname: color})
}

func (ctx *traceContext) stack(stk []*trace.Frame) int {
	return ctx.buildBranch(ctx.frameTree, stk)
}

// buildBranch builds one branch in the prefix tree rooted at ctx.frameTree.
func (ctx *traceContext) buildBranch(parent frameNode, stk []*trace.Frame) int {
	if len(stk) == 0 {
		return parent.id
	}
	last := len(stk) - 1
	frame := stk[last]
	stk = stk[:last]

	node, ok := parent.children[frame.PC]
	if !ok {
		ctx.frameSeq++
		node.id = ctx.frameSeq
		node.children = make(map[uint64]frameNode)
		parent.children[frame.PC] = node
		ctx.consumer.consumeViewerFrame(strconv.Itoa(node.id), ViewerFrame{fmt.Sprintf("%v:%v", frame.Fn, frame.Line), parent.id})
	}
	return ctx.buildBranch(node, stk)
}

func isSystemGoroutine(entryFn string) bool {
	// This mimics runtime.isSystemGoroutine as closely as
	// possible.
	return entryFn != "runtime.main" && strings.HasPrefix(entryFn, "runtime.")
}

// firstTimestamp returns the timestamp of the first event record.
func firstTimestamp() int64 {
	res, _ := parseTrace()
	if len(res.Events) > 0 {
		return res.Events[0].Ts
	}
	return 0
}

// lastTimestamp returns the timestamp of the last event record.
func lastTimestamp() int64 {
	res, _ := parseTrace()
	if n := len(res.Events); n > 1 {
		return res.Events[n-1].Ts
	}
	return 0
}

type jsonWriter struct {
	w   io.Writer
	enc *json.Encoder
}

func viewerDataTraceConsumer(w io.Writer, start, end int64) traceConsumer {
	frames := make(map[string]ViewerFrame)
	enc := json.NewEncoder(w)
	written := 0
	index := int64(-1)

	io.WriteString(w, "{")
	return traceConsumer{
		consumeTimeUnit: func(unit string) {
			io.WriteString(w, `"displayTimeUnit":`)
			enc.Encode(unit)
			io.WriteString(w, ",")
		},
		consumeViewerEvent: func(v *ViewerEvent, required bool) {
			index++
			if !required && (index < start || index > end) {
				// not in the range. Skip!
				return
			}
			if written == 0 {
				io.WriteString(w, `"traceEvents": [`)
			}
			if written > 0 {
				io.WriteString(w, ",")
			}
			enc.Encode(v)
			// TODO: get rid of the extra \n inserted by enc.Encode.
			// Same should be applied to splittingTraceConsumer.
			written++
		},
		consumeViewerFrame: func(k string, v ViewerFrame) {
			frames[k] = v
		},
		flush: func() {
			io.WriteString(w, `], "stackFrames":`)
			enc.Encode(frames)
			io.WriteString(w, `}`)
		},
	}
}

// Mapping from more reasonable color names to the reserved color names in
// https://github.com/catapult-project/catapult/blob/master/tracing/tracing/base/color_scheme.html#L50
// The chrome trace viewer allows only those as cname values.
const (
	colorLightMauve     = "thread_state_uninterruptible" // 182, 125, 143
	colorOrange         = "thread_state_iowait"          // 255, 140, 0
	colorSeafoamGreen   = "thread_state_running"         // 126, 200, 148
	colorVistaBlue      = "thread_state_runnable"        // 133, 160, 210
	colorTan            = "thread_state_unknown"         // 199, 155, 125
	colorIrisBlue       = "background_memory_dump"       // 0, 180, 180
	colorMidnightBlue   = "light_memory_dump"            // 0, 0, 180
	colorDeepMagenta    = "detailed_memory_dump"         // 180, 0, 180
	colorBlue           = "vsync_highlight_color"        // 0, 0, 255
	colorGrey           = "generic_work"                 // 125, 125, 125
	colorGreen          = "good"                         // 0, 125, 0
	colorDarkGoldenrod  = "bad"                          // 180, 125, 0
	colorPeach          = "terrible"                     // 180, 0, 0
	colorBlack          = "black"                        // 0, 0, 0
	colorLightGrey      = "grey"                         // 221, 221, 221
	colorWhite          = "white"                        // 255, 255, 255
	colorYellow         = "yellow"                       // 255, 255, 0
	colorOlive          = "olive"                        // 100, 100, 0
	colorCornflowerBlue = "rail_response"                // 67, 135, 253
	colorSunsetOrange   = "rail_animation"               // 244, 74, 63
	colorTangerine      = "rail_idle"                    // 238, 142, 0
	colorShamrockGreen  = "rail_load"                    // 13, 168, 97
	colorGreenishYellow = "startup"                      // 230, 230, 0
	colorDarkGrey       = "heap_dump_stack_frame"        // 128, 128, 128
	colorTawny          = "heap_dump_child_node_arrow"   // 204, 102, 0
	colorLemon          = "cq_build_running"             // 255, 255, 119
	colorLime           = "cq_build_passed"              // 153, 238, 102
	colorPink           = "cq_build_failed"              // 238, 136, 136
	colorSilver         = "cq_build_abandoned"           // 187, 187, 187
	colorManzGreen      = "cq_build_attempt_runnig"      // 222, 222, 75
	colorKellyGreen     = "cq_build_attempt_passed"      // 108, 218, 35
	colorAnotherGrey    = "cq_build_attempt_failed"      // 187, 187, 187
)

var colorForTask = []string{
	colorLightMauve,
	colorOrange,
	colorSeafoamGreen,
	colorVistaBlue,
	colorTan,
	colorMidnightBlue,
	colorIrisBlue,
	colorDeepMagenta,
	colorGreen,
	colorDarkGoldenrod,
	colorPeach,
	colorOlive,
	colorCornflowerBlue,
	colorSunsetOrange,
	colorTangerine,
	colorShamrockGreen,
	colorTawny,
	colorLemon,
	colorLime,
	colorPink,
	colorSilver,
	colorManzGreen,
	colorKellyGreen,
}

func pickTaskColor(id uint64) string {
	idx := id % uint64(len(colorForTask))
	return colorForTask[idx]
}<|MERGE_RESOLUTION|>--- conflicted
+++ resolved
@@ -283,19 +283,11 @@
 	params := &traceParams{
 		parsed:  res,
 		endTime: math.MaxInt64,
-<<<<<<< HEAD
 	}
 	s, c := splittingTraceConsumer(100 << 20) // 100M
 	if err := generateTrace(params, c); err != nil {
 		dief("%v\n", err)
 	}
-=======
-	}
-	s, c := splittingTraceConsumer(100 << 20) // 100M
-	if err := generateTrace(params, c); err != nil {
-		dief("%v\n", err)
-	}
->>>>>>> 5d85b420
 	return s.Ranges
 }
 
@@ -753,7 +745,6 @@
 	} else {
 		ctx.emitSectionFooter(procsSection, "PROCS", 2)
 	}
-<<<<<<< HEAD
 
 	ctx.emitFooter(&ViewerEvent{Name: "thread_name", Phase: "M", Pid: procsSection, Tid: trace.GCP, Arg: &NameArg{"GC"}})
 	ctx.emitFooter(&ViewerEvent{Name: "thread_sort_index", Phase: "M", Pid: procsSection, Tid: trace.GCP, Arg: &SortIndexArg{-6}})
@@ -767,27 +758,11 @@
 	ctx.emitFooter(&ViewerEvent{Name: "thread_name", Phase: "M", Pid: procsSection, Tid: trace.SyscallP, Arg: &NameArg{"Syscalls"}})
 	ctx.emitFooter(&ViewerEvent{Name: "thread_sort_index", Phase: "M", Pid: procsSection, Tid: trace.SyscallP, Arg: &SortIndexArg{-3}})
 
-=======
-
-	ctx.emitFooter(&ViewerEvent{Name: "thread_name", Phase: "M", Pid: procsSection, Tid: trace.GCP, Arg: &NameArg{"GC"}})
-	ctx.emitFooter(&ViewerEvent{Name: "thread_sort_index", Phase: "M", Pid: procsSection, Tid: trace.GCP, Arg: &SortIndexArg{-6}})
-
-	ctx.emitFooter(&ViewerEvent{Name: "thread_name", Phase: "M", Pid: procsSection, Tid: trace.NetpollP, Arg: &NameArg{"Network"}})
-	ctx.emitFooter(&ViewerEvent{Name: "thread_sort_index", Phase: "M", Pid: procsSection, Tid: trace.NetpollP, Arg: &SortIndexArg{-5}})
-
-	ctx.emitFooter(&ViewerEvent{Name: "thread_name", Phase: "M", Pid: procsSection, Tid: trace.TimerP, Arg: &NameArg{"Timers"}})
-	ctx.emitFooter(&ViewerEvent{Name: "thread_sort_index", Phase: "M", Pid: procsSection, Tid: trace.TimerP, Arg: &SortIndexArg{-4}})
-
-	ctx.emitFooter(&ViewerEvent{Name: "thread_name", Phase: "M", Pid: procsSection, Tid: trace.SyscallP, Arg: &NameArg{"Syscalls"}})
-	ctx.emitFooter(&ViewerEvent{Name: "thread_sort_index", Phase: "M", Pid: procsSection, Tid: trace.SyscallP, Arg: &SortIndexArg{-3}})
-
->>>>>>> 5d85b420
 	// Display rows for Ps if we are in the default trace view mode (not goroutine-oriented presentation)
 	if ctx.mode&modeGoroutineOriented == 0 {
 		for i := 0; i <= maxProc; i++ {
 			ctx.emitFooter(&ViewerEvent{Name: "thread_name", Phase: "M", Pid: procsSection, Tid: uint64(i), Arg: &NameArg{fmt.Sprintf("Proc %v", i)}})
 			ctx.emitFooter(&ViewerEvent{Name: "thread_sort_index", Phase: "M", Pid: procsSection, Tid: uint64(i), Arg: &SortIndexArg{i}})
-<<<<<<< HEAD
 		}
 	}
 
@@ -819,39 +794,6 @@
 		}
 	}
 
-=======
-		}
-	}
-
-	// Display task and its regions if we are in task-oriented presentation mode.
-	if ctx.mode&modeTaskOriented != 0 {
-		// sort tasks based on the task start time.
-		sortedTask := make([]*taskDesc, 0, len(ctx.tasks))
-		for _, task := range ctx.tasks {
-			sortedTask = append(sortedTask, task)
-		}
-		sort.SliceStable(sortedTask, func(i, j int) bool {
-			ti, tj := sortedTask[i], sortedTask[j]
-			if ti.firstTimestamp() == tj.firstTimestamp() {
-				return ti.lastTimestamp() < tj.lastTimestamp()
-			}
-			return ti.firstTimestamp() < tj.firstTimestamp()
-		})
-
-		for i, task := range sortedTask {
-			ctx.emitTask(task, i)
-
-			// If we are in goroutine-oriented mode, we draw regions.
-			// TODO(hyangah): add this for task/P-oriented mode (i.e., focustask view) too.
-			if ctx.mode&modeGoroutineOriented != 0 {
-				for _, s := range task.regions {
-					ctx.emitRegion(s)
-				}
-			}
-		}
-	}
-
->>>>>>> 5d85b420
 	// Display goroutine rows if we are either in goroutine-oriented mode.
 	if ctx.mode&modeGoroutineOriented != 0 {
 		for k, v := range ginfos {
@@ -905,15 +847,11 @@
 	}
 }
 
-<<<<<<< HEAD
-func (ctx *traceContext) emitSlice(ev *trace.Event, name string) *ViewerEvent {
-=======
 func (ctx *traceContext) emitSlice(ev *trace.Event, name string) {
 	ctx.emit(ctx.makeSlice(ev, name))
 }
 
 func (ctx *traceContext) makeSlice(ev *trace.Event, name string) *ViewerEvent {
->>>>>>> 5d85b420
 	// If ViewerEvent.Dur is not a positive value,
 	// trace viewer handles it as a non-terminating time interval.
 	// Avoid it by setting the field with a small value.
@@ -952,10 +890,6 @@
 			sl.Cname = colorLightGrey
 		}
 	}
-<<<<<<< HEAD
-	ctx.emit(sl)
-=======
->>>>>>> 5d85b420
 	return sl
 }
 
