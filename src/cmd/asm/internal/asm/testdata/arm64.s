--- conflicted
+++ resolved
@@ -261,8 +261,6 @@
 	ORRW	$0x1b000, R2, R3                    // ORRW	$110592, R2, R3                 // 1b0096523b00a07243001b2a
 	TSTW	$0x500000, R1                       // TSTW	$5242880, R1                    // 1b0aa0523f001b6a
 	TSTW	$0xff00ff, R1                       // TSTW	$16711935, R1                   // 3f9c0072
-<<<<<<< HEAD
-=======
 	TSTW	$0x60060, R5                        // TSTW	$393312, R5                     // 1b0c8052db00a072bf001b6a
 	TSTW	$0x6006000060060, R5                // TSTW	$1689262177517664, R5           // 1b0c8052db00a072bf001b6a
 	ANDW	$0x6006000060060, R5                // ANDW	$1689262177517664, R5           // 1b0c8052db00a072a5001b0a
@@ -275,7 +273,6 @@
 	BICSW	$0x6006000060060, R5                // BICSW	$1689262177517664, R5           // 1b0c8052db00a072a5003b6a
 	ADDW	$0x60060, R2                        // ADDW	$393312, R2                     // 4280011142804111
 	CMPW	$0x60060, R2                        // CMPW	$393312, R2                     // 1b0c8052db00a0725f001b6b
->>>>>>> 9b97c35f
 
 	AND	$8, R0, RSP // 1f007d92
 	ORR	$8, R0, RSP // 1f007db2
