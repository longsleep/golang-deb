--- conflicted
+++ resolved
@@ -306,13 +306,8 @@
 			}
 		}
 		seen[T] = e
-<<<<<<< HEAD
-		if T != nil && xtyp != nil {
-			check.typeAssertion(e, x, xtyp, T, true)
-=======
 		if x != nil && T != nil {
 			check.typeAssertion(e, x, T, true)
->>>>>>> 1336a97c
 		}
 	}
 	return
@@ -739,14 +734,6 @@
 	}
 
 	// TODO(gri) we may want to permit type switches on type parameter values at some point
-<<<<<<< HEAD
-	var xtyp *Interface
-	if isTypeParam(x.typ) {
-		check.errorf(&x, "cannot use type switch on type parameter value %s", &x)
-	} else {
-		xtyp, _ = under(x.typ).(*Interface)
-		if xtyp == nil {
-=======
 	var sx *operand // switch expression against which cases are compared against; nil if invalid
 	if isTypeParam(x.typ) {
 		check.errorf(&x, "cannot use type switch on type parameter value %s", &x)
@@ -754,7 +741,6 @@
 		if _, ok := under(x.typ).(*Interface); ok {
 			sx = &x
 		} else {
->>>>>>> 1336a97c
 			check.errorf(&x, "%s is not an interface", &x)
 		}
 	}
@@ -851,11 +837,7 @@
 	if x.mode != invalid {
 		// Ranging over a type parameter is permitted if it has a core type.
 		var cause string
-<<<<<<< HEAD
-		u := structuralType(x.typ)
-=======
 		u := coreType(x.typ)
->>>>>>> 1336a97c
 		if t, _ := u.(*Chan); t != nil {
 			if sValue != nil {
 				check.softErrorf(sValue, "range over %s permits only one iteration variable", &x)
@@ -870,11 +852,7 @@
 				// ok to continue
 			}
 			if u == nil {
-<<<<<<< HEAD
-				cause = check.sprintf("%s has no structural type", x.typ)
-=======
 				cause = check.sprintf("%s has no core type", x.typ)
->>>>>>> 1336a97c
 			}
 		}
 		key, val = rangeKeyVal(u)
