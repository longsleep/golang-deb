// Copyright 2012 The Go Authors. All rights reserved.
// Use of this source code is governed by a BSD-style
// license that can be found in the LICENSE file.

// This file implements typechecking of builtin function calls.

package types2

import (
	"cmd/compile/internal/syntax"
	"go/constant"
	"go/token"
)

// builtin type-checks a call to the built-in specified by id and
// reports whether the call is valid, with *x holding the result;
// but x.expr is not set. If the call is invalid, the result is
// false, and *x is undefined.
//
func (check *Checker) builtin(x *operand, call *syntax.CallExpr, id builtinId) (_ bool) {
	// append is the only built-in that permits the use of ... for the last argument
	bin := predeclaredFuncs[id]
	if call.HasDots && id != _Append {
		//check.errorf(call.Ellipsis, invalidOp + "invalid use of ... with built-in %s", bin.name)
		check.errorf(call, invalidOp+"invalid use of ... with built-in %s", bin.name)
		check.use(call.ArgList...)
		return
	}

	// For len(x) and cap(x) we need to know if x contains any function calls or
	// receive operations. Save/restore current setting and set hasCallOrRecv to
	// false for the evaluation of x so that we can check it afterwards.
	// Note: We must do this _before_ calling exprList because exprList evaluates
	//       all arguments.
	if id == _Len || id == _Cap {
		defer func(b bool) {
			check.hasCallOrRecv = b
		}(check.hasCallOrRecv)
		check.hasCallOrRecv = false
	}

	// determine actual arguments
	var arg func(*operand, int) // TODO(gri) remove use of arg getter in favor of using xlist directly
	nargs := len(call.ArgList)
	switch id {
	default:
		// make argument getter
		xlist, _ := check.exprList(call.ArgList, false)
		arg = func(x *operand, i int) { *x = *xlist[i] }
		nargs = len(xlist)
		// evaluate first argument, if present
		if nargs > 0 {
			arg(x, 0)
			if x.mode == invalid {
				return
			}
		}
	case _Make, _New, _Offsetof, _Trace:
		// arguments require special handling
	}

	// check argument count
	{
		msg := ""
		if nargs < bin.nargs {
			msg = "not enough"
		} else if !bin.variadic && nargs > bin.nargs {
			msg = "too many"
		}
		if msg != "" {
			check.errorf(call, invalidOp+"%s arguments for %v (expected %d, found %d)", msg, call, bin.nargs, nargs)
			return
		}
	}

	switch id {
	case _Append:
		// append(s S, x ...T) S, where T is the element type of S
		// spec: "The variadic function append appends zero or more values x to s of type
		// S, which must be a slice type, and returns the resulting slice, also of type S.
		// The values x are passed to a parameter of type ...T where T is the element type
		// of S and the respective parameter passing rules apply."
		S := x.typ
		var T Type
		if s, _ := coreType(S).(*Slice); s != nil {
			T = s.elem
		} else {
			var cause string
			switch {
			case x.isNil():
				cause = "have untyped nil"
			case isTypeParam(S):
				if u := coreType(S); u != nil {
					cause = check.sprintf("%s has core type %s", x, u)
				} else {
					cause = check.sprintf("%s has no core type", x)
				}
			default:
				cause = check.sprintf("have %s", x)
			}
			// don't use invalidArg prefix here as it would repeat "argument" in the error message
			check.errorf(x, "first argument to append must be a slice; %s", cause)
			return
		}

		// remember arguments that have been evaluated already
		alist := []operand{*x}

		// spec: "As a special case, append also accepts a first argument assignable
		// to type []byte with a second argument of string type followed by ... .
		// This form appends the bytes of the string.
		if nargs == 2 && call.HasDots {
			if ok, _ := x.assignableTo(check, NewSlice(universeByte), nil); ok {
				arg(x, 1)
				if x.mode == invalid {
					return
				}
<<<<<<< HEAD
				if t := structuralString(x.typ); t != nil && isString(t) {
=======
				if t := coreString(x.typ); t != nil && isString(t) {
>>>>>>> fd27be00
					if check.Types != nil {
						sig := makeSig(S, S, x.typ)
						sig.variadic = true
						check.recordBuiltinType(call.Fun, sig)
					}
					x.mode = value
					x.typ = S
					break
				}
				alist = append(alist, *x)
				// fallthrough
			}
		}

		// check general case by creating custom signature
		sig := makeSig(S, S, NewSlice(T)) // []T required for variadic signature
		sig.variadic = true
		var xlist []*operand
		// convert []operand to []*operand
		for i := range alist {
			xlist = append(xlist, &alist[i])
		}
		for i := len(alist); i < nargs; i++ {
			var x operand
			arg(&x, i)
			xlist = append(xlist, &x)
		}
		check.arguments(call, sig, nil, xlist, nil) // discard result (we know the result type)
		// ok to continue even if check.arguments reported errors

		x.mode = value
		x.typ = S
		if check.Types != nil {
			check.recordBuiltinType(call.Fun, sig)
		}

	case _Cap, _Len:
		// cap(x)
		// len(x)
		mode := invalid
		var val constant.Value
		switch t := arrayPtrDeref(under(x.typ)).(type) {
		case *Basic:
			if isString(t) && id == _Len {
				if x.mode == constant_ {
					mode = constant_
					val = constant.MakeInt64(int64(len(constant.StringVal(x.val))))
				} else {
					mode = value
				}
			}

		case *Array:
			mode = value
			// spec: "The expressions len(s) and cap(s) are constants
			// if the type of s is an array or pointer to an array and
			// the expression s does not contain channel receives or
			// function calls; in this case s is not evaluated."
			if !check.hasCallOrRecv {
				mode = constant_
				if t.len >= 0 {
					val = constant.MakeInt64(t.len)
				} else {
					val = constant.MakeUnknown()
				}
			}

		case *Slice, *Chan:
			mode = value

		case *Map:
			if id == _Len {
				mode = value
			}

		case *Interface:
			if !isTypeParam(x.typ) {
				break
			}
			if t.typeSet().underIs(func(t Type) bool {
				switch t := arrayPtrDeref(t).(type) {
				case *Basic:
					if isString(t) && id == _Len {
						return true
					}
				case *Array, *Slice, *Chan:
					return true
				case *Map:
					if id == _Len {
						return true
					}
				}
				return false
			}) {
				mode = value
			}
		}

		if mode == invalid && under(x.typ) != Typ[Invalid] {
			check.errorf(x, invalidArg+"%s for %s", x, bin.name)
			return
		}

		// record the signature before changing x.typ
		if check.Types != nil && mode != constant_ {
			check.recordBuiltinType(call.Fun, makeSig(Typ[Int], x.typ))
		}

		x.mode = mode
		x.typ = Typ[Int]
		x.val = val

	case _Close:
		// close(c)
		if !underIs(x.typ, func(u Type) bool {
			uch, _ := u.(*Chan)
			if uch == nil {
				check.errorf(x, invalidOp+"cannot close non-channel %s", x)
				return false
			}
			if uch.dir == RecvOnly {
				check.errorf(x, invalidOp+"cannot close receive-only channel %s", x)
				return false
			}
			return true
		}) {
			return
		}
		x.mode = novalue
		if check.Types != nil {
			check.recordBuiltinType(call.Fun, makeSig(nil, x.typ))
		}

	case _Complex:
		// complex(x, y floatT) complexT
		var y operand
		arg(&y, 1)
		if y.mode == invalid {
			return
		}

		// convert or check untyped arguments
		d := 0
		if isUntyped(x.typ) {
			d |= 1
		}
		if isUntyped(y.typ) {
			d |= 2
		}
		switch d {
		case 0:
			// x and y are typed => nothing to do
		case 1:
			// only x is untyped => convert to type of y
			check.convertUntyped(x, y.typ)
		case 2:
			// only y is untyped => convert to type of x
			check.convertUntyped(&y, x.typ)
		case 3:
			// x and y are untyped =>
			// 1) if both are constants, convert them to untyped
			//    floating-point numbers if possible,
			// 2) if one of them is not constant (possible because
			//    it contains a shift that is yet untyped), convert
			//    both of them to float64 since they must have the
			//    same type to succeed (this will result in an error
			//    because shifts of floats are not permitted)
			if x.mode == constant_ && y.mode == constant_ {
				toFloat := func(x *operand) {
					if isNumeric(x.typ) && constant.Sign(constant.Imag(x.val)) == 0 {
						x.typ = Typ[UntypedFloat]
					}
				}
				toFloat(x)
				toFloat(&y)
			} else {
				check.convertUntyped(x, Typ[Float64])
				check.convertUntyped(&y, Typ[Float64])
				// x and y should be invalid now, but be conservative
				// and check below
			}
		}
		if x.mode == invalid || y.mode == invalid {
			return
		}

		// both argument types must be identical
		if !Identical(x.typ, y.typ) {
			check.errorf(x, invalidOp+"%v (mismatched types %s and %s)", call, x.typ, y.typ)
			return
		}

		// the argument types must be of floating-point type
		// (applyTypeFunc never calls f with a type parameter)
		f := func(typ Type) Type {
			assert(!isTypeParam(typ))
			if t, _ := under(typ).(*Basic); t != nil {
				switch t.kind {
				case Float32:
					return Typ[Complex64]
				case Float64:
					return Typ[Complex128]
				case UntypedFloat:
					return Typ[UntypedComplex]
				}
			}
			return nil
		}
		resTyp := check.applyTypeFunc(f, x, id)
		if resTyp == nil {
			check.errorf(x, invalidArg+"arguments have type %s, expected floating-point", x.typ)
			return
		}

		// if both arguments are constants, the result is a constant
		if x.mode == constant_ && y.mode == constant_ {
			x.val = constant.BinaryOp(constant.ToFloat(x.val), token.ADD, constant.MakeImag(constant.ToFloat(y.val)))
		} else {
			x.mode = value
		}

		if check.Types != nil && x.mode != constant_ {
			check.recordBuiltinType(call.Fun, makeSig(resTyp, x.typ, x.typ))
		}

		x.typ = resTyp

	case _Copy:
		// copy(x, y []T) int
		dst, _ := coreType(x.typ).(*Slice)

		var y operand
		arg(&y, 1)
		if y.mode == invalid {
			return
		}
		src0 := coreString(y.typ)
		if src0 != nil && isString(src0) {
			src0 = NewSlice(universeByte)
		}
		src, _ := src0.(*Slice)

		if dst == nil || src == nil {
			check.errorf(x, invalidArg+"copy expects slice arguments; found %s and %s", x, &y)
			return
		}

		if !Identical(dst.elem, src.elem) {
			check.errorf(x, invalidArg+"arguments to copy %s and %s have different element types %s and %s", x, &y, dst.elem, src.elem)
			return
		}

		if check.Types != nil {
			check.recordBuiltinType(call.Fun, makeSig(Typ[Int], x.typ, y.typ))
		}
		x.mode = value
		x.typ = Typ[Int]

	case _Delete:
		// delete(map_, key)
		// map_ must be a map type or a type parameter describing map types.
		// The key cannot be a type parameter for now.
		map_ := x.typ
		var key Type
		if !underIs(map_, func(u Type) bool {
			map_, _ := u.(*Map)
			if map_ == nil {
				check.errorf(x, invalidArg+"%s is not a map", x)
				return false
			}
			if key != nil && !Identical(map_.key, key) {
				check.errorf(x, invalidArg+"maps of %s must have identical key types", x)
				return false
			}
			key = map_.key
			return true
		}) {
			return
		}

		arg(x, 1) // k
		if x.mode == invalid {
			return
		}

		check.assignment(x, key, "argument to delete")
		if x.mode == invalid {
			return
		}

		x.mode = novalue
		if check.Types != nil {
			check.recordBuiltinType(call.Fun, makeSig(nil, map_, key))
		}

	case _Imag, _Real:
		// imag(complexT) floatT
		// real(complexT) floatT

		// convert or check untyped argument
		if isUntyped(x.typ) {
			if x.mode == constant_ {
				// an untyped constant number can always be considered
				// as a complex constant
				if isNumeric(x.typ) {
					x.typ = Typ[UntypedComplex]
				}
			} else {
				// an untyped non-constant argument may appear if
				// it contains a (yet untyped non-constant) shift
				// expression: convert it to complex128 which will
				// result in an error (shift of complex value)
				check.convertUntyped(x, Typ[Complex128])
				// x should be invalid now, but be conservative and check
				if x.mode == invalid {
					return
				}
			}
		}

		// the argument must be of complex type
		// (applyTypeFunc never calls f with a type parameter)
		f := func(typ Type) Type {
			assert(!isTypeParam(typ))
			if t, _ := under(typ).(*Basic); t != nil {
				switch t.kind {
				case Complex64:
					return Typ[Float32]
				case Complex128:
					return Typ[Float64]
				case UntypedComplex:
					return Typ[UntypedFloat]
				}
			}
			return nil
		}
		resTyp := check.applyTypeFunc(f, x, id)
		if resTyp == nil {
			check.errorf(x, invalidArg+"argument has type %s, expected complex type", x.typ)
			return
		}

		// if the argument is a constant, the result is a constant
		if x.mode == constant_ {
			if id == _Real {
				x.val = constant.Real(x.val)
			} else {
				x.val = constant.Imag(x.val)
			}
		} else {
			x.mode = value
		}

		if check.Types != nil && x.mode != constant_ {
			check.recordBuiltinType(call.Fun, makeSig(resTyp, x.typ))
		}

		x.typ = resTyp

	case _Make:
		// make(T, n)
		// make(T, n, m)
		// (no argument evaluated yet)
		arg0 := call.ArgList[0]
		T := check.varType(arg0)
		if T == Typ[Invalid] {
			return
		}

		var min int // minimum number of arguments
		switch coreType(T).(type) {
		case *Slice:
			min = 2
		case *Map, *Chan:
			min = 1
		case nil:
			check.errorf(arg0, invalidArg+"cannot make %s: no core type", arg0)
			return
		default:
			check.errorf(arg0, invalidArg+"cannot make %s; type must be slice, map, or channel", arg0)
			return
		}
		if nargs < min || min+1 < nargs {
			check.errorf(call, invalidOp+"%v expects %d or %d arguments; found %d", call, min, min+1, nargs)
			return
		}

		types := []Type{T}
		var sizes []int64 // constant integer arguments, if any
		for _, arg := range call.ArgList[1:] {
			typ, size := check.index(arg, -1) // ok to continue with typ == Typ[Invalid]
			types = append(types, typ)
			if size >= 0 {
				sizes = append(sizes, size)
			}
		}
		if len(sizes) == 2 && sizes[0] > sizes[1] {
			check.error(call.ArgList[1], invalidArg+"length and capacity swapped")
			// safe to continue
		}
		x.mode = value
		x.typ = T
		if check.Types != nil {
			check.recordBuiltinType(call.Fun, makeSig(x.typ, types...))
		}

	case _New:
		// new(T)
		// (no argument evaluated yet)
		T := check.varType(call.ArgList[0])
		if T == Typ[Invalid] {
			return
		}

		x.mode = value
		x.typ = &Pointer{base: T}
		if check.Types != nil {
			check.recordBuiltinType(call.Fun, makeSig(x.typ, T))
		}

	case _Panic:
		// panic(x)
		// record panic call if inside a function with result parameters
		// (for use in Checker.isTerminating)
		if check.sig != nil && check.sig.results.Len() > 0 {
			// function has result parameters
			p := check.isPanic
			if p == nil {
				// allocate lazily
				p = make(map[*syntax.CallExpr]bool)
				check.isPanic = p
			}
			p[call] = true
		}

		check.assignment(x, &emptyInterface, "argument to panic")
		if x.mode == invalid {
			return
		}

		x.mode = novalue
		if check.Types != nil {
			check.recordBuiltinType(call.Fun, makeSig(nil, &emptyInterface))
		}

	case _Print, _Println:
		// print(x, y, ...)
		// println(x, y, ...)
		var params []Type
		if nargs > 0 {
			params = make([]Type, nargs)
			for i := 0; i < nargs; i++ {
				if i > 0 {
					arg(x, i) // first argument already evaluated
				}
				check.assignment(x, nil, "argument to "+predeclaredFuncs[id].name)
				if x.mode == invalid {
					// TODO(gri) "use" all arguments?
					return
				}
				params[i] = x.typ
			}
		}

		x.mode = novalue
		if check.Types != nil {
			check.recordBuiltinType(call.Fun, makeSig(nil, params...))
		}

	case _Recover:
		// recover() interface{}
		x.mode = value
		x.typ = &emptyInterface
		if check.Types != nil {
			check.recordBuiltinType(call.Fun, makeSig(x.typ))
		}

	case _Add:
		// unsafe.Add(ptr unsafe.Pointer, len IntegerType) unsafe.Pointer
		if !check.allowVersion(check.pkg, 1, 17) {
			check.versionErrorf(call.Fun, "go1.17", "unsafe.Add")
			return
		}

		check.assignment(x, Typ[UnsafePointer], "argument to unsafe.Add")
		if x.mode == invalid {
			return
		}

		var y operand
		arg(&y, 1)
		if !check.isValidIndex(&y, "length", true) {
			return
		}

		x.mode = value
		x.typ = Typ[UnsafePointer]
		if check.Types != nil {
			check.recordBuiltinType(call.Fun, makeSig(x.typ, x.typ, y.typ))
		}

	case _Alignof:
		// unsafe.Alignof(x T) uintptr
		check.assignment(x, nil, "argument to unsafe.Alignof")
		if x.mode == invalid {
			return
		}

		if hasVarSize(x.typ) {
			x.mode = value
			if check.Types != nil {
				check.recordBuiltinType(call.Fun, makeSig(Typ[Uintptr], x.typ))
			}
		} else {
			x.mode = constant_
			x.val = constant.MakeInt64(check.conf.alignof(x.typ))
			// result is constant - no need to record signature
		}
		x.typ = Typ[Uintptr]

	case _Offsetof:
		// unsafe.Offsetof(x T) uintptr, where x must be a selector
		// (no argument evaluated yet)
		arg0 := call.ArgList[0]
		selx, _ := unparen(arg0).(*syntax.SelectorExpr)
		if selx == nil {
			check.errorf(arg0, invalidArg+"%s is not a selector expression", arg0)
			check.use(arg0)
			return
		}

		check.expr(x, selx.X)
		if x.mode == invalid {
			return
		}

		base := derefStructPtr(x.typ)
		sel := selx.Sel.Value
		obj, index, indirect := LookupFieldOrMethod(base, false, check.pkg, sel)
		switch obj.(type) {
		case nil:
			check.errorf(x, invalidArg+"%s has no single field %s", base, sel)
			return
		case *Func:
			// TODO(gri) Using derefStructPtr may result in methods being found
			// that don't actually exist. An error either way, but the error
			// message is confusing. See: https://play.golang.org/p/al75v23kUy ,
			// but go/types reports: "invalid argument: x.m is a method value".
			check.errorf(arg0, invalidArg+"%s is a method value", arg0)
			return
		}
		if indirect {
			check.errorf(x, invalidArg+"field %s is embedded via a pointer in %s", sel, base)
			return
		}

		// TODO(gri) Should we pass x.typ instead of base (and have indirect report if derefStructPtr indirected)?
		check.recordSelection(selx, FieldVal, base, obj, index, false)

		// record the selector expression (was bug - issue #47895)
		{
			mode := value
			if x.mode == variable || indirect {
				mode = variable
			}
			check.record(&operand{mode, selx, obj.Type(), nil, 0})
		}

		// The field offset is considered a variable even if the field is declared before
		// the part of the struct which is variable-sized. This makes both the rules
		// simpler and also permits (or at least doesn't prevent) a compiler from re-
		// arranging struct fields if it wanted to.
		if hasVarSize(base) {
			x.mode = value
			if check.Types != nil {
				check.recordBuiltinType(call.Fun, makeSig(Typ[Uintptr], obj.Type()))
			}
		} else {
			x.mode = constant_
			x.val = constant.MakeInt64(check.conf.offsetof(base, index))
			// result is constant - no need to record signature
		}
		x.typ = Typ[Uintptr]

	case _Sizeof:
		// unsafe.Sizeof(x T) uintptr
		check.assignment(x, nil, "argument to unsafe.Sizeof")
		if x.mode == invalid {
			return
		}

		if hasVarSize(x.typ) {
			x.mode = value
			if check.Types != nil {
				check.recordBuiltinType(call.Fun, makeSig(Typ[Uintptr], x.typ))
			}
		} else {
			x.mode = constant_
			x.val = constant.MakeInt64(check.conf.sizeof(x.typ))
			// result is constant - no need to record signature
		}
		x.typ = Typ[Uintptr]

	case _Slice:
		// unsafe.Slice(ptr *T, len IntegerType) []T
		if !check.allowVersion(check.pkg, 1, 17) {
			check.versionErrorf(call.Fun, "go1.17", "unsafe.Slice")
			return
		}

		typ, _ := under(x.typ).(*Pointer)
		if typ == nil {
			check.errorf(x, invalidArg+"%s is not a pointer", x)
			return
		}

		var y operand
		arg(&y, 1)
		if !check.isValidIndex(&y, "length", false) {
			return
		}

		x.mode = value
		x.typ = NewSlice(typ.base)
		if check.Types != nil {
			check.recordBuiltinType(call.Fun, makeSig(x.typ, typ, y.typ))
		}

	case _Assert:
		// assert(pred) causes a typechecker error if pred is false.
		// The result of assert is the value of pred if there is no error.
		// Note: assert is only available in self-test mode.
		if x.mode != constant_ || !isBoolean(x.typ) {
			check.errorf(x, invalidArg+"%s is not a boolean constant", x)
			return
		}
		if x.val.Kind() != constant.Bool {
			check.errorf(x, "internal error: value of %s should be a boolean constant", x)
			return
		}
		if !constant.BoolVal(x.val) {
			check.errorf(call, "%v failed", call)
			// compile-time assertion failure - safe to continue
		}
		// result is constant - no need to record signature

	case _Trace:
		// trace(x, y, z, ...) dumps the positions, expressions, and
		// values of its arguments. The result of trace is the value
		// of the first argument.
		// Note: trace is only available in self-test mode.
		// (no argument evaluated yet)
		if nargs == 0 {
			check.dump("%v: trace() without arguments", posFor(call))
			x.mode = novalue
			break
		}
		var t operand
		x1 := x
		for _, arg := range call.ArgList {
			check.rawExpr(x1, arg, nil, false) // permit trace for types, e.g.: new(trace(T))
			check.dump("%v: %s", posFor(x1), x1)
			x1 = &t // use incoming x only for first argument
		}
		// trace is only available in test mode - no need to record signature

	default:
		unreachable()
	}

	return true
}

// hasVarSize reports if the size of type t is variable due to type parameters.
func hasVarSize(t Type) bool {
	switch u := under(t).(type) {
	case *Array:
		return hasVarSize(u.elem)
	case *Struct:
		for _, f := range u.fields {
			if hasVarSize(f.typ) {
				return true
			}
		}
	case *Interface:
		return isTypeParam(t)
	case *Named, *Union:
		unreachable()
	}
	return false
}

// applyTypeFunc applies f to x. If x is a type parameter,
// the result is a type parameter constrained by an new
// interface bound. The type bounds for that interface
// are computed by applying f to each of the type bounds
// of x. If any of these applications of f return nil,
// applyTypeFunc returns nil.
// If x is not a type parameter, the result is f(x).
func (check *Checker) applyTypeFunc(f func(Type) Type, x *operand, id builtinId) Type {
	if tp, _ := x.typ.(*TypeParam); tp != nil {
		// Test if t satisfies the requirements for the argument
		// type and collect possible result types at the same time.
		var terms []*Term
		if !tp.is(func(t *term) bool {
			if t == nil {
				return false
			}
			if r := f(t.typ); r != nil {
				terms = append(terms, NewTerm(t.tilde, r))
				return true
			}
			return false
		}) {
			return nil
		}

		// We can type-check this fine but we're introducing a synthetic
		// type parameter for the result. It's not clear what the API
		// implications are here. Report an error for 1.18 but continue
		// type-checking.
		check.softErrorf(x, "%s not supported as argument to %s for go1.18 (see issue #50937)", x, predeclaredFuncs[id].name)

		// Construct a suitable new type parameter for the result type.
		// The type parameter is placed in the current package so export/import
		// works as expected.
		tpar := NewTypeName(nopos, check.pkg, tp.obj.name, nil)
		ptyp := check.newTypeParam(tpar, NewInterfaceType(nil, []Type{NewUnion(terms)})) // assigns type to tpar as a side-effect
		ptyp.index = tp.index

		return ptyp
	}

	return f(x.typ)
}

// makeSig makes a signature for the given argument and result types.
// Default types are used for untyped arguments, and res may be nil.
func makeSig(res Type, args ...Type) *Signature {
	list := make([]*Var, len(args))
	for i, param := range args {
		list[i] = NewVar(nopos, nil, "", Default(param))
	}
	params := NewTuple(list...)
	var result *Tuple
	if res != nil {
		assert(!isUntyped(res))
		result = NewTuple(NewVar(nopos, nil, "", res))
	}
	return &Signature{params: params, results: result}
}

// arrayPtrDeref returns A if typ is of the form *A and A is an array;
// otherwise it returns typ.
func arrayPtrDeref(typ Type) Type {
	if p, ok := typ.(*Pointer); ok {
		if a, _ := under(p.base).(*Array); a != nil {
			return a
		}
	}
	return typ
}

// unparen returns e with any enclosing parentheses stripped.
func unparen(e syntax.Expr) syntax.Expr {
	for {
		p, ok := e.(*syntax.ParenExpr)
		if !ok {
			return e
		}
		e = p.X
	}
}<|MERGE_RESOLUTION|>--- conflicted
+++ resolved
@@ -115,11 +115,7 @@
 				if x.mode == invalid {
 					return
 				}
-<<<<<<< HEAD
-				if t := structuralString(x.typ); t != nil && isString(t) {
-=======
 				if t := coreString(x.typ); t != nil && isString(t) {
->>>>>>> fd27be00
 					if check.Types != nil {
 						sig := makeSig(S, S, x.typ)
 						sig.variadic = true
