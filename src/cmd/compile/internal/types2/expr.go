// Copyright 2012 The Go Authors. All rights reserved.
// Use of this source code is governed by a BSD-style
// license that can be found in the LICENSE file.

// This file implements typechecking of expressions.

package types2

import (
	"cmd/compile/internal/syntax"
	"fmt"
	"go/constant"
	"go/token"
	"math"
)

/*
Basic algorithm:

Expressions are checked recursively, top down. Expression checker functions
are generally of the form:

  func f(x *operand, e *syntax.Expr, ...)

where e is the expression to be checked, and x is the result of the check.
The check performed by f may fail in which case x.mode == invalid, and
related error messages will have been issued by f.

If a hint argument is present, it is the composite literal element type
of an outer composite literal; it is used to type-check composite literal
elements that have no explicit type specification in the source
(e.g.: []T{{...}, {...}}, the hint is the type T in this case).

All expressions are checked via rawExpr, which dispatches according
to expression kind. Upon returning, rawExpr is recording the types and
constant values for all expressions that have an untyped type (those types
may change on the way up in the expression tree). Usually these are constants,
but the results of comparisons or non-constant shifts of untyped constants
may also be untyped, but not constant.

Untyped expressions may eventually become fully typed (i.e., not untyped),
typically when the value is assigned to a variable, or is used otherwise.
The updateExprType method is used to record this final type and update
the recorded types: the type-checked expression tree is again traversed down,
and the new type is propagated as needed. Untyped constant expression values
that become fully typed must now be representable by the full type (constant
sub-expression trees are left alone except for their roots). This mechanism
ensures that a client sees the actual (run-time) type an untyped value would
have. It also permits type-checking of lhs shift operands "as if the shift
were not present": when updateExprType visits an untyped lhs shift operand
and assigns it it's final type, that type must be an integer type, and a
constant lhs must be representable as an integer.

When an expression gets its final type, either on the way out from rawExpr,
on the way down in updateExprType, or at the end of the type checker run,
the type (and constant value, if any) is recorded via Info.Types, if present.
*/

type opPredicates map[syntax.Operator]func(Type) bool

var unaryOpPredicates opPredicates

func init() {
	// Setting unaryOpPredicates in init avoids declaration cycles.
	unaryOpPredicates = opPredicates{
		syntax.Add: allNumeric,
		syntax.Sub: allNumeric,
		syntax.Xor: allInteger,
		syntax.Not: allBoolean,
	}
}

func (check *Checker) op(m opPredicates, x *operand, op syntax.Operator) bool {
	if pred := m[op]; pred != nil {
		if !pred(x.typ) {
			check.errorf(x, invalidOp+"operator %s not defined on %s", op, x)
			return false
		}
	} else {
		check.errorf(x, invalidAST+"unknown operator %s", op)
		return false
	}
	return true
}

// overflow checks that the constant x is representable by its type.
// For untyped constants, it checks that the value doesn't become
// arbitrarily large.
func (check *Checker) overflow(x *operand) {
	assert(x.mode == constant_)

	// If the corresponding expression is an operation, use the
	// operator position rather than the start of the expression
	// as error position.
	pos := syntax.StartPos(x.expr)
	what := "" // operator description, if any
	if op, _ := x.expr.(*syntax.Operation); op != nil {
		pos = op.Pos()
		what = opName(op)
	}

	if x.val.Kind() == constant.Unknown {
		// TODO(gri) We should report exactly what went wrong. At the
		//           moment we don't have the (go/constant) API for that.
		//           See also TODO in go/constant/value.go.
		check.error(pos, "constant result is not representable")
		return
	}

	// Typed constants must be representable in
	// their type after each constant operation.
	// x.typ cannot be a type parameter (type
	// parameters cannot be constant types).
	if isTyped(x.typ) {
		check.representable(x, under(x.typ).(*Basic))
		return
	}

	// Untyped integer values must not grow arbitrarily.
	const prec = 512 // 512 is the constant precision
	if x.val.Kind() == constant.Int && constant.BitLen(x.val) > prec {
		check.errorf(pos, "constant %s overflow", what)
		x.val = constant.MakeUnknown()
	}
}

// opName returns the name of an operation, or the empty string.
// Only operations that might overflow are handled.
func opName(e *syntax.Operation) string {
	op := int(e.Op)
	if e.Y == nil {
		if op < len(op2str1) {
			return op2str1[op]
		}
	} else {
		if op < len(op2str2) {
			return op2str2[op]
		}
	}
	return ""
}

var op2str1 = [...]string{
	syntax.Xor: "bitwise complement",
}

// This is only used for operations that may cause overflow.
var op2str2 = [...]string{
	syntax.Add: "addition",
	syntax.Sub: "subtraction",
	syntax.Xor: "bitwise XOR",
	syntax.Mul: "multiplication",
	syntax.Shl: "shift",
}

// If typ is a type parameter, underIs returns the result of typ.underIs(f).
// Otherwise, underIs returns the result of f(under(typ)).
func underIs(typ Type, f func(Type) bool) bool {
	if tpar, _ := typ.(*TypeParam); tpar != nil {
		return tpar.underIs(f)
	}
	return f(under(typ))
}

func (check *Checker) unary(x *operand, e *syntax.Operation) {
	check.expr(x, e.X)
	if x.mode == invalid {
		return
	}

	switch e.Op {
	case syntax.And:
		// spec: "As an exception to the addressability
		// requirement x may also be a composite literal."
		if _, ok := unparen(e.X).(*syntax.CompositeLit); !ok && x.mode != variable {
			check.errorf(x, invalidOp+"cannot take address of %s", x)
			x.mode = invalid
			return
		}
		x.mode = value
		x.typ = &Pointer{base: x.typ}
		return

	case syntax.Recv:
		u := coreType(x.typ)
		if u == nil {
			check.errorf(x, invalidOp+"cannot receive from %s: no core type", x)
			x.mode = invalid
			return
		}
		ch, _ := u.(*Chan)
		if ch == nil {
			check.errorf(x, invalidOp+"cannot receive from non-channel %s", x)
			x.mode = invalid
			return
		}
		if ch.dir == SendOnly {
			check.errorf(x, invalidOp+"cannot receive from send-only channel %s", x)
			x.mode = invalid
			return
		}
		x.mode = commaok
		x.typ = ch.elem
		check.hasCallOrRecv = true
		return
	}

	if !check.op(unaryOpPredicates, x, e.Op) {
		x.mode = invalid
		return
	}

	if x.mode == constant_ {
		if x.val.Kind() == constant.Unknown {
			// nothing to do (and don't cause an error below in the overflow check)
			return
		}
		var prec uint
		if isUnsigned(x.typ) {
			prec = uint(check.conf.sizeof(x.typ) * 8)
		}
		x.val = constant.UnaryOp(op2tok[e.Op], x.val, prec)
		x.expr = e
		check.overflow(x)
		return
	}

	x.mode = value
	// x.typ remains unchanged
}

func isShift(op syntax.Operator) bool {
	return op == syntax.Shl || op == syntax.Shr
}

func isComparison(op syntax.Operator) bool {
	// Note: tokens are not ordered well to make this much easier
	switch op {
	case syntax.Eql, syntax.Neq, syntax.Lss, syntax.Leq, syntax.Gtr, syntax.Geq:
		return true
	}
	return false
}

func fitsFloat32(x constant.Value) bool {
	f32, _ := constant.Float32Val(x)
	f := float64(f32)
	return !math.IsInf(f, 0)
}

func roundFloat32(x constant.Value) constant.Value {
	f32, _ := constant.Float32Val(x)
	f := float64(f32)
	if !math.IsInf(f, 0) {
		return constant.MakeFloat64(f)
	}
	return nil
}

func fitsFloat64(x constant.Value) bool {
	f, _ := constant.Float64Val(x)
	return !math.IsInf(f, 0)
}

func roundFloat64(x constant.Value) constant.Value {
	f, _ := constant.Float64Val(x)
	if !math.IsInf(f, 0) {
		return constant.MakeFloat64(f)
	}
	return nil
}

// representableConst reports whether x can be represented as
// value of the given basic type and for the configuration
// provided (only needed for int/uint sizes).
//
// If rounded != nil, *rounded is set to the rounded value of x for
// representable floating-point and complex values, and to an Int
// value for integer values; it is left alone otherwise.
// It is ok to provide the addressof the first argument for rounded.
//
// The check parameter may be nil if representableConst is invoked
// (indirectly) through an exported API call (AssignableTo, ConvertibleTo)
// because we don't need the Checker's config for those calls.
func representableConst(x constant.Value, check *Checker, typ *Basic, rounded *constant.Value) bool {
	if x.Kind() == constant.Unknown {
		return true // avoid follow-up errors
	}

	var conf *Config
	if check != nil {
		conf = check.conf
	}

	switch {
	case isInteger(typ):
		x := constant.ToInt(x)
		if x.Kind() != constant.Int {
			return false
		}
		if rounded != nil {
			*rounded = x
		}
		if x, ok := constant.Int64Val(x); ok {
			switch typ.kind {
			case Int:
				var s = uint(conf.sizeof(typ)) * 8
				return int64(-1)<<(s-1) <= x && x <= int64(1)<<(s-1)-1
			case Int8:
				const s = 8
				return -1<<(s-1) <= x && x <= 1<<(s-1)-1
			case Int16:
				const s = 16
				return -1<<(s-1) <= x && x <= 1<<(s-1)-1
			case Int32:
				const s = 32
				return -1<<(s-1) <= x && x <= 1<<(s-1)-1
			case Int64, UntypedInt:
				return true
			case Uint, Uintptr:
				if s := uint(conf.sizeof(typ)) * 8; s < 64 {
					return 0 <= x && x <= int64(1)<<s-1
				}
				return 0 <= x
			case Uint8:
				const s = 8
				return 0 <= x && x <= 1<<s-1
			case Uint16:
				const s = 16
				return 0 <= x && x <= 1<<s-1
			case Uint32:
				const s = 32
				return 0 <= x && x <= 1<<s-1
			case Uint64:
				return 0 <= x
			default:
				unreachable()
			}
		}
		// x does not fit into int64
		switch n := constant.BitLen(x); typ.kind {
		case Uint, Uintptr:
			var s = uint(conf.sizeof(typ)) * 8
			return constant.Sign(x) >= 0 && n <= int(s)
		case Uint64:
			return constant.Sign(x) >= 0 && n <= 64
		case UntypedInt:
			return true
		}

	case isFloat(typ):
		x := constant.ToFloat(x)
		if x.Kind() != constant.Float {
			return false
		}
		switch typ.kind {
		case Float32:
			if rounded == nil {
				return fitsFloat32(x)
			}
			r := roundFloat32(x)
			if r != nil {
				*rounded = r
				return true
			}
		case Float64:
			if rounded == nil {
				return fitsFloat64(x)
			}
			r := roundFloat64(x)
			if r != nil {
				*rounded = r
				return true
			}
		case UntypedFloat:
			return true
		default:
			unreachable()
		}

	case isComplex(typ):
		x := constant.ToComplex(x)
		if x.Kind() != constant.Complex {
			return false
		}
		switch typ.kind {
		case Complex64:
			if rounded == nil {
				return fitsFloat32(constant.Real(x)) && fitsFloat32(constant.Imag(x))
			}
			re := roundFloat32(constant.Real(x))
			im := roundFloat32(constant.Imag(x))
			if re != nil && im != nil {
				*rounded = constant.BinaryOp(re, token.ADD, constant.MakeImag(im))
				return true
			}
		case Complex128:
			if rounded == nil {
				return fitsFloat64(constant.Real(x)) && fitsFloat64(constant.Imag(x))
			}
			re := roundFloat64(constant.Real(x))
			im := roundFloat64(constant.Imag(x))
			if re != nil && im != nil {
				*rounded = constant.BinaryOp(re, token.ADD, constant.MakeImag(im))
				return true
			}
		case UntypedComplex:
			return true
		default:
			unreachable()
		}

	case isString(typ):
		return x.Kind() == constant.String

	case isBoolean(typ):
		return x.Kind() == constant.Bool
	}

	return false
}

// An errorCode is a (constant) value uniquely identifing a specific error.
type errorCode int

// The following error codes are "borrowed" from go/types which codes for
// all errors. Here we list the few codes currently needed by the various
// conversion checking functions.
// Eventually we will switch to reporting codes for all errors, using a
// an error code table shared between types2 and go/types.
const (
	_ = errorCode(iota)
	_TruncatedFloat
	_NumericOverflow
	_InvalidConstVal
	_InvalidUntypedConversion

	// The following error codes are only returned by operand.assignableTo
	// and none of its callers use the error. Still, we keep returning the
	// error codes to make the transition to reporting error codes all the
	// time easier in the future.
	_IncompatibleAssign
	_InvalidIfaceAssign
	_InvalidChanAssign
)

// representable checks that a constant operand is representable in the given
// basic type.
func (check *Checker) representable(x *operand, typ *Basic) {
	v, code := check.representation(x, typ)
	if code != 0 {
		check.invalidConversion(code, x, typ)
		x.mode = invalid
		return
	}
	assert(v != nil)
	x.val = v
}

// representation returns the representation of the constant operand x as the
// basic type typ.
//
// If no such representation is possible, it returns a non-zero error code.
func (check *Checker) representation(x *operand, typ *Basic) (constant.Value, errorCode) {
	assert(x.mode == constant_)
	v := x.val
	if !representableConst(x.val, check, typ, &v) {
		if isNumeric(x.typ) && isNumeric(typ) {
			// numeric conversion : error msg
			//
			// integer -> integer : overflows
			// integer -> float   : overflows (actually not possible)
			// float   -> integer : truncated
			// float   -> float   : overflows
			//
			if !isInteger(x.typ) && isInteger(typ) {
				return nil, _TruncatedFloat
			} else {
				return nil, _NumericOverflow
			}
		}
		return nil, _InvalidConstVal
	}
	return v, 0
}

func (check *Checker) invalidConversion(code errorCode, x *operand, target Type) {
	msg := "cannot convert %s to %s"
	switch code {
	case _TruncatedFloat:
		msg = "%s truncated to %s"
	case _NumericOverflow:
		msg = "%s overflows %s"
	}
	check.errorf(x, msg, x, target)
}

// updateExprType updates the type of x to typ and invokes itself
// recursively for the operands of x, depending on expression kind.
// If typ is still an untyped and not the final type, updateExprType
// only updates the recorded untyped type for x and possibly its
// operands. Otherwise (i.e., typ is not an untyped type anymore,
// or it is the final type for x), the type and value are recorded.
// Also, if x is a constant, it must be representable as a value of typ,
// and if x is the (formerly untyped) lhs operand of a non-constant
// shift, it must be an integer value.
func (check *Checker) updateExprType(x syntax.Expr, typ Type, final bool) {
	check.updateExprType0(nil, x, typ, final)
}

func (check *Checker) updateExprType0(parent, x syntax.Expr, typ Type, final bool) {
	old, found := check.untyped[x]
	if !found {
		return // nothing to do
	}

	// update operands of x if necessary
	switch x := x.(type) {
	case *syntax.BadExpr,
		*syntax.FuncLit,
		*syntax.CompositeLit,
		*syntax.IndexExpr,
		*syntax.SliceExpr,
		*syntax.AssertExpr,
		*syntax.ListExpr,
		//*syntax.StarExpr,
		*syntax.KeyValueExpr,
		*syntax.ArrayType,
		*syntax.StructType,
		*syntax.FuncType,
		*syntax.InterfaceType,
		*syntax.MapType,
		*syntax.ChanType:
		// These expression are never untyped - nothing to do.
		// The respective sub-expressions got their final types
		// upon assignment or use.
		if debug {
			check.dump("%v: found old type(%s): %s (new: %s)", posFor(x), x, old.typ, typ)
			unreachable()
		}
		return

	case *syntax.CallExpr:
		// Resulting in an untyped constant (e.g., built-in complex).
		// The respective calls take care of calling updateExprType
		// for the arguments if necessary.

	case *syntax.Name, *syntax.BasicLit, *syntax.SelectorExpr:
		// An identifier denoting a constant, a constant literal,
		// or a qualified identifier (imported untyped constant).
		// No operands to take care of.

	case *syntax.ParenExpr:
		check.updateExprType0(x, x.X, typ, final)

	// case *syntax.UnaryExpr:
	// 	// If x is a constant, the operands were constants.
	// 	// The operands don't need to be updated since they
	// 	// never get "materialized" into a typed value. If
	// 	// left in the untyped map, they will be processed
	// 	// at the end of the type check.
	// 	if old.val != nil {
	// 		break
	// 	}
	// 	check.updateExprType0(x, x.X, typ, final)

	case *syntax.Operation:
		if x.Y == nil {
			// unary expression
			if x.Op == syntax.Mul {
				// see commented out code for StarExpr above
				// TODO(gri) needs cleanup
				if debug {
					unimplemented()
				}
				return
			}
			// If x is a constant, the operands were constants.
			// The operands don't need to be updated since they
			// never get "materialized" into a typed value. If
			// left in the untyped map, they will be processed
			// at the end of the type check.
			if old.val != nil {
				break
			}
			check.updateExprType0(x, x.X, typ, final)
			break
		}

		// binary expression
		if old.val != nil {
			break // see comment for unary expressions
		}
		if isComparison(x.Op) {
			// The result type is independent of operand types
			// and the operand types must have final types.
		} else if isShift(x.Op) {
			// The result type depends only on lhs operand.
			// The rhs type was updated when checking the shift.
			check.updateExprType0(x, x.X, typ, final)
		} else {
			// The operand types match the result type.
			check.updateExprType0(x, x.X, typ, final)
			check.updateExprType0(x, x.Y, typ, final)
		}

	default:
		unreachable()
	}

	// If the new type is not final and still untyped, just
	// update the recorded type.
	if !final && isUntyped(typ) {
		old.typ = under(typ).(*Basic)
		check.untyped[x] = old
		return
	}

	// Otherwise we have the final (typed or untyped type).
	// Remove it from the map of yet untyped expressions.
	delete(check.untyped, x)

	if old.isLhs {
		// If x is the lhs of a shift, its final type must be integer.
		// We already know from the shift check that it is representable
		// as an integer if it is a constant.
		if !allInteger(typ) {
			if check.conf.CompilerErrorMessages {
				check.errorf(x, invalidOp+"%s (shift of type %s)", parent, typ)
			} else {
				check.errorf(x, invalidOp+"shifted operand %s (type %s) must be integer", x, typ)
			}
			return
		}
		// Even if we have an integer, if the value is a constant we
		// still must check that it is representable as the specific
		// int type requested (was issue #22969). Fall through here.
	}
	if old.val != nil {
		// If x is a constant, it must be representable as a value of typ.
		c := operand{old.mode, x, old.typ, old.val, 0}
		check.convertUntyped(&c, typ)
		if c.mode == invalid {
			return
		}
	}

	// Everything's fine, record final type and value for x.
	check.recordTypeAndValue(x, old.mode, typ, old.val)
}

// updateExprVal updates the value of x to val.
func (check *Checker) updateExprVal(x syntax.Expr, val constant.Value) {
	if info, ok := check.untyped[x]; ok {
		info.val = val
		check.untyped[x] = info
	}
}

// convertUntyped attempts to set the type of an untyped value to the target type.
func (check *Checker) convertUntyped(x *operand, target Type) {
	newType, val, code := check.implicitTypeAndValue(x, target)
	if code != 0 {
		t := target
		if !isTypeParam(target) {
			t = safeUnderlying(target)
		}
		check.invalidConversion(code, x, t)
		x.mode = invalid
		return
	}
	if val != nil {
		x.val = val
		check.updateExprVal(x.expr, val)
	}
	if newType != x.typ {
		x.typ = newType
		check.updateExprType(x.expr, newType, false)
	}
}

// implicitTypeAndValue returns the implicit type of x when used in a context
// where the target type is expected. If no such implicit conversion is
// possible, it returns a nil Type and non-zero error code.
//
// If x is a constant operand, the returned constant.Value will be the
// representation of x in this context.
func (check *Checker) implicitTypeAndValue(x *operand, target Type) (Type, constant.Value, errorCode) {
	if x.mode == invalid || isTyped(x.typ) || target == Typ[Invalid] {
		return x.typ, nil, 0
	}

	if isUntyped(target) {
		// both x and target are untyped
		xkind := x.typ.(*Basic).kind
		tkind := target.(*Basic).kind
		if isNumeric(x.typ) && isNumeric(target) {
			if xkind < tkind {
				return target, nil, 0
			}
		} else if xkind != tkind {
			return nil, nil, _InvalidUntypedConversion
		}
		return x.typ, nil, 0
	}

	if x.isNil() {
		assert(isUntyped(x.typ))
		if hasNil(target) {
			return target, nil, 0
		}
		return nil, nil, _InvalidUntypedConversion
	}

	switch u := under(target).(type) {
	case *Basic:
		if x.mode == constant_ {
			v, code := check.representation(x, u)
			if code != 0 {
				return nil, nil, code
			}
			return target, v, code
		}
		// Non-constant untyped values may appear as the
		// result of comparisons (untyped bool), intermediate
		// (delayed-checked) rhs operands of shifts, and as
		// the value nil.
		switch x.typ.(*Basic).kind {
		case UntypedBool:
			if !isBoolean(target) {
				return nil, nil, _InvalidUntypedConversion
			}
		case UntypedInt, UntypedRune, UntypedFloat, UntypedComplex:
			if !isNumeric(target) {
				return nil, nil, _InvalidUntypedConversion
			}
		case UntypedString:
			// Non-constant untyped string values are not permitted by the spec and
			// should not occur during normal typechecking passes, but this path is
			// reachable via the AssignableTo API.
			if !isString(target) {
				return nil, nil, _InvalidUntypedConversion
			}
		default:
			return nil, nil, _InvalidUntypedConversion
		}
	case *Interface:
		if isTypeParam(target) {
			if !u.typeSet().underIs(func(u Type) bool {
				if u == nil {
					return false
				}
				t, _, _ := check.implicitTypeAndValue(x, u)
				return t != nil
			}) {
				return nil, nil, _InvalidUntypedConversion
			}
			break
		}
		// Update operand types to the default type rather than the target
		// (interface) type: values must have concrete dynamic types.
		// Untyped nil was handled upfront.
		if !u.Empty() {
			return nil, nil, _InvalidUntypedConversion // cannot assign untyped values to non-empty interfaces
		}
		return Default(x.typ), nil, 0 // default type for nil is nil
	default:
		return nil, nil, _InvalidUntypedConversion
	}
	return target, nil, 0
}

// If switchCase is true, the operator op is ignored.
func (check *Checker) comparison(x, y *operand, op syntax.Operator, switchCase bool) {
	if switchCase {
		op = syntax.Eql
	}

	errOp := x  // operand for which error is reported, if any
	cause := "" // specific error cause, if any

	// spec: "In any comparison, the first operand must be assignable
	// to the type of the second operand, or vice versa."
	ok, _ := x.assignableTo(check, y.typ, nil)
	if !ok {
		ok, _ = y.assignableTo(check, x.typ, nil)
	}
	if !ok {
		// Report the error on the 2nd operand since we only
		// know after seeing the 2nd operand whether we have
		// a type mismatch.
		errOp = y
		// For now, if we're not running the compiler, use the
		// position of x to minimize changes to existing tests.
		if !check.conf.CompilerErrorMessages {
			errOp = x
		}
		cause = check.sprintf("mismatched types %s and %s", x.typ, y.typ)
		goto Error
	}

	// check if comparison is defined for operands
	switch op {
	case syntax.Eql, syntax.Neq:
		// spec: "The equality operators == and != apply to operands that are comparable."
		switch {
		case x.isNil() || y.isNil():
			// Comparison against nil requires that the other operand type has nil.
			typ := x.typ
			if x.isNil() {
				typ = y.typ
<<<<<<< HEAD
			}
			if !hasNil(typ) {
				// This case should only be possible for "nil == nil".
				// Report the error on the 2nd operand since we only
				// know after seeing the 2nd operand whether we have
				// an invalid comparison.
				errOp = y
				goto Error
			}
=======
			}
			if !hasNil(typ) {
				// This case should only be possible for "nil == nil".
				// Report the error on the 2nd operand since we only
				// know after seeing the 2nd operand whether we have
				// an invalid comparison.
				errOp = y
				goto Error
			}
>>>>>>> ea7850ba

		case !Comparable(x.typ):
			errOp = x
			cause = check.incomparableCause(x.typ)
			goto Error

		case !Comparable(y.typ):
			errOp = y
			cause = check.incomparableCause(y.typ)
			goto Error
		}

	case syntax.Lss, syntax.Leq, syntax.Gtr, syntax.Geq:
		// spec: The ordering operators <, <=, >, and >= apply to operands that are ordered."
		switch {
		case !allOrdered(x.typ):
			errOp = x
			goto Error
		case !allOrdered(y.typ):
			errOp = y
			goto Error
		}

	default:
		unreachable()
	}

	// comparison is ok
	if x.mode == constant_ && y.mode == constant_ {
		x.val = constant.MakeBool(constant.Compare(x.val, op2tok[op], y.val))
		// The operands are never materialized; no need to update
		// their types.
	} else {
		x.mode = value
		// The operands have now their final types, which at run-
		// time will be materialized. Update the expression trees.
		// If the current types are untyped, the materialized type
		// is the respective default type.
		check.updateExprType(x.expr, Default(x.typ), true)
		check.updateExprType(y.expr, Default(y.typ), true)
	}

	// spec: "Comparison operators compare two operands and yield
	//        an untyped boolean value."
	x.typ = Typ[UntypedBool]
	return

Error:
	// We have an offending operand errOp and possibly an error cause.
	if cause == "" {
		if isTypeParam(x.typ) || isTypeParam(y.typ) {
			// TODO(gri) should report the specific type causing the problem, if any
			if !isTypeParam(x.typ) {
				errOp = y
			}
			cause = check.sprintf("type parameter %s is not comparable with %s", errOp.typ, op)
		} else {
			cause = check.sprintf("operator %s not defined on %s", op, check.kindString(errOp.typ)) // catch-all
		}
	}
	if switchCase {
		check.errorf(x, "invalid case %s in switch on %s (%s)", x.expr, y.expr, cause) // error position always at 1st operand
	} else {
		if check.conf.CompilerErrorMessages {
			check.errorf(errOp, invalidOp+"%s %s %s (%s)", x.expr, op, y.expr, cause)
		} else {
			check.errorf(errOp, invalidOp+"cannot compare %s %s %s (%s)", x.expr, op, y.expr, cause)
		}
	}
	x.mode = invalid
}

// incomparableCause returns a more specific cause why typ is not comparable.
// If there is no more specific cause, the result is "".
func (check *Checker) incomparableCause(typ Type) string {
	switch under(typ).(type) {
	case *Slice, *Signature, *Map:
		return check.kindString(typ) + " can only be compared to nil"
	}
	// see if we can extract a more specific error
	var cause string
<<<<<<< HEAD
	comparable(typ, nil, func(format string, args ...interface{}) {
=======
	comparable(typ, true, nil, func(format string, args ...interface{}) {
>>>>>>> ea7850ba
		cause = check.sprintf(format, args...)
	})
	return cause
}

// kindString returns the type kind as a string.
func (check *Checker) kindString(typ Type) string {
	switch under(typ).(type) {
	case *Array:
		return "array"
	case *Slice:
		return "slice"
	case *Struct:
		return "struct"
	case *Pointer:
		return "pointer"
	case *Signature:
		return "func"
	case *Interface:
		if isTypeParam(typ) {
			return check.sprintf("type parameter %s", typ)
		}
		return "interface"
	case *Map:
		return "map"
	case *Chan:
		return "chan"
	default:
		return check.sprintf("%s", typ) // catch-all
	}
}

// If e != nil, it must be the shift expression; it may be nil for non-constant shifts.
func (check *Checker) shift(x, y *operand, e syntax.Expr, op syntax.Operator) {
	// TODO(gri) This function seems overly complex. Revisit.

	var xval constant.Value
	if x.mode == constant_ {
		xval = constant.ToInt(x.val)
	}

	if allInteger(x.typ) || isUntyped(x.typ) && xval != nil && xval.Kind() == constant.Int {
		// The lhs is of integer type or an untyped constant representable
		// as an integer. Nothing to do.
	} else {
		// shift has no chance
		check.errorf(x, invalidOp+"shifted operand %s must be integer", x)
		x.mode = invalid
		return
	}

	// spec: "The right operand in a shift expression must have integer type
	// or be an untyped constant representable by a value of type uint."

	// Provide a good error message for negative shift counts.
	if y.mode == constant_ {
		yval := constant.ToInt(y.val) // consider -1, 1.0, but not -1.1
		if yval.Kind() == constant.Int && constant.Sign(yval) < 0 {
			check.errorf(y, invalidOp+"negative shift count %s", y)
			x.mode = invalid
			return
		}
	}

	// Caution: Check for isUntyped first because isInteger includes untyped
	//          integers (was bug #43697).
	if isUntyped(y.typ) {
		check.convertUntyped(y, Typ[Uint])
		if y.mode == invalid {
			x.mode = invalid
			return
		}
	} else if !allInteger(y.typ) {
		check.errorf(y, invalidOp+"shift count %s must be integer", y)
		x.mode = invalid
		return
	} else if !allUnsigned(y.typ) && !check.allowVersion(check.pkg, 1, 13) {
		check.versionErrorf(y, "go1.13", invalidOp+"signed shift count %s", y)
		x.mode = invalid
		return
	}

	if x.mode == constant_ {
		if y.mode == constant_ {
			// if either x or y has an unknown value, the result is unknown
			if x.val.Kind() == constant.Unknown || y.val.Kind() == constant.Unknown {
				x.val = constant.MakeUnknown()
				// ensure the correct type - see comment below
				if !isInteger(x.typ) {
					x.typ = Typ[UntypedInt]
				}
				return
			}
			// rhs must be within reasonable bounds in constant shifts
			const shiftBound = 1023 - 1 + 52 // so we can express smallestFloat64 (see issue #44057)
			s, ok := constant.Uint64Val(y.val)
			if !ok || s > shiftBound {
				check.errorf(y, invalidOp+"invalid shift count %s", y)
				x.mode = invalid
				return
			}
			// The lhs is representable as an integer but may not be an integer
			// (e.g., 2.0, an untyped float) - this can only happen for untyped
			// non-integer numeric constants. Correct the type so that the shift
			// result is of integer type.
			if !isInteger(x.typ) {
				x.typ = Typ[UntypedInt]
			}
			// x is a constant so xval != nil and it must be of Int kind.
			x.val = constant.Shift(xval, op2tok[op], uint(s))
			x.expr = e
			check.overflow(x)
			return
		}

		// non-constant shift with constant lhs
		if isUntyped(x.typ) {
			// spec: "If the left operand of a non-constant shift
			// expression is an untyped constant, the type of the
			// constant is what it would be if the shift expression
			// were replaced by its left operand alone.".
			//
			// Delay operand checking until we know the final type
			// by marking the lhs expression as lhs shift operand.
			//
			// Usually (in correct programs), the lhs expression
			// is in the untyped map. However, it is possible to
			// create incorrect programs where the same expression
			// is evaluated twice (via a declaration cycle) such
			// that the lhs expression type is determined in the
			// first round and thus deleted from the map, and then
			// not found in the second round (double insertion of
			// the same expr node still just leads to one entry for
			// that node, and it can only be deleted once).
			// Be cautious and check for presence of entry.
			// Example: var e, f = int(1<<""[f]) // issue 11347
			if info, found := check.untyped[x.expr]; found {
				info.isLhs = true
				check.untyped[x.expr] = info
			}
			// keep x's type
			x.mode = value
			return
		}
	}

	// non-constant shift - lhs must be an integer
	if !allInteger(x.typ) {
		check.errorf(x, invalidOp+"shifted operand %s must be integer", x)
		x.mode = invalid
		return
	}

	x.mode = value
}

var binaryOpPredicates opPredicates

func init() {
	// Setting binaryOpPredicates in init avoids declaration cycles.
	binaryOpPredicates = opPredicates{
		syntax.Add: allNumericOrString,
		syntax.Sub: allNumeric,
		syntax.Mul: allNumeric,
		syntax.Div: allNumeric,
		syntax.Rem: allInteger,

		syntax.And:    allInteger,
		syntax.Or:     allInteger,
		syntax.Xor:    allInteger,
		syntax.AndNot: allInteger,

		syntax.AndAnd: allBoolean,
		syntax.OrOr:   allBoolean,
	}
}

// If e != nil, it must be the binary expression; it may be nil for non-constant expressions
// (when invoked for an assignment operation where the binary expression is implicit).
func (check *Checker) binary(x *operand, e syntax.Expr, lhs, rhs syntax.Expr, op syntax.Operator) {
	var y operand

	check.expr(x, lhs)
	check.expr(&y, rhs)

	if x.mode == invalid {
		return
	}
	if y.mode == invalid {
		x.mode = invalid
		x.expr = y.expr
		return
	}

	if isShift(op) {
		check.shift(x, &y, e, op)
		return
	}

	// TODO(gri) make canMix more efficient - called for each binary operation
	canMix := func(x, y *operand) bool {
		if IsInterface(x.typ) && !isTypeParam(x.typ) || IsInterface(y.typ) && !isTypeParam(y.typ) {
			return true
		}
		if allBoolean(x.typ) != allBoolean(y.typ) {
			return false
		}
		if allString(x.typ) != allString(y.typ) {
			return false
		}
		if x.isNil() && !hasNil(y.typ) {
			return false
		}
		if y.isNil() && !hasNil(x.typ) {
			return false
		}
		return true
	}
	if canMix(x, &y) {
		check.convertUntyped(x, y.typ)
		if x.mode == invalid {
			return
		}
		check.convertUntyped(&y, x.typ)
		if y.mode == invalid {
			x.mode = invalid
			return
		}
	}

	if isComparison(op) {
		check.comparison(x, &y, op, false)
		return
	}

	if !Identical(x.typ, y.typ) {
		// only report an error if we have valid types
		// (otherwise we had an error reported elsewhere already)
		if x.typ != Typ[Invalid] && y.typ != Typ[Invalid] {
			if e != nil {
				check.errorf(x, invalidOp+"%s (mismatched types %s and %s)", e, x.typ, y.typ)
			} else {
				check.errorf(x, invalidOp+"%s %s= %s (mismatched types %s and %s)", lhs, op, rhs, x.typ, y.typ)
			}
		}
		x.mode = invalid
		return
	}

	if !check.op(binaryOpPredicates, x, op) {
		x.mode = invalid
		return
	}

	if op == syntax.Div || op == syntax.Rem {
		// check for zero divisor
		if (x.mode == constant_ || allInteger(x.typ)) && y.mode == constant_ && constant.Sign(y.val) == 0 {
			check.error(&y, invalidOp+"division by zero")
			x.mode = invalid
			return
		}

		// check for divisor underflow in complex division (see issue 20227)
		if x.mode == constant_ && y.mode == constant_ && isComplex(x.typ) {
			re, im := constant.Real(y.val), constant.Imag(y.val)
			re2, im2 := constant.BinaryOp(re, token.MUL, re), constant.BinaryOp(im, token.MUL, im)
			if constant.Sign(re2) == 0 && constant.Sign(im2) == 0 {
				check.error(&y, invalidOp+"division by zero")
				x.mode = invalid
				return
			}
		}
	}

	if x.mode == constant_ && y.mode == constant_ {
		// if either x or y has an unknown value, the result is unknown
		if x.val.Kind() == constant.Unknown || y.val.Kind() == constant.Unknown {
			x.val = constant.MakeUnknown()
			// x.typ is unchanged
			return
		}
		// force integer division for integer operands
		tok := op2tok[op]
		if op == syntax.Div && isInteger(x.typ) {
			tok = token.QUO_ASSIGN
		}
		x.val = constant.BinaryOp(x.val, tok, y.val)
		x.expr = e
		check.overflow(x)
		return
	}

	x.mode = value
	// x.typ is unchanged
}

// exprKind describes the kind of an expression; the kind
// determines if an expression is valid in 'statement context'.
type exprKind int

const (
	conversion exprKind = iota
	expression
	statement
)

// rawExpr typechecks expression e and initializes x with the expression
// value or type. If an error occurred, x.mode is set to invalid.
// If hint != nil, it is the type of a composite literal element.
// If allowGeneric is set, the operand type may be an uninstantiated
// parameterized type or function value.
//
func (check *Checker) rawExpr(x *operand, e syntax.Expr, hint Type, allowGeneric bool) exprKind {
	if check.conf.Trace {
		check.trace(e.Pos(), "expr %s", e)
		check.indent++
		defer func() {
			check.indent--
			check.trace(e.Pos(), "=> %s", x)
		}()
	}

	kind := check.exprInternal(x, e, hint)

	if !allowGeneric {
		check.nonGeneric(x)
	}

	check.record(x)

	return kind
}

// If x is a generic function or type, nonGeneric reports an error and invalidates x.mode and x.typ.
// Otherwise it leaves x alone.
func (check *Checker) nonGeneric(x *operand) {
	if x.mode == invalid || x.mode == novalue {
		return
	}
	var what string
	switch t := x.typ.(type) {
	case *Named:
		if isGeneric(t) {
			what = "type"
		}
	case *Signature:
		if t.tparams != nil {
			what = "function"
		}
	}
	if what != "" {
		check.errorf(x.expr, "cannot use generic %s %s without instantiation", what, x.expr)
		x.mode = invalid
		x.typ = Typ[Invalid]
	}
}

// exprInternal contains the core of type checking of expressions.
// Must only be called by rawExpr.
//
func (check *Checker) exprInternal(x *operand, e syntax.Expr, hint Type) exprKind {
	// make sure x has a valid state in case of bailout
	// (was issue 5770)
	x.mode = invalid
	x.typ = Typ[Invalid]

	switch e := e.(type) {
	case nil:
		unreachable()

	case *syntax.BadExpr:
		goto Error // error was reported before

	case *syntax.Name:
		check.ident(x, e, nil, false)

	case *syntax.DotsType:
		// dots are handled explicitly where they are legal
		// (array composite literals and parameter lists)
		check.error(e, "invalid use of '...'")
		goto Error

	case *syntax.BasicLit:
		if e.Bad {
			goto Error // error reported during parsing
		}
		switch e.Kind {
		case syntax.IntLit, syntax.FloatLit, syntax.ImagLit:
			check.langCompat(e)
			// The max. mantissa precision for untyped numeric values
			// is 512 bits, or 4048 bits for each of the two integer
			// parts of a fraction for floating-point numbers that are
			// represented accurately in the go/constant package.
			// Constant literals that are longer than this many bits
			// are not meaningful; and excessively long constants may
			// consume a lot of space and time for a useless conversion.
			// Cap constant length with a generous upper limit that also
			// allows for separators between all digits.
			const limit = 10000
			if len(e.Value) > limit {
				check.errorf(e, "excessively long constant: %s... (%d chars)", e.Value[:10], len(e.Value))
				goto Error
			}
		}
		x.setConst(e.Kind, e.Value)
		if x.mode == invalid {
			// The parser already establishes syntactic correctness.
			// If we reach here it's because of number under-/overflow.
			// TODO(gri) setConst (and in turn the go/constant package)
			// should return an error describing the issue.
			check.errorf(e, "malformed constant: %s", e.Value)
			goto Error
		}

	case *syntax.FuncLit:
		if sig, ok := check.typ(e.Type).(*Signature); ok {
			if !check.conf.IgnoreFuncBodies && e.Body != nil {
				// Anonymous functions are considered part of the
				// init expression/func declaration which contains
				// them: use existing package-level declaration info.
				decl := check.decl // capture for use in closure below
				iota := check.iota // capture for use in closure below (#22345)
				// Don't type-check right away because the function may
				// be part of a type definition to which the function
				// body refers. Instead, type-check as soon as possible,
				// but before the enclosing scope contents changes (#22992).
				check.later(func() {
					check.funcBody(decl, "<function literal>", sig, e.Body, iota)
				})
			}
			x.mode = value
			x.typ = sig
		} else {
			check.errorf(e, invalidAST+"invalid function literal %v", e)
			goto Error
		}

	case *syntax.CompositeLit:
		var typ, base Type

		switch {
		case e.Type != nil:
			// composite literal type present - use it
			// [...]T array types may only appear with composite literals.
			// Check for them here so we don't have to handle ... in general.
			if atyp, _ := e.Type.(*syntax.ArrayType); atyp != nil && atyp.Len == nil {
				// We have an "open" [...]T array type.
				// Create a new ArrayType with unknown length (-1)
				// and finish setting it up after analyzing the literal.
				typ = &Array{len: -1, elem: check.varType(atyp.Elem)}
				base = typ
				break
			}
			typ = check.typ(e.Type)
			base = typ

		case hint != nil:
			// no composite literal type present - use hint (element type of enclosing type)
			typ = hint
			base, _ = deref(coreType(typ)) // *T implies &T{}
<<<<<<< HEAD
=======
			if base == nil {
				check.errorf(e, "invalid composite literal element type %s: no core type", typ)
				goto Error
			}
>>>>>>> ea7850ba

		default:
			// TODO(gri) provide better error messages depending on context
			check.error(e, "missing type in composite literal")
			goto Error
		}

		switch utyp := coreType(base).(type) {
		case *Struct:
			// Prevent crash if the struct referred to is not yet set up.
			// See analogous comment for *Array.
			if utyp.fields == nil {
				check.error(e, "illegal cycle in type declaration")
				goto Error
			}
			if len(e.ElemList) == 0 {
				break
			}
			fields := utyp.fields
			if _, ok := e.ElemList[0].(*syntax.KeyValueExpr); ok {
				// all elements must have keys
				visited := make([]bool, len(fields))
				for _, e := range e.ElemList {
					kv, _ := e.(*syntax.KeyValueExpr)
					if kv == nil {
						check.error(e, "mixture of field:value and value elements in struct literal")
						continue
					}
					key, _ := kv.Key.(*syntax.Name)
					// do all possible checks early (before exiting due to errors)
					// so we don't drop information on the floor
					check.expr(x, kv.Value)
					if key == nil {
						check.errorf(kv, "invalid field name %s in struct literal", kv.Key)
						continue
					}
					i := fieldIndex(utyp.fields, check.pkg, key.Value)
					if i < 0 {
						if check.conf.CompilerErrorMessages {
							check.errorf(kv.Key, "unknown field '%s' in struct literal of type %s", key.Value, base)
						} else {
							check.errorf(kv.Key, "unknown field %s in struct literal", key.Value)
						}
						continue
					}
					fld := fields[i]
					check.recordUse(key, fld)
					etyp := fld.typ
					check.assignment(x, etyp, "struct literal")
					// 0 <= i < len(fields)
					if visited[i] {
						check.errorf(kv, "duplicate field name %s in struct literal", key.Value)
						continue
					}
					visited[i] = true
				}
			} else {
				// no element must have a key
				for i, e := range e.ElemList {
					if kv, _ := e.(*syntax.KeyValueExpr); kv != nil {
						check.error(kv, "mixture of field:value and value elements in struct literal")
						continue
					}
					check.expr(x, e)
					if i >= len(fields) {
						check.error(x, "too many values in struct literal")
						break // cannot continue
					}
					// i < len(fields)
					fld := fields[i]
					if !fld.Exported() && fld.pkg != check.pkg {
						check.errorf(x, "implicit assignment to unexported field %s in %s literal", fld.name, typ)
						continue
					}
					etyp := fld.typ
					check.assignment(x, etyp, "struct literal")
				}
				if len(e.ElemList) < len(fields) {
					check.error(e.Rbrace, "too few values in struct literal")
					// ok to continue
				}
			}

		case *Array:
			// Prevent crash if the array referred to is not yet set up. Was issue #18643.
			// This is a stop-gap solution. Should use Checker.objPath to report entire
			// path starting with earliest declaration in the source. TODO(gri) fix this.
			if utyp.elem == nil {
				check.error(e, "illegal cycle in type declaration")
				goto Error
			}
			n := check.indexedElts(e.ElemList, utyp.elem, utyp.len)
			// If we have an array of unknown length (usually [...]T arrays, but also
			// arrays [n]T where n is invalid) set the length now that we know it and
			// record the type for the array (usually done by check.typ which is not
			// called for [...]T). We handle [...]T arrays and arrays with invalid
			// length the same here because it makes sense to "guess" the length for
			// the latter if we have a composite literal; e.g. for [n]int{1, 2, 3}
			// where n is invalid for some reason, it seems fair to assume it should
			// be 3 (see also Checked.arrayLength and issue #27346).
			if utyp.len < 0 {
				utyp.len = n
				// e.Type is missing if we have a composite literal element
				// that is itself a composite literal with omitted type. In
				// that case there is nothing to record (there is no type in
				// the source at that point).
				if e.Type != nil {
					check.recordTypeAndValue(e.Type, typexpr, utyp, nil)
				}
			}

		case *Slice:
			// Prevent crash if the slice referred to is not yet set up.
			// See analogous comment for *Array.
			if utyp.elem == nil {
				check.error(e, "illegal cycle in type declaration")
				goto Error
			}
			check.indexedElts(e.ElemList, utyp.elem, -1)

		case *Map:
			// Prevent crash if the map referred to is not yet set up.
			// See analogous comment for *Array.
			if utyp.key == nil || utyp.elem == nil {
				check.error(e, "illegal cycle in type declaration")
				goto Error
			}
			visited := make(map[interface{}][]Type, len(e.ElemList))
			for _, e := range e.ElemList {
				kv, _ := e.(*syntax.KeyValueExpr)
				if kv == nil {
					check.error(e, "missing key in map literal")
					continue
				}
				check.exprWithHint(x, kv.Key, utyp.key)
				check.assignment(x, utyp.key, "map literal")
				if x.mode == invalid {
					continue
				}
				if x.mode == constant_ {
					duplicate := false
					// if the key is of interface type, the type is also significant when checking for duplicates
					xkey := keyVal(x.val)
					if IsInterface(utyp.key) {
						for _, vtyp := range visited[xkey] {
							if Identical(vtyp, x.typ) {
								duplicate = true
								break
							}
						}
						visited[xkey] = append(visited[xkey], x.typ)
					} else {
						_, duplicate = visited[xkey]
						visited[xkey] = nil
					}
					if duplicate {
						check.errorf(x, "duplicate key %s in map literal", x.val)
						continue
					}
				}
				check.exprWithHint(x, kv.Value, utyp.elem)
				check.assignment(x, utyp.elem, "map literal")
			}

		default:
			// when "using" all elements unpack KeyValueExpr
			// explicitly because check.use doesn't accept them
			for _, e := range e.ElemList {
				if kv, _ := e.(*syntax.KeyValueExpr); kv != nil {
					// Ideally, we should also "use" kv.Key but we can't know
					// if it's an externally defined struct key or not. Going
					// forward anyway can lead to other errors. Give up instead.
					e = kv.Value
				}
				check.use(e)
			}
			// if utyp is invalid, an error was reported before
			if utyp != Typ[Invalid] {
				check.errorf(e, "invalid composite literal type %s", typ)
				goto Error
			}
		}

		x.mode = value
		x.typ = typ

	case *syntax.ParenExpr:
		kind := check.rawExpr(x, e.X, nil, false)
		x.expr = e
		return kind

	case *syntax.SelectorExpr:
		check.selector(x, e, nil)

	case *syntax.IndexExpr:
		if check.indexExpr(x, e) {
			check.funcInst(x, e)
		}
		if x.mode == invalid {
			goto Error
		}

	case *syntax.SliceExpr:
		check.sliceExpr(x, e)
		if x.mode == invalid {
			goto Error
		}

	case *syntax.AssertExpr:
		check.expr(x, e.X)
		if x.mode == invalid {
			goto Error
		}
		// TODO(gri) we may want to permit type assertions on type parameter values at some point
		if isTypeParam(x.typ) {
			check.errorf(x, invalidOp+"cannot use type assertion on type parameter value %s", x)
			goto Error
		}
		if _, ok := under(x.typ).(*Interface); !ok {
			check.errorf(x, invalidOp+"%s is not an interface", x)
			goto Error
		}
		// x.(type) expressions are encoded via TypeSwitchGuards
		if e.Type == nil {
			check.error(e, invalidAST+"invalid use of AssertExpr")
			goto Error
		}
		T := check.varType(e.Type)
		if T == Typ[Invalid] {
			goto Error
		}
		check.typeAssertion(e, x, T, false)
		x.mode = commaok
		x.typ = T

	case *syntax.TypeSwitchGuard:
		// x.(type) expressions are handled explicitly in type switches
		check.error(e, invalidAST+"use of .(type) outside type switch")
		goto Error

	case *syntax.CallExpr:
		return check.callExpr(x, e)

	case *syntax.ListExpr:
		// catch-all for unexpected expression lists
		check.error(e, "unexpected list of expressions")
		goto Error

	// case *syntax.UnaryExpr:
	// 	check.expr(x, e.X)
	// 	if x.mode == invalid {
	// 		goto Error
	// 	}
	// 	check.unary(x, e, e.Op)
	// 	if x.mode == invalid {
	// 		goto Error
	// 	}
	// 	if e.Op == token.ARROW {
	// 		x.expr = e
	// 		return statement // receive operations may appear in statement context
	// 	}

	// case *syntax.BinaryExpr:
	// 	check.binary(x, e, e.X, e.Y, e.Op)
	// 	if x.mode == invalid {
	// 		goto Error
	// 	}

	case *syntax.Operation:
		if e.Y == nil {
			// unary expression
			if e.Op == syntax.Mul {
				// pointer indirection
				check.exprOrType(x, e.X, false)
				switch x.mode {
				case invalid:
					goto Error
				case typexpr:
					check.validVarType(e.X, x.typ)
					x.typ = &Pointer{base: x.typ}
				default:
					var base Type
					if !underIs(x.typ, func(u Type) bool {
						p, _ := u.(*Pointer)
						if p == nil {
							check.errorf(x, invalidOp+"cannot indirect %s", x)
							return false
						}
						if base != nil && !Identical(p.base, base) {
							check.errorf(x, invalidOp+"pointers of %s must have identical base types", x)
							return false
						}
						base = p.base
						return true
					}) {
						goto Error
					}
					x.mode = variable
					x.typ = base
				}
				break
			}

			check.unary(x, e)
			if x.mode == invalid {
				goto Error
			}
			if e.Op == syntax.Recv {
				x.expr = e
				return statement // receive operations may appear in statement context
			}
			break
		}

		// binary expression
		check.binary(x, e, e.X, e.Y, e.Op)
		if x.mode == invalid {
			goto Error
		}

	case *syntax.KeyValueExpr:
		// key:value expressions are handled in composite literals
		check.error(e, invalidAST+"no key:value expected")
		goto Error

	case *syntax.ArrayType, *syntax.SliceType, *syntax.StructType, *syntax.FuncType,
		*syntax.InterfaceType, *syntax.MapType, *syntax.ChanType:
		x.mode = typexpr
		x.typ = check.typ(e)
		// Note: rawExpr (caller of exprInternal) will call check.recordTypeAndValue
		// even though check.typ has already called it. This is fine as both
		// times the same expression and type are recorded. It is also not a
		// performance issue because we only reach here for composite literal
		// types, which are comparatively rare.

	default:
		panic(fmt.Sprintf("%s: unknown expression type %T", posFor(e), e))
	}

	// everything went well
	x.expr = e
	return expression

Error:
	x.mode = invalid
	x.expr = e
	return statement // avoid follow-up errors
}

func keyVal(x constant.Value) interface{} {
	switch x.Kind() {
	case constant.Bool:
		return constant.BoolVal(x)
	case constant.String:
		return constant.StringVal(x)
	case constant.Int:
		if v, ok := constant.Int64Val(x); ok {
			return v
		}
		if v, ok := constant.Uint64Val(x); ok {
			return v
		}
	case constant.Float:
		v, _ := constant.Float64Val(x)
		return v
	case constant.Complex:
		r, _ := constant.Float64Val(constant.Real(x))
		i, _ := constant.Float64Val(constant.Imag(x))
		return complex(r, i)
	}
	return x
}

// typeAssertion checks x.(T). The type of x must be an interface.
func (check *Checker) typeAssertion(e syntax.Expr, x *operand, T Type, typeSwitch bool) {
	method, alt := check.assertableTo(under(x.typ).(*Interface), T)
	if method == nil {
		return // success
	}

	cause := check.missingMethodReason(T, x.typ, method, alt)

	if typeSwitch {
		check.errorf(e, "impossible type switch case: %s\n\t%s cannot have dynamic type %s %s", e, x, T, cause)
		return
	}

	check.errorf(e, "impossible type assertion: %s\n\t%s does not implement %s %s", e, T, x.typ, cause)
}

// expr typechecks expression e and initializes x with the expression value.
// The result must be a single value.
// If an error occurred, x.mode is set to invalid.
//
func (check *Checker) expr(x *operand, e syntax.Expr) {
	check.rawExpr(x, e, nil, false)
	check.exclude(x, 1<<novalue|1<<builtin|1<<typexpr)
	check.singleValue(x)
}

// multiExpr is like expr but the result may also be a multi-value.
func (check *Checker) multiExpr(x *operand, e syntax.Expr) {
	check.rawExpr(x, e, nil, false)
	check.exclude(x, 1<<novalue|1<<builtin|1<<typexpr)
}

// exprWithHint typechecks expression e and initializes x with the expression value;
// hint is the type of a composite literal element.
// If an error occurred, x.mode is set to invalid.
//
func (check *Checker) exprWithHint(x *operand, e syntax.Expr, hint Type) {
	assert(hint != nil)
	check.rawExpr(x, e, hint, false)
	check.exclude(x, 1<<novalue|1<<builtin|1<<typexpr)
	check.singleValue(x)
}

// exprOrType typechecks expression or type e and initializes x with the expression value or type.
// If allowGeneric is set, the operand type may be an uninstantiated parameterized type or function
// value.
// If an error occurred, x.mode is set to invalid.
//
func (check *Checker) exprOrType(x *operand, e syntax.Expr, allowGeneric bool) {
	check.rawExpr(x, e, nil, allowGeneric)
	check.exclude(x, 1<<novalue)
	check.singleValue(x)
}

// exclude reports an error if x.mode is in modeset and sets x.mode to invalid.
// The modeset may contain any of 1<<novalue, 1<<builtin, 1<<typexpr.
func (check *Checker) exclude(x *operand, modeset uint) {
	if modeset&(1<<x.mode) != 0 {
		var msg string
		switch x.mode {
		case novalue:
			if modeset&(1<<typexpr) != 0 {
				msg = "%s used as value"
			} else {
				msg = "%s used as value or type"
			}
		case builtin:
			msg = "%s must be called"
		case typexpr:
			msg = "%s is not an expression"
		default:
			unreachable()
		}
		check.errorf(x, msg, x)
		x.mode = invalid
	}
}

// singleValue reports an error if x describes a tuple and sets x.mode to invalid.
func (check *Checker) singleValue(x *operand) {
	if x.mode == value {
		// tuple types are never named - no need for underlying type below
		if t, ok := x.typ.(*Tuple); ok {
			assert(t.Len() != 1)
			if check.conf.CompilerErrorMessages {
				check.errorf(x, "multiple-value %s in single-value context", x)
			} else {
				check.errorf(x, "%d-valued %s where single value is expected", t.Len(), x)
			}
			x.mode = invalid
		}
	}
}

// op2tok translates syntax.Operators into token.Tokens.
var op2tok = [...]token.Token{
	syntax.Def:  token.ILLEGAL,
	syntax.Not:  token.NOT,
	syntax.Recv: token.ILLEGAL,

	syntax.OrOr:   token.LOR,
	syntax.AndAnd: token.LAND,

	syntax.Eql: token.EQL,
	syntax.Neq: token.NEQ,
	syntax.Lss: token.LSS,
	syntax.Leq: token.LEQ,
	syntax.Gtr: token.GTR,
	syntax.Geq: token.GEQ,

	syntax.Add: token.ADD,
	syntax.Sub: token.SUB,
	syntax.Or:  token.OR,
	syntax.Xor: token.XOR,

	syntax.Mul:    token.MUL,
	syntax.Div:    token.QUO,
	syntax.Rem:    token.REM,
	syntax.And:    token.AND,
	syntax.AndNot: token.AND_NOT,
	syntax.Shl:    token.SHL,
	syntax.Shr:    token.SHR,
}<|MERGE_RESOLUTION|>--- conflicted
+++ resolved
@@ -809,7 +809,6 @@
 			typ := x.typ
 			if x.isNil() {
 				typ = y.typ
-<<<<<<< HEAD
 			}
 			if !hasNil(typ) {
 				// This case should only be possible for "nil == nil".
@@ -819,17 +818,6 @@
 				errOp = y
 				goto Error
 			}
-=======
-			}
-			if !hasNil(typ) {
-				// This case should only be possible for "nil == nil".
-				// Report the error on the 2nd operand since we only
-				// know after seeing the 2nd operand whether we have
-				// an invalid comparison.
-				errOp = y
-				goto Error
-			}
->>>>>>> ea7850ba
 
 		case !Comparable(x.typ):
 			errOp = x
@@ -911,11 +899,7 @@
 	}
 	// see if we can extract a more specific error
 	var cause string
-<<<<<<< HEAD
-	comparable(typ, nil, func(format string, args ...interface{}) {
-=======
 	comparable(typ, true, nil, func(format string, args ...interface{}) {
->>>>>>> ea7850ba
 		cause = check.sprintf(format, args...)
 	})
 	return cause
@@ -1376,13 +1360,10 @@
 			// no composite literal type present - use hint (element type of enclosing type)
 			typ = hint
 			base, _ = deref(coreType(typ)) // *T implies &T{}
-<<<<<<< HEAD
-=======
 			if base == nil {
 				check.errorf(e, "invalid composite literal element type %s: no core type", typ)
 				goto Error
 			}
->>>>>>> ea7850ba
 
 		default:
 			// TODO(gri) provide better error messages depending on context
