--- conflicted
+++ resolved
@@ -124,8 +124,6 @@
 			}
 			buf.WriteByte(']')
 			arg = buf.String()
-<<<<<<< HEAD
-=======
 		case []*TypeParam:
 			var buf bytes.Buffer
 			buf.WriteByte('[')
@@ -137,7 +135,6 @@
 			}
 			buf.WriteByte(']')
 			arg = buf.String()
->>>>>>> fd27be00
 		}
 		args[i] = arg
 	}
