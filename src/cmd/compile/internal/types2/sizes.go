--- conflicted
+++ resolved
@@ -53,11 +53,7 @@
 		// is the same as unsafe.Alignof(x[0]), but at least 1."
 		return s.Alignof(t.elem)
 	case *Struct:
-<<<<<<< HEAD
-		if len(t.fields) == 0 && isSyncAtomicAlign64(T) {
-=======
 		if len(t.fields) == 0 && IsSyncAtomicAlign64(T) {
->>>>>>> 243d56f3
 			// Special case: sync/atomic.align64 is an
 			// empty struct we recognize as a signal that
 			// the struct it contains must be
@@ -108,11 +104,7 @@
 	return a
 }
 
-<<<<<<< HEAD
-func isSyncAtomicAlign64(T Type) bool {
-=======
 func IsSyncAtomicAlign64(T Type) bool {
->>>>>>> 243d56f3
 	named, ok := T.(*Named)
 	if !ok {
 		return false
