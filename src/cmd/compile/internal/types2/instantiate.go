// Copyright 2021 The Go Authors. All rights reserved.
// Use of this source code is governed by a BSD-style
// license that can be found in the LICENSE file.

// This file implements instantiation of generic types
// through substitution of type parameters by type arguments.

package types2

import (
	"cmd/compile/internal/syntax"
	"errors"
	"fmt"
)

// Instantiate instantiates the type orig with the given type arguments targs.
// orig must be a *Named or a *Signature type. If there is no error, the
// resulting Type is an instantiated type of the same kind (either a *Named or
// a *Signature). Methods attached to a *Named type are also instantiated, and
// associated with a new *Func that has the same position as the original
// method, but nil function scope.
//
// If ctxt is non-nil, it may be used to de-duplicate the instance against
// previous instances with the same identity. As a special case, generic
// *Signature origin types are only considered identical if they are pointer
// equivalent, so that instantiating distinct (but possibly identical)
// signatures will yield different instances.
//
// If validate is set, Instantiate verifies that the number of type arguments
// and parameters match, and that the type arguments satisfy their
// corresponding type constraints. If verification fails, the resulting error
// may wrap an *ArgumentError indicating which type argument did not satisfy
// its corresponding type parameter constraint, and why.
//
// If validate is not set, Instantiate does not verify the type argument count
// or whether the type arguments satisfy their constraints. Instantiate is
// guaranteed to not return an error, but may panic. Specifically, for
// *Signature types, Instantiate will panic immediately if the type argument
// count is incorrect; for *Named types, a panic may occur later inside the
// *Named API.
func Instantiate(ctxt *Context, orig Type, targs []Type, validate bool) (Type, error) {
	if validate {
		var tparams []*TypeParam
		switch t := orig.(type) {
		case *Named:
			tparams = t.TypeParams().list()
		case *Signature:
			tparams = t.TypeParams().list()
		}
		if len(targs) != len(tparams) {
			return nil, fmt.Errorf("got %d type arguments but %s has %d type parameters", len(targs), orig, len(tparams))
		}
		if i, err := (*Checker)(nil).verify(nopos, tparams, targs); err != nil {
			return nil, &ArgumentError{i, err}
		}
	}

	inst := (*Checker)(nil).instance(nopos, orig, targs, ctxt)
	return inst, nil
}

// instance creates a type or function instance using the given original type
// typ and arguments targs. For Named types the resulting instance will be
// unexpanded.
func (check *Checker) instance(pos syntax.Pos, orig Type, targs []Type, ctxt *Context) (res Type) {
	var h string
	if ctxt != nil {
		h = ctxt.instanceHash(orig, targs)
		// typ may already have been instantiated with identical type arguments. In
		// that case, re-use the existing instance.
		if inst := ctxt.lookup(h, orig, targs); inst != nil {
			return inst
		}
	}

	switch orig := orig.(type) {
	case *Named:
		tname := NewTypeName(pos, orig.obj.pkg, orig.obj.name, nil)
		named := check.newNamed(tname, orig, nil, nil, nil) // underlying, tparams, and methods are set when named is resolved
		named.targs = newTypeList(targs)
		named.resolver = func(ctxt *Context, n *Named) (*TypeParamList, Type, *methodList) {
			return expandNamed(ctxt, n, pos)
		}
		res = named

	case *Signature:
		tparams := orig.TypeParams()
		if !check.validateTArgLen(pos, tparams.Len(), len(targs)) {
			return Typ[Invalid]
		}
		if tparams.Len() == 0 {
			return orig // nothing to do (minor optimization)
		}
		sig := check.subst(pos, orig, makeSubstMap(tparams.list(), targs), ctxt).(*Signature)
		// If the signature doesn't use its type parameters, subst
		// will not make a copy. In that case, make a copy now (so
		// we can set tparams to nil w/o causing side-effects).
		if sig == orig {
			copy := *sig
			sig = &copy
		}
		// After instantiating a generic signature, it is not generic
		// anymore; we need to set tparams to nil.
		sig.tparams = nil
		res = sig
	default:
		// only types and functions can be generic
		panic(fmt.Sprintf("%v: cannot instantiate %v", pos, orig))
	}

	if ctxt != nil {
		// It's possible that we've lost a race to add named to the context.
		// In this case, use whichever instance is recorded in the context.
		res = ctxt.update(h, orig, targs, res)
	}

	return res
}

// validateTArgLen verifies that the length of targs and tparams matches,
// reporting an error if not. If validation fails and check is nil,
// validateTArgLen panics.
func (check *Checker) validateTArgLen(pos syntax.Pos, ntparams, ntargs int) bool {
	if ntargs != ntparams {
		// TODO(gri) provide better error message
		if check != nil {
			check.errorf(pos, "got %d arguments but %d type parameters", ntargs, ntparams)
			return false
		}
		panic(fmt.Sprintf("%v: got %d arguments but %d type parameters", pos, ntargs, ntparams))
	}
	return true
}

func (check *Checker) verify(pos syntax.Pos, tparams []*TypeParam, targs []Type) (int, error) {
	smap := makeSubstMap(tparams, targs)
	for i, tpar := range tparams {
		// Ensure that we have a (possibly implicit) interface as type bound (issue #51048).
		tpar.iface()
		// The type parameter bound is parameterized with the same type parameters
		// as the instantiated type; before we can use it for bounds checking we
		// need to instantiate it with the type arguments with which we instantiated
		// the parameterized type.
		bound := check.subst(pos, tpar.bound, smap, nil)
		if err := check.implements(targs[i], bound); err != nil {
			return i, err
		}
	}
	return -1, nil
}

// implements checks if V implements T and reports an error if it doesn't.
// The receiver may be nil if implements is called through an exported
// API call such as AssignableTo.
func (check *Checker) implements(V, T Type) error {
	Vu := under(V)
	Tu := under(T)
	if Vu == Typ[Invalid] || Tu == Typ[Invalid] {
		return nil // avoid follow-on errors
	}
	if p, _ := Vu.(*Pointer); p != nil && under(p.base) == Typ[Invalid] {
		return nil // avoid follow-on errors (see issue #49541 for an example)
	}

	errorf := func(format string, args ...interface{}) error {
		return errors.New(check.sprintf(format, args...))
	}

	Ti, _ := Tu.(*Interface)
	if Ti == nil {
		var cause string
		if isInterfacePtr(Tu) {
			cause = check.sprintf("type %s is pointer to interface, not interface", T)
		} else {
			cause = check.sprintf("%s is not an interface", T)
		}
		return errorf("%s does not implement %s (%s)", V, T, cause)
	}

	// Every type satisfies the empty interface.
	if Ti.Empty() {
		return nil
	}
	// T is not the empty interface (i.e., the type set of T is restricted)

	// An interface V with an empty type set satisfies any interface.
	// (The empty set is a subset of any set.)
	Vi, _ := Vu.(*Interface)
	if Vi != nil && Vi.typeSet().IsEmpty() {
		return nil
	}
	// type set of V is not empty

	// No type with non-empty type set satisfies the empty type set.
	if Ti.typeSet().IsEmpty() {
		return errorf("cannot implement %s (empty type set)", T)
	}

	// V must implement T's methods, if any.
	if m, wrong := check.missingMethod(V, Ti, true); m != nil /* !Implements(V, Ti) */ {
		return errorf("%s does not implement %s %s", V, T, check.missingMethodReason(V, T, m, wrong))
	}

	// If T is comparable, V must be comparable.
	// Remember as a pending error and report only if we don't have a more specific error.
	var pending error
<<<<<<< HEAD
	if Ti.IsComparable() && ((Vi != nil && !Vi.IsComparable()) || (Vi == nil && !Comparable(V))) {
=======
	if Ti.IsComparable() && !comparable(V, false, nil, nil) {
>>>>>>> ea7850ba
		pending = errorf("%s does not implement comparable", V)
	}

	// V must also be in the set of types of T, if any.
	// Constraints with empty type sets were already excluded above.
	if !Ti.typeSet().hasTerms() {
		return pending // nothing to do
	}

	// If V is itself an interface, each of its possible types must be in the set
	// of T types (i.e., the V type set must be a subset of the T type set).
	// Interfaces V with empty type sets were already excluded above.
	if Vi != nil {
		if !Vi.typeSet().subsetOf(Ti.typeSet()) {
			// TODO(gri) report which type is missing
			return errorf("%s does not implement %s", V, T)
		}
		return pending
	}

	// Otherwise, V's type must be included in the iface type set.
	var alt Type
	if Ti.typeSet().is(func(t *term) bool {
		if !t.includes(V) {
			// If V ∉ t.typ but V ∈ ~t.typ then remember this type
			// so we can suggest it as an alternative in the error
			// message.
			if alt == nil && !t.tilde && Identical(t.typ, under(t.typ)) {
				tt := *t
				tt.tilde = true
				if tt.includes(V) {
					alt = t.typ
				}
			}
			return true
		}
		return false
	}) {
		if alt != nil {
			return errorf("%s does not implement %s (possibly missing ~ for %s in constraint %s)", V, T, alt, T)
		} else {
			return errorf("%s does not implement %s", V, T)
		}
	}

	return pending
}<|MERGE_RESOLUTION|>--- conflicted
+++ resolved
@@ -204,11 +204,7 @@
 	// If T is comparable, V must be comparable.
 	// Remember as a pending error and report only if we don't have a more specific error.
 	var pending error
-<<<<<<< HEAD
-	if Ti.IsComparable() && ((Vi != nil && !Vi.IsComparable()) || (Vi == nil && !Comparable(V))) {
-=======
 	if Ti.IsComparable() && !comparable(V, false, nil, nil) {
->>>>>>> ea7850ba
 		pending = errorf("%s does not implement comparable", V)
 	}
 
