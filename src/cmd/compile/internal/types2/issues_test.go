// Copyright 2013 The Go Authors. All rights reserved.
// Use of this source code is governed by a BSD-style
// license that can be found in the LICENSE file.

// This file implements tests for various issues.

package types2_test

import (
	"bytes"
	"cmd/compile/internal/syntax"
	"fmt"
	"internal/testenv"
	"sort"
	"strings"
	"testing"

	. "cmd/compile/internal/types2"
)

func mustParse(t *testing.T, src string) *syntax.File {
	f, err := parseSrc("", src)
	if err != nil {
		t.Fatal(err)
	}
	return f
}
func TestIssue5770(t *testing.T) {
	f := mustParse(t, `package p; type S struct{T}`)
	var conf Config
	_, err := conf.Check(f.PkgName.Value, []*syntax.File{f}, nil) // do not crash
	want := "undeclared name: T"
	if err == nil || !strings.Contains(err.Error(), want) {
		t.Errorf("got: %v; want: %s", err, want)
	}
}

func TestIssue5849(t *testing.T) {
	src := `
package p
var (
	s uint
	_ = uint8(8)
	_ = uint16(16) << s
	_ = uint32(32 << s)
	_ = uint64(64 << s + s)
	_ = (interface{})("foo")
	_ = (interface{})(nil)
)`
	f := mustParse(t, src)

	var conf Config
	types := make(map[syntax.Expr]TypeAndValue)
	_, err := conf.Check(f.PkgName.Value, []*syntax.File{f}, &Info{Types: types})
	if err != nil {
		t.Fatal(err)
	}

	for x, tv := range types {
		var want Type
		switch x := x.(type) {
		case *syntax.BasicLit:
			switch x.Value {
			case `8`:
				want = Typ[Uint8]
			case `16`:
				want = Typ[Uint16]
			case `32`:
				want = Typ[Uint32]
			case `64`:
				want = Typ[Uint] // because of "+ s", s is of type uint
			case `"foo"`:
				want = Typ[String]
			}
		case *syntax.Name:
			if x.Value == "nil" {
				want = NewInterfaceType(nil, nil) // interface{} (for now, go/types types this as "untyped nil")
			}
		}
		if want != nil && !Identical(tv.Type, want) {
			t.Errorf("got %s; want %s", tv.Type, want)
		}
	}
}

func TestIssue6413(t *testing.T) {
	src := `
package p
func f() int {
	defer f()
	go f()
	return 0
}
`
	f := mustParse(t, src)

	var conf Config
	types := make(map[syntax.Expr]TypeAndValue)
	_, err := conf.Check(f.PkgName.Value, []*syntax.File{f}, &Info{Types: types})
	if err != nil {
		t.Fatal(err)
	}

	want := Typ[Int]
	n := 0
	for x, tv := range types {
		if _, ok := x.(*syntax.CallExpr); ok {
			if tv.Type != want {
				t.Errorf("%s: got %s; want %s", x.Pos(), tv.Type, want)
			}
			n++
		}
	}

	if n != 2 {
		t.Errorf("got %d CallExprs; want 2", n)
	}
}

func TestIssue7245(t *testing.T) {
	src := `
package p
func (T) m() (res bool) { return }
type T struct{} // receiver type after method declaration
`
	f := mustParse(t, src)

	var conf Config
	defs := make(map[*syntax.Name]Object)
	_, err := conf.Check(f.PkgName.Value, []*syntax.File{f}, &Info{Defs: defs})
	if err != nil {
		t.Fatal(err)
	}

	m := f.DeclList[0].(*syntax.FuncDecl)
	res1 := defs[m.Name].(*Func).Type().(*Signature).Results().At(0)
	res2 := defs[m.Type.ResultList[0].Name].(*Var)

	if res1 != res2 {
		t.Errorf("got %s (%p) != %s (%p)", res1, res2, res1, res2)
	}
}

// This tests that uses of existing vars on the LHS of an assignment
// are Uses, not Defs; and also that the (illegal) use of a non-var on
// the LHS of an assignment is a Use nonetheless.
func TestIssue7827(t *testing.T) {
	const src = `
package p
func _() {
	const w = 1        // defs w
        x, y := 2, 3       // defs x, y
        w, x, z := 4, 5, 6 // uses w, x, defs z; error: cannot assign to w
        _, _, _ = x, y, z  // uses x, y, z
}
`
	f := mustParse(t, src)

	const want = `L3 defs func p._()
L4 defs const w untyped int
L5 defs var x int
L5 defs var y int
L6 defs var z int
L6 uses const w untyped int
L6 uses var x int
L7 uses var x int
L7 uses var y int
L7 uses var z int`

	// don't abort at the first error
	conf := Config{Error: func(err error) { t.Log(err) }}
	defs := make(map[*syntax.Name]Object)
	uses := make(map[*syntax.Name]Object)
	_, err := conf.Check(f.PkgName.Value, []*syntax.File{f}, &Info{Defs: defs, Uses: uses})
	if s := fmt.Sprint(err); !strings.HasSuffix(s, "cannot assign to w") {
		t.Errorf("Check: unexpected error: %s", s)
	}

	var facts []string
	for id, obj := range defs {
		if obj != nil {
			fact := fmt.Sprintf("L%d defs %s", id.Pos().Line(), obj)
			facts = append(facts, fact)
		}
	}
	for id, obj := range uses {
		fact := fmt.Sprintf("L%d uses %s", id.Pos().Line(), obj)
		facts = append(facts, fact)
	}
	sort.Strings(facts)

	got := strings.Join(facts, "\n")
	if got != want {
		t.Errorf("Unexpected defs/uses\ngot:\n%s\nwant:\n%s", got, want)
	}
}

// This tests that the package associated with the types2.Object.Pkg method
// is the type's package independent of the order in which the imports are
// listed in the sources src1, src2 below.
// The actual issue is in go/internal/gcimporter which has a corresponding
// test; we leave this test here to verify correct behavior at the go/types
// level.
func TestIssue13898(t *testing.T) {
	testenv.MustHaveGoBuild(t)

	const src0 = `
package main

import "go/types"

func main() {
	var info types.Info
	for _, obj := range info.Uses {
		_ = obj.Pkg()
	}
}
`
	// like src0, but also imports go/importer
	const src1 = `
package main

import (
	"go/types"
	_ "go/importer"
)

func main() {
	var info types.Info
	for _, obj := range info.Uses {
		_ = obj.Pkg()
	}
}
`
	// like src1 but with different import order
	// (used to fail with this issue)
	const src2 = `
package main

import (
	_ "go/importer"
	"go/types"
)

func main() {
	var info types.Info
	for _, obj := range info.Uses {
		_ = obj.Pkg()
	}
}
`
	f := func(test, src string) {
		f := mustParse(t, src)
		conf := Config{Importer: defaultImporter()}
		info := Info{Uses: make(map[*syntax.Name]Object)}
		_, err := conf.Check("main", []*syntax.File{f}, &info)
		if err != nil {
			t.Fatal(err)
		}

		var pkg *Package
		count := 0
		for id, obj := range info.Uses {
			if id.Value == "Pkg" {
				pkg = obj.Pkg()
				count++
			}
		}
		if count != 1 {
			t.Fatalf("%s: got %d entries named Pkg; want 1", test, count)
		}
		if pkg.Name() != "types" {
			t.Fatalf("%s: got %v; want package types2", test, pkg)
		}
	}

	f("src0", src0)
	f("src1", src1)
	f("src2", src2)
}

func TestIssue22525(t *testing.T) {
	f := mustParse(t, `package p; func f() { var a, b, c, d, e int }`)

	got := "\n"
	conf := Config{Error: func(err error) { got += err.Error() + "\n" }}
	conf.Check(f.PkgName.Value, []*syntax.File{f}, nil) // do not crash
	want := `
:1:27: a declared but not used
:1:30: b declared but not used
:1:33: c declared but not used
:1:36: d declared but not used
:1:39: e declared but not used
`
	if got != want {
		t.Errorf("got: %swant: %s", got, want)
	}
}

func TestIssue25627(t *testing.T) {
	const prefix = `package p; import "unsafe"; type P *struct{}; type I interface{}; type T `
	// The src strings (without prefix) are constructed such that the number of semicolons
	// plus one corresponds to the number of fields expected in the respective struct.
	for _, src := range []string{
		`struct { x Missing }`,
		`struct { Missing }`,
		`struct { *Missing }`,
		`struct { unsafe.Pointer }`,
		`struct { P }`,
		`struct { *I }`,
		`struct { a int; b Missing; *Missing }`,
	} {
		f := mustParse(t, prefix+src)

		conf := Config{Importer: defaultImporter(), Error: func(err error) {}}
		info := &Info{Types: make(map[syntax.Expr]TypeAndValue)}
		_, err := conf.Check(f.PkgName.Value, []*syntax.File{f}, info)
		if err != nil {
			if _, ok := err.(Error); !ok {
				t.Fatal(err)
			}
		}

		syntax.Crawl(f, func(n syntax.Node) bool {
			if decl, _ := n.(*syntax.TypeDecl); decl != nil {
				if tv, ok := info.Types[decl.Type]; ok && decl.Name.Value == "T" {
					want := strings.Count(src, ";") + 1
					if got := tv.Type.(*Struct).NumFields(); got != want {
						t.Errorf("%s: got %d fields; want %d", src, got, want)
					}
				}
			}
			return false
		})
	}
}

func TestIssue28005(t *testing.T) {
	// method names must match defining interface name for this test
	// (see last comment in this function)
	sources := [...]string{
		"package p; type A interface{ A() }",
		"package p; type B interface{ B() }",
		"package p; type X interface{ A; B }",
	}

	// compute original file ASTs
	var orig [len(sources)]*syntax.File
	for i, src := range sources {
		orig[i] = mustParse(t, src)
	}

	// run the test for all order permutations of the incoming files
	for _, perm := range [][len(sources)]int{
		{0, 1, 2},
		{0, 2, 1},
		{1, 0, 2},
		{1, 2, 0},
		{2, 0, 1},
		{2, 1, 0},
	} {
		// create file order permutation
		files := make([]*syntax.File, len(sources))
		for i := range perm {
			files[i] = orig[perm[i]]
		}

		// type-check package with given file order permutation
		var conf Config
		info := &Info{Defs: make(map[*syntax.Name]Object)}
		_, err := conf.Check("", files, info)
		if err != nil {
			t.Fatal(err)
		}

		// look for interface object X
		var obj Object
		for name, def := range info.Defs {
			if name.Value == "X" {
				obj = def
				break
			}
		}
		if obj == nil {
			t.Fatal("object X not found")
		}
		iface := obj.Type().Underlying().(*Interface) // object X must be an interface

		// Each iface method m is embedded; and m's receiver base type name
		// must match the method's name per the choice in the source file.
		for i := 0; i < iface.NumMethods(); i++ {
			m := iface.Method(i)
			recvName := m.Type().(*Signature).Recv().Type().(*Named).Obj().Name()
			if recvName != m.Name() {
				t.Errorf("perm %v: got recv %s; want %s", perm, recvName, m.Name())
			}
		}
	}
}

func TestIssue28282(t *testing.T) {
	// create type interface { error }
	et := Universe.Lookup("error").Type()
	it := NewInterfaceType(nil, []Type{et})
	// verify that after completing the interface, the embedded method remains unchanged
	// (interfaces are "completed" lazily now, so the completion happens implicitly when
	// accessing Method(0))
	want := et.Underlying().(*Interface).Method(0)
	got := it.Method(0)
	if got != want {
		t.Fatalf("%s.Method(0): got %q (%p); want %q (%p)", it, got, got, want, want)
	}
	// verify that lookup finds the same method in both interfaces (redundant check)
	obj, _, _ := LookupFieldOrMethod(et, false, nil, "Error")
	if obj != want {
		t.Fatalf("%s.Lookup: got %q (%p); want %q (%p)", et, obj, obj, want, want)
	}
	obj, _, _ = LookupFieldOrMethod(it, false, nil, "Error")
	if obj != want {
		t.Fatalf("%s.Lookup: got %q (%p); want %q (%p)", it, obj, obj, want, want)
	}
}

func TestIssue29029(t *testing.T) {
	f1 := mustParse(t, `package p; type A interface { M() }`)
	f2 := mustParse(t, `package p; var B interface { A }`)

	// printInfo prints the *Func definitions recorded in info, one *Func per line.
	printInfo := func(info *Info) string {
		var buf bytes.Buffer
		for _, obj := range info.Defs {
			if fn, ok := obj.(*Func); ok {
				fmt.Fprintln(&buf, fn)
			}
		}
		return buf.String()
	}

	// The *Func (method) definitions for package p must be the same
	// independent on whether f1 and f2 are type-checked together, or
	// incrementally.

	// type-check together
	var conf Config
	info := &Info{Defs: make(map[*syntax.Name]Object)}
	check := NewChecker(&conf, NewPackage("", "p"), info)
	if err := check.Files([]*syntax.File{f1, f2}); err != nil {
		t.Fatal(err)
	}
	want := printInfo(info)

	// type-check incrementally
	info = &Info{Defs: make(map[*syntax.Name]Object)}
	check = NewChecker(&conf, NewPackage("", "p"), info)
	if err := check.Files([]*syntax.File{f1}); err != nil {
		t.Fatal(err)
	}
	if err := check.Files([]*syntax.File{f2}); err != nil {
		t.Fatal(err)
	}
	got := printInfo(info)

	if got != want {
		t.Errorf("\ngot : %swant: %s", got, want)
	}
}

func TestIssue34151(t *testing.T) {
	const asrc = `package a; type I interface{ M() }; type T struct { F interface { I } }`
	const bsrc = `package b; import "a"; type T struct { F interface { a.I } }; var _ = a.T(T{})`

	a, err := pkgFor("a", asrc, nil)
	if err != nil {
		t.Fatalf("package %s failed to typecheck: %v", a.Name(), err)
	}

	bast := mustParse(t, bsrc)
	conf := Config{Importer: importHelper{pkg: a}}
	b, err := conf.Check(bast.PkgName.Value, []*syntax.File{bast}, nil)
	if err != nil {
		t.Errorf("package %s failed to typecheck: %v", b.Name(), err)
	}
}

type importHelper struct {
	pkg      *Package
	fallback Importer
}

func (h importHelper) Import(path string) (*Package, error) {
	if path == h.pkg.Path() {
		return h.pkg, nil
	}
	if h.fallback == nil {
		return nil, fmt.Errorf("got package path %q; want %q", path, h.pkg.Path())
	}
	return h.fallback.Import(path)
}

// TestIssue34921 verifies that we don't update an imported type's underlying
// type when resolving an underlying type. Specifically, when determining the
// underlying type of b.T (which is the underlying type of a.T, which is int)
// we must not set the underlying type of a.T again since that would lead to
// a race condition if package b is imported elsewhere, in a package that is
// concurrently type-checked.
func TestIssue34921(t *testing.T) {
	defer func() {
		if r := recover(); r != nil {
			t.Error(r)
		}
	}()

	var sources = []string{
		`package a; type T int`,
		`package b; import "a"; type T a.T`,
	}

	var pkg *Package
	for _, src := range sources {
		f := mustParse(t, src)
		conf := Config{Importer: importHelper{pkg: pkg}}
		res, err := conf.Check(f.PkgName.Value, []*syntax.File{f}, nil)
		if err != nil {
			t.Errorf("%q failed to typecheck: %v", src, err)
		}
		pkg = res // res is imported by the next package in this test
	}
}

func TestIssue43088(t *testing.T) {
	// type T1 struct {
	//         _ T2
	// }
	//
	// type T2 struct {
	//         _ struct {
	//                 _ T2
	//         }
	// }
	n1 := NewTypeName(syntax.Pos{}, nil, "T1", nil)
	T1 := NewNamed(n1, nil, nil)
	n2 := NewTypeName(syntax.Pos{}, nil, "T2", nil)
	T2 := NewNamed(n2, nil, nil)
	s1 := NewStruct([]*Var{NewField(syntax.Pos{}, nil, "_", T2, false)}, nil)
	T1.SetUnderlying(s1)
	s2 := NewStruct([]*Var{NewField(syntax.Pos{}, nil, "_", T2, false)}, nil)
	s3 := NewStruct([]*Var{NewField(syntax.Pos{}, nil, "_", s2, false)}, nil)
	T2.SetUnderlying(s3)

	// These calls must terminate (no endless recursion).
	Comparable(T1)
	Comparable(T2)
}

func TestIssue44515(t *testing.T) {
	typ := Unsafe.Scope().Lookup("Pointer").Type()

	got := TypeString(typ, nil)
	want := "unsafe.Pointer"
	if got != want {
		t.Errorf("got %q; want %q", got, want)
	}

	qf := func(pkg *Package) string {
		if pkg == Unsafe {
			return "foo"
		}
		return ""
	}
	got = TypeString(typ, qf)
	want = "foo.Pointer"
	if got != want {
		t.Errorf("got %q; want %q", got, want)
	}
}

func TestIssue43124(t *testing.T) {
	// All involved packages have the same name (template). Error messages should
	// disambiguate between text/template and html/template by printing the full
	// path.
	const (
		asrc = `package a; import "text/template"; func F(template.Template) {}; func G(int) {}`
		bsrc = `package b; import ("a"; "html/template"); func _() { a.F(template.Template{}) }`
		csrc = `package c; import ("a"; "html/template"); func _() { a.G(template.Template{}) }`
	)

	a, err := pkgFor("a", asrc, nil)
	if err != nil {
		t.Fatalf("package a failed to typecheck: %v", err)
	}
	conf := Config{Importer: importHelper{pkg: a, fallback: defaultImporter()}}

	// Packages should be fully qualified when there is ambiguity within the
	// error string itself.
	bast := mustParse(t, bsrc)
	_, err = conf.Check(bast.PkgName.Value, []*syntax.File{bast}, nil)
	if err == nil {
		t.Fatal("package b had no errors")
	}
	if !strings.Contains(err.Error(), "text/template") || !strings.Contains(err.Error(), "html/template") {
		t.Errorf("type checking error for b does not disambiguate package template: %q", err)
	}

	// ...and also when there is any ambiguity in reachable packages.
	cast := mustParse(t, csrc)
	_, err = conf.Check(cast.PkgName.Value, []*syntax.File{cast}, nil)
	if err == nil {
		t.Fatal("package c had no errors")
	}
	if !strings.Contains(err.Error(), "html/template") {
		t.Errorf("type checking error for c does not disambiguate package template: %q", err)
	}
}

func TestIssue50646(t *testing.T) {
	anyType := Universe.Lookup("any").Type()
	comparableType := Universe.Lookup("comparable").Type()

	if !Comparable(anyType) {
		t.Errorf("any is not a comparable type")
	}
	if !Comparable(comparableType) {
		t.Errorf("comparable is not a comparable type")
	}

<<<<<<< HEAD
	// TODO(gri) should comparable be an alias, like any? (see #50791)
	if !Implements(anyType, comparableType.Underlying().(*Interface)) {
		t.Errorf("any does not implement comparable")
=======
	if Implements(anyType, comparableType.Underlying().(*Interface)) {
		t.Errorf("any implements comparable")
>>>>>>> fd27be00
	}
	if !Implements(comparableType, anyType.(*Interface)) {
		t.Errorf("comparable does not implement any")
	}

<<<<<<< HEAD
	if !AssignableTo(anyType, comparableType) {
		t.Errorf("any not assignable to comparable")
=======
	if AssignableTo(anyType, comparableType) {
		t.Errorf("any assignable to comparable")
>>>>>>> fd27be00
	}
	if !AssignableTo(comparableType, anyType) {
		t.Errorf("comparable not assignable to any")
	}
}<|MERGE_RESOLUTION|>--- conflicted
+++ resolved
@@ -623,26 +623,15 @@
 		t.Errorf("comparable is not a comparable type")
 	}
 
-<<<<<<< HEAD
-	// TODO(gri) should comparable be an alias, like any? (see #50791)
-	if !Implements(anyType, comparableType.Underlying().(*Interface)) {
-		t.Errorf("any does not implement comparable")
-=======
 	if Implements(anyType, comparableType.Underlying().(*Interface)) {
 		t.Errorf("any implements comparable")
->>>>>>> fd27be00
 	}
 	if !Implements(comparableType, anyType.(*Interface)) {
 		t.Errorf("comparable does not implement any")
 	}
 
-<<<<<<< HEAD
-	if !AssignableTo(anyType, comparableType) {
-		t.Errorf("any not assignable to comparable")
-=======
 	if AssignableTo(anyType, comparableType) {
 		t.Errorf("any assignable to comparable")
->>>>>>> fd27be00
 	}
 	if !AssignableTo(comparableType, anyType) {
 		t.Errorf("comparable not assignable to any")
