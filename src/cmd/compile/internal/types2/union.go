// Copyright 2021 The Go Authors. All rights reserved.
// Use of this source code is governed by a BSD-style
// license that can be found in the LICENSE file.

package types2

import "cmd/compile/internal/syntax"

// ----------------------------------------------------------------------------
// API

// A Union represents a union of terms embedded in an interface.
type Union struct {
	terms []*Term // list of syntactical terms (not a canonicalized termlist)
}

// NewUnion returns a new Union type with the given terms.
// It is an error to create an empty union; they are syntactically not possible.
func NewUnion(terms []*Term) *Union {
	if len(terms) == 0 {
		panic("empty union")
	}
	return &Union{terms}
}

func (u *Union) Len() int         { return len(u.terms) }
func (u *Union) Term(i int) *Term { return u.terms[i] }

func (u *Union) Underlying() Type { return u }
func (u *Union) String() string   { return TypeString(u, nil) }

// A Term represents a term in a Union.
type Term term

// NewTerm returns a new union term.
func NewTerm(tilde bool, typ Type) *Term { return &Term{tilde, typ} }

func (t *Term) Tilde() bool    { return t.tilde }
func (t *Term) Type() Type     { return t.typ }
func (t *Term) String() string { return (*term)(t).String() }

// ----------------------------------------------------------------------------
// Implementation

// Avoid excessive type-checking times due to quadratic termlist operations.
const maxTermCount = 100

// parseUnion parses uexpr as a union of expressions.
// The result is a Union type, or Typ[Invalid] for some errors.
func parseUnion(check *Checker, uexpr syntax.Expr) Type {
	blist, tlist := flattenUnion(nil, uexpr)
	assert(len(blist) == len(tlist)-1)

	var terms []*Term

	var u Type
	for i, x := range tlist {
		term := parseTilde(check, x)
		if len(tlist) == 1 && !term.tilde {
			// Single type. Ok to return early because all relevant
			// checks have been performed in parseTilde (no need to
			// run through term validity check below).
			return term.typ // typ already recorded through check.typ in parseTilde
		}
		if len(terms) >= maxTermCount {
			if u != Typ[Invalid] {
				check.errorf(x, "cannot handle more than %d union terms (implementation limitation)", maxTermCount)
				u = Typ[Invalid]
			}
		} else {
			terms = append(terms, term)
			u = &Union{terms}
		}

		if i > 0 {
			check.recordTypeAndValue(blist[i-1], typexpr, u, nil)
		}
	}

	if u == Typ[Invalid] {
		return u
	}

	// Check validity of terms.
	// Do this check later because it requires types to be set up.
	// Note: This is a quadratic algorithm, but unions tend to be short.
	check.later(func() {
		for i, t := range terms {
			if t.typ == Typ[Invalid] {
				continue
			}

			u := under(t.typ)
			f, _ := u.(*Interface)
			if t.tilde {
				if f != nil {
					check.errorf(tlist[i], "invalid use of ~ (%s is an interface)", t.typ)
					continue // don't report another error for t
				}

				if !Identical(u, t.typ) {
					check.errorf(tlist[i], "invalid use of ~ (underlying type of %s is %s)", t.typ, u)
					continue
				}
			}

			// Stand-alone embedded interfaces are ok and are handled by the single-type case
			// in the beginning. Embedded interfaces with tilde are excluded above. If we reach
			// here, we must have at least two terms in the syntactic term list (but not necessarily
			// in the term list of the union's type set).
			if f != nil {
				tset := f.typeSet()
				switch {
				case tset.NumMethods() != 0:
					check.errorf(tlist[i], "cannot use %s in union (%s contains methods)", t, t)
					continue
				case t.typ == universeComparable.Type():
					check.error(tlist[i], "cannot use comparable in union")
<<<<<<< HEAD
					continue
				case tset.comparable:
					check.errorf(tlist[i], "cannot use %s in union (%s embeds comparable)", t, t)
					continue
				}
=======
				case tset.comparable:
					check.errorf(tlist[i], "cannot use %s in union (%s embeds comparable)", t, t)
				}
				continue // terms with interface types are not subject to the no-overlap rule
>>>>>>> 8acb3004
			}

			// Report overlapping (non-disjoint) terms such as
			// a|a, a|~a, ~a|~a, and ~a|A (where under(A) == a).
			if j := overlappingTerm(terms[:i], t); j >= 0 {
				check.softErrorf(tlist[i], "overlapping terms %s and %s", t, terms[j])
			}
		}
	})

	return u
}

func parseTilde(check *Checker, tx syntax.Expr) *Term {
	x := tx
	var tilde bool
	if op, _ := x.(*syntax.Operation); op != nil && op.Op == syntax.Tilde {
		x = op.X
		tilde = true
	}
	typ := check.typ(x)
	// Embedding stand-alone type parameters is not permitted (issue #47127).
	// We don't need this restriction anymore if we make the underlying type of a type
	// parameter its constraint interface: if we embed a lone type parameter, we will
	// simply use its underlying type (like we do for other named, embedded interfaces),
	// and since the underlying type is an interface the embedding is well defined.
	if isTypeParam(typ) {
		check.error(x, "cannot embed a type parameter")
		typ = Typ[Invalid]
	}
	term := NewTerm(tilde, typ)
	if tilde {
		check.recordTypeAndValue(tx, typexpr, &Union{[]*Term{term}}, nil)
	}
	return term
}

// overlappingTerm reports the index of the term x in terms which is
// overlapping (not disjoint) from y. The result is < 0 if there is no
// such term. The type of term y must not be an interface, and terms
// with an interface type are ignored in the terms list.
func overlappingTerm(terms []*Term, y *Term) int {
	assert(!IsInterface(y.typ))
	for i, x := range terms {
		if IsInterface(x.typ) {
			continue
		}
		// disjoint requires non-nil, non-top arguments,
		// and non-interface types as term types.
		if debug {
			if x == nil || x.typ == nil || y == nil || y.typ == nil {
				panic("empty or top union term")
			}
		}
		if !(*term)(x).disjoint((*term)(y)) {
			return i
		}
	}
	return -1
}

// flattenUnion walks a union type expression of the form A | B | C | ...,
// extracting both the binary exprs (blist) and leaf types (tlist).
func flattenUnion(list []syntax.Expr, x syntax.Expr) (blist, tlist []syntax.Expr) {
	if o, _ := x.(*syntax.Operation); o != nil && o.Op == syntax.Or {
		blist, tlist = flattenUnion(list, o.X)
		blist = append(blist, o)
		x = o.Y
	}
	return blist, append(tlist, x)
}<|MERGE_RESOLUTION|>--- conflicted
+++ resolved
@@ -113,21 +113,12 @@
 				switch {
 				case tset.NumMethods() != 0:
 					check.errorf(tlist[i], "cannot use %s in union (%s contains methods)", t, t)
-					continue
 				case t.typ == universeComparable.Type():
 					check.error(tlist[i], "cannot use comparable in union")
-<<<<<<< HEAD
-					continue
-				case tset.comparable:
-					check.errorf(tlist[i], "cannot use %s in union (%s embeds comparable)", t, t)
-					continue
-				}
-=======
 				case tset.comparable:
 					check.errorf(tlist[i], "cannot use %s in union (%s embeds comparable)", t, t)
 				}
 				continue // terms with interface types are not subject to the no-overlap rule
->>>>>>> 8acb3004
 			}
 
 			// Report overlapping (non-disjoint) terms such as
