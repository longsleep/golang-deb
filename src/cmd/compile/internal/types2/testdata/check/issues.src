--- conflicted
+++ resolved
@@ -137,11 +137,7 @@
 	T1{}.foo /* ERROR cannot call pointer method foo on T1 */ ()
 	x.Foo /* ERROR "x.Foo undefined \(type I1 has no field or method Foo, but does have foo\)" */ ()
 
-<<<<<<< HEAD
-	_ = i2. /* ERROR impossible type assertion: i2.\(\*T1\)\n\t\*T1 does not implement I2 \(wrong type for method foo\)\n\thave func\(\) at \w+.+\d+.\d+\n\twant func\(x int\) */ (*T1)
-=======
 	_ = i2 /* ERROR impossible type assertion: i2\.\(\*T1\)\n\t\*T1 does not implement I2 \(wrong type for method foo\)\n\t\thave foo\(\)\n\t\twant foo\(x int\) */ .(*T1)
->>>>>>> 1336a97c
 
 	i1 = i0 /* ERROR cannot use i0 .* as I1 value in assignment: I0 does not implement I1 \(missing method foo\) */
 	i1 = t0 /* ERROR .* t0 .* as I1 .*: \*T0 does not implement I1 \(missing method foo\) */
@@ -169,13 +165,8 @@
 	_ = map[int]I1{0: i0 /* ERROR missing method foo */ }
 	_ = map[int]I1{0: i2 /* ERROR wrong type for method foo */ }
 
-<<<<<<< HEAD
-	make(chan I1) <- i0 /* ERROR I0 does not implement I1: missing method foo */
-	make(chan I1) <- i2 /* ERROR wrong type for method foo \(have func\(x int\), want func\(\)\) */
-=======
 	make(chan I1) <- i0 /* ERROR missing method foo */
 	make(chan I1) <- i2 /* ERROR wrong type for method foo */
->>>>>>> 1336a97c
 }
 
 // Check that constants representable as integers are in integer form
