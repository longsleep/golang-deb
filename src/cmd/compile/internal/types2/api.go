--- conflicted
+++ resolved
@@ -421,16 +421,11 @@
 }
 
 // AssertableTo reports whether a value of type V can be asserted to have type T.
-<<<<<<< HEAD
-// The behavior of AssertableTo is undefined if V is a generalized interface; i.e.,
-// an interface that may only be used as a type constraint in Go code.
-=======
 //
 // The behavior of AssertableTo is undefined in two cases:
 //  - if V is a generalized interface; i.e., an interface that may only be used
 //    as a type constraint in Go code
 //  - if T is an uninstantiated generic type
->>>>>>> ea7850ba
 func AssertableTo(V *Interface, T Type) bool {
 	// Checker.newAssertableTo suppresses errors for invalid types, so we need special
 	// handling here.
