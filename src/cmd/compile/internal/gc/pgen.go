--- conflicted
+++ resolved
@@ -267,11 +267,7 @@
 					// Also make sure we allocate a linker symbol
 					// for the stack object data, for the same reason.
 					if fn.Func.lsym.Func.StackObjects == nil {
-<<<<<<< HEAD
-						fn.Func.lsym.Func.StackObjects = lookup(fmt.Sprintf("%s.stkobj", fn.funcname())).Linksym()
-=======
 						fn.Func.lsym.Func.StackObjects = Ctxt.Lookup(fn.Func.lsym.Name + ".stkobj")
->>>>>>> 9b97c35f
 					}
 				}
 			}
