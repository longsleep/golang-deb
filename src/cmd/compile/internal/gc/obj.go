--- conflicted
+++ resolved
@@ -287,11 +287,7 @@
 			}
 		}
 		if x := s.Func.StackObjects; x != nil {
-<<<<<<< HEAD
-			ggloblsym(x, int32(len(x.P)), obj.RODATA|obj.LOCAL)
-=======
 			ggloblsym(x, int32(len(x.P)), obj.RODATA|obj.DUPOK)
->>>>>>> 9b97c35f
 		}
 	}
 }
