// Copyright 2009 The Go Authors. All rights reserved.
// Use of this source code is governed by a BSD-style
// license that can be found in the LICENSE file.

package gc

import (
	"cmd/compile/internal/types"
	"cmd/internal/objabi"
	"fmt"
	"math"
	"strings"
)

const (
	Etop      = 1 << iota // evaluated at statement level
	Erv                   // evaluated in value context
	Etype                 // evaluated in type context
	Ecall                 // call-only expressions are ok
	Efnstruct             // multivalue function returns are ok
	Easgn                 // assigning to expression
	Ecomplit              // type in composite literal
)

// type checks the whole tree of an expression.
// calculates expression types.
// evaluates compile time constants.
// marks variables that escape the local frame.
// rewrites n.Op to be more specific in some cases.

var typecheckdefstack []*Node

// resolve ONONAME to definition, if any.
func resolve(n *Node) *Node {
	if n == nil || n.Op != ONONAME {
		return n
	}

	if n.Sym.Pkg != localpkg {
		if inimport {
			Fatalf("recursive inimport")
		}
		inimport = true
		expandDecl(n)
		inimport = false
		return n
	}

	r := asNode(n.Sym.Def)
	if r == nil {
		return n
	}

	if r.Op == OIOTA {
		if i := len(typecheckdefstack); i > 0 {
			if x := typecheckdefstack[i-1]; x.Op == OLITERAL {
				return nodintconst(x.Iota())
			}
		}
		return n
	}

	return r
}

func typecheckslice(l []*Node, top int) {
	for i := range l {
		l[i] = typecheck(l[i], top)
	}
}

var _typekind = []string{
	TINT:        "int",
	TUINT:       "uint",
	TINT8:       "int8",
	TUINT8:      "uint8",
	TINT16:      "int16",
	TUINT16:     "uint16",
	TINT32:      "int32",
	TUINT32:     "uint32",
	TINT64:      "int64",
	TUINT64:     "uint64",
	TUINTPTR:    "uintptr",
	TCOMPLEX64:  "complex64",
	TCOMPLEX128: "complex128",
	TFLOAT32:    "float32",
	TFLOAT64:    "float64",
	TBOOL:       "bool",
	TSTRING:     "string",
	TPTR32:      "pointer",
	TPTR64:      "pointer",
	TUNSAFEPTR:  "unsafe.Pointer",
	TSTRUCT:     "struct",
	TINTER:      "interface",
	TCHAN:       "chan",
	TMAP:        "map",
	TARRAY:      "array",
	TSLICE:      "slice",
	TFUNC:       "func",
	TNIL:        "nil",
	TIDEAL:      "untyped number",
}

func typekind(t *types.Type) string {
	if t.IsSlice() {
		return "slice"
	}
	et := t.Etype
	if int(et) < len(_typekind) {
		s := _typekind[et]
		if s != "" {
			return s
		}
	}
	return fmt.Sprintf("etype=%d", et)
}

func cycleFor(start *Node) []*Node {
	// Find the start node in typecheck_tcstack.
	// We know that it must exist because each time we mark
	// a node with n.SetTypecheck(2) we push it on the stack,
	// and each time we mark a node with n.SetTypecheck(2) we
	// pop it from the stack. We hit a cycle when we encounter
	// a node marked 2 in which case is must be on the stack.
	i := len(typecheck_tcstack) - 1
	for i > 0 && typecheck_tcstack[i] != start {
		i--
	}

	// collect all nodes with same Op
	var cycle []*Node
	for _, n := range typecheck_tcstack[i:] {
		if n.Op == start.Op {
			cycle = append(cycle, n)
		}
	}

	return cycle
}

func cycleTrace(cycle []*Node) string {
	var s string
	for i, n := range cycle {
		s += fmt.Sprintf("\n\t%v: %v uses %v", n.Line(), n, cycle[(i+1)%len(cycle)])
	}
	return s
}

var typecheck_tcstack []*Node

// typecheck type checks node n.
// The result of typecheck MUST be assigned back to n, e.g.
// 	n.Left = typecheck(n.Left, top)
func typecheck(n *Node, top int) *Node {
	// cannot type check until all the source has been parsed
	if !typecheckok {
		Fatalf("early typecheck")
	}

	if n == nil {
		return nil
	}

	lno := setlineno(n)

	// Skip over parens.
	for n.Op == OPAREN {
		n = n.Left
	}

	// Resolve definition of name and value of iota lazily.
	n = resolve(n)

	// Skip typecheck if already done.
	// But re-typecheck ONAME/OTYPE/OLITERAL/OPACK node in case context has changed.
	if n.Typecheck() == 1 {
		switch n.Op {
		case ONAME, OTYPE, OLITERAL, OPACK:
			break

		default:
			lineno = lno
			return n
		}
	}

	if n.Typecheck() == 2 {
		// Typechecking loop. Trying printing a meaningful message,
		// otherwise a stack trace of typechecking.
		switch n.Op {
		// We can already diagnose variables used as types.
		case ONAME:
			if top&(Erv|Etype) == Etype {
				yyerror("%v is not a type", n)
			}

		case OTYPE:
			// Only report a type cycle if we are expecting a type.
			// Otherwise let other code report an error.
			if top&Etype == Etype {
				// A cycle containing only alias types is an error
				// since it would expand indefinitely when aliases
				// are substituted.
				cycle := cycleFor(n)
				for _, n := range cycle {
					if n.Name != nil && !n.Name.Param.Alias {
						lineno = lno
						return n
					}
				}
				yyerrorl(n.Pos, "invalid recursive type alias %v%s", n, cycleTrace(cycle))
			}

		case OLITERAL:
			if top&(Erv|Etype) == Etype {
				yyerror("%v is not a type", n)
				break
			}
			yyerrorl(n.Pos, "constant definition loop%s", cycleTrace(cycleFor(n)))
		}

		if nsavederrors+nerrors == 0 {
			var trace string
			for i := len(typecheck_tcstack) - 1; i >= 0; i-- {
				x := typecheck_tcstack[i]
				trace += fmt.Sprintf("\n\t%v %v", x.Line(), x)
			}
			yyerror("typechecking loop involving %v%s", n, trace)
		}

		lineno = lno
		return n
	}

	n.SetTypecheck(2)

	typecheck_tcstack = append(typecheck_tcstack, n)
	n = typecheck1(n, top)

	n.SetTypecheck(1)

	last := len(typecheck_tcstack) - 1
	typecheck_tcstack[last] = nil
	typecheck_tcstack = typecheck_tcstack[:last]

	lineno = lno
	return n
}

// does n contain a call or receive operation?
func callrecv(n *Node) bool {
	if n == nil {
		return false
	}

	switch n.Op {
	case OCALL,
		OCALLMETH,
		OCALLINTER,
		OCALLFUNC,
		ORECV,
		OCAP,
		OLEN,
		OCOPY,
		ONEW,
		OAPPEND,
		ODELETE:
		return true
	}

	return callrecv(n.Left) || callrecv(n.Right) || callrecvlist(n.Ninit) || callrecvlist(n.Nbody) || callrecvlist(n.List) || callrecvlist(n.Rlist)
}

func callrecvlist(l Nodes) bool {
	for _, n := range l.Slice() {
		if callrecv(n) {
			return true
		}
	}
	return false
}

// indexlit implements typechecking of untyped values as
// array/slice indexes. It is almost equivalent to defaultlit
// but also accepts untyped numeric values representable as
// value of type int (see also checkmake for comparison).
// The result of indexlit MUST be assigned back to n, e.g.
// 	n.Left = indexlit(n.Left)
func indexlit(n *Node) *Node {
	if n != nil && n.Type != nil && n.Type.Etype == TIDEAL {
		return defaultlit(n, types.Types[TINT])
	}
	return n
}

// The result of typecheck1 MUST be assigned back to n, e.g.
// 	n.Left = typecheck1(n.Left, top)
func typecheck1(n *Node, top int) *Node {
	switch n.Op {
	case OXDOT, ODOT, ODOTPTR, ODOTMETH, ODOTINTER, ORETJMP:
		// n.Sym is a field/method name, not a variable.
	default:
		if n.Sym != nil {
			if n.Op == ONAME && n.SubOp() != 0 && top&Ecall == 0 {
				yyerror("use of builtin %v not in function call", n.Sym)
				n.Type = nil
				return n
			}

			typecheckdef(n)
			if n.Op == ONONAME {
				n.Type = nil
				return n
			}
		}
	}

	ok := 0
	switch n.Op {
	// until typecheck is complete, do nothing.
	default:
		Dump("typecheck", n)

		Fatalf("typecheck %v", n.Op)

	// names
	case OLITERAL:
		ok |= Erv

		if n.Type == nil && n.Val().Ctype() == CTSTR {
			n.Type = types.Idealstring
		}

	case ONONAME:
		ok |= Erv

	case ONAME:
		if n.Name.Decldepth == 0 {
			n.Name.Decldepth = decldepth
		}
		if n.SubOp() != 0 {
			ok |= Ecall
			break
		}

		if top&Easgn == 0 {
			// not a write to the variable
			if n.isBlank() {
				yyerror("cannot use _ as value")
				n.Type = nil
				return n
			}

			n.Name.SetUsed(true)
		}

		ok |= Erv

	case OPACK:
		yyerror("use of package %v without selector", n.Sym)
		n.Type = nil
		return n

	case ODDD:
		break

	// types (OIND is with exprs)
	case OTYPE:
		ok |= Etype

		if n.Type == nil {
			return n
		}

	case OTARRAY:
		ok |= Etype
		r := typecheck(n.Right, Etype)
		if r.Type == nil {
			n.Type = nil
			return n
		}

		var t *types.Type
		if n.Left == nil {
			t = types.NewSlice(r.Type)
		} else if n.Left.Op == ODDD {
			if top&Ecomplit == 0 {
				if !n.Diag() {
					n.SetDiag(true)
					yyerror("use of [...] array outside of array literal")
				}
				n.Type = nil
				return n
			}
			t = types.NewDDDArray(r.Type)
		} else {
			n.Left = indexlit(typecheck(n.Left, Erv))
			l := n.Left
			if consttype(l) != CTINT {
				switch {
				case l.Type == nil:
					// Error already reported elsewhere.
				case l.Type.IsInteger() && l.Op != OLITERAL:
					yyerror("non-constant array bound %v", l)
				default:
					yyerror("invalid array bound %v", l)
				}
				n.Type = nil
				return n
			}

			v := l.Val()
			if doesoverflow(v, types.Types[TINT]) {
				yyerror("array bound is too large")
				n.Type = nil
				return n
			}

			bound := v.U.(*Mpint).Int64()
			if bound < 0 {
				yyerror("array bound must be non-negative")
				n.Type = nil
				return n
			}
			t = types.NewArray(r.Type, bound)
		}

		n.Op = OTYPE
		n.Type = t
		n.Left = nil
		n.Right = nil
		if !t.IsDDDArray() {
			checkwidth(t)
		}

	case OTMAP:
		ok |= Etype
		n.Left = typecheck(n.Left, Etype)
		n.Right = typecheck(n.Right, Etype)
		l := n.Left
		r := n.Right
		if l.Type == nil || r.Type == nil {
			n.Type = nil
			return n
		}
		if l.Type.NotInHeap() {
			yyerror("go:notinheap map key not allowed")
		}
		if r.Type.NotInHeap() {
			yyerror("go:notinheap map value not allowed")
		}
		n.Op = OTYPE
		n.Type = types.NewMap(l.Type, r.Type)
		mapqueue = append(mapqueue, n) // check map keys when all types are settled
		n.Left = nil
		n.Right = nil

	case OTCHAN:
		ok |= Etype
		n.Left = typecheck(n.Left, Etype)
		l := n.Left
		if l.Type == nil {
			n.Type = nil
			return n
		}
		if l.Type.NotInHeap() {
			yyerror("chan of go:notinheap type not allowed")
		}
		t := types.NewChan(l.Type, n.TChanDir())
		n.Op = OTYPE
		n.Type = t
		n.Left = nil
		n.ResetAux()

	case OTSTRUCT:
		ok |= Etype
		n.Op = OTYPE
		n.Type = tostruct(n.List.Slice())
		if n.Type == nil || n.Type.Broke() {
			n.Type = nil
			return n
		}
		n.List.Set(nil)

	case OTINTER:
		ok |= Etype
		n.Op = OTYPE
		n.Type = tointerface(n.List.Slice())
		if n.Type == nil {
			return n
		}

	case OTFUNC:
		ok |= Etype
		n.Op = OTYPE
		n.Type = functype(n.Left, n.List.Slice(), n.Rlist.Slice())
		if n.Type == nil {
			return n
		}
		n.Left = nil
		n.List.Set(nil)
		n.Rlist.Set(nil)

	// type or expr
	case OIND:
		n.Left = typecheck(n.Left, Erv|Etype|top&Ecomplit)
		l := n.Left
		t := l.Type
		if t == nil {
			n.Type = nil
			return n
		}
		if l.Op == OTYPE {
			ok |= Etype
			n.Op = OTYPE
			n.Type = types.NewPtr(l.Type)
			// Ensure l.Type gets dowidth'd for the backend. Issue 20174.
			// Don't checkwidth [...] arrays, though, since they
			// will be replaced by concrete-sized arrays. Issue 20333.
			if !l.Type.IsDDDArray() {
				checkwidth(l.Type)
			}
			n.Left = nil
			break
		}

		if !t.IsPtr() {
			if top&(Erv|Etop) != 0 {
				yyerror("invalid indirect of %L", n.Left)
				n.Type = nil
				return n
			}

			break
		}

		ok |= Erv
		n.Type = t.Elem()

	// arithmetic exprs
	case OASOP,
		OADD,
		OAND,
		OANDAND,
		OANDNOT,
		ODIV,
		OEQ,
		OGE,
		OGT,
		OLE,
		OLT,
		OLSH,
		ORSH,
		OMOD,
		OMUL,
		ONE,
		OOR,
		OOROR,
		OSUB,
		OXOR:
		var l *Node
		var op Op
		var r *Node
		if n.Op == OASOP {
			ok |= Etop
			n.Left = typecheck(n.Left, Erv)
			n.Right = typecheck(n.Right, Erv)
			l = n.Left
			r = n.Right
			checkassign(n, n.Left)
			if l.Type == nil || r.Type == nil {
				n.Type = nil
				return n
			}
			if n.Implicit() && !okforarith[l.Type.Etype] {
				yyerror("invalid operation: %v (non-numeric type %v)", n, l.Type)
				n.Type = nil
				return n
			}
			// TODO(marvin): Fix Node.EType type union.
			op = n.SubOp()
		} else {
			ok |= Erv
			n.Left = typecheck(n.Left, Erv)
			n.Right = typecheck(n.Right, Erv)
			l = n.Left
			r = n.Right
			if l.Type == nil || r.Type == nil {
				n.Type = nil
				return n
			}
			op = n.Op
		}
		if op == OLSH || op == ORSH {
			r = defaultlit(r, types.Types[TUINT])
			n.Right = r
			t := r.Type
			if !t.IsInteger() || t.IsSigned() {
				yyerror("invalid operation: %v (shift count type %v, must be unsigned integer)", n, r.Type)
				n.Type = nil
				return n
			}

			t = l.Type
			if t != nil && t.Etype != TIDEAL && !t.IsInteger() {
				yyerror("invalid operation: %v (shift of type %v)", n, t)
				n.Type = nil
				return n
			}

			// no defaultlit for left
			// the outer context gives the type
			n.Type = l.Type

			break
		}

		// ideal mixed with non-ideal
		l, r = defaultlit2(l, r, false)

		n.Left = l
		n.Right = r
		if l.Type == nil || r.Type == nil {
			n.Type = nil
			return n
		}
		t := l.Type
		if t.Etype == TIDEAL {
			t = r.Type
		}
		et := t.Etype
		if et == TIDEAL {
			et = TINT
		}
		aop := OXXX
		if iscmp[n.Op] && t.Etype != TIDEAL && !eqtype(l.Type, r.Type) {
			// comparison is okay as long as one side is
			// assignable to the other.  convert so they have
			// the same type.
			//
			// the only conversion that isn't a no-op is concrete == interface.
			// in that case, check comparability of the concrete type.
			// The conversion allocates, so only do it if the concrete type is huge.
			converted := false
			if r.Type.Etype != TBLANK {
				aop = assignop(l.Type, r.Type, nil)
				if aop != 0 {
					if r.Type.IsInterface() && !l.Type.IsInterface() && !IsComparable(l.Type) {
						yyerror("invalid operation: %v (operator %v not defined on %s)", n, op, typekind(l.Type))
						n.Type = nil
						return n
					}

					dowidth(l.Type)
					if r.Type.IsInterface() == l.Type.IsInterface() || l.Type.Width >= 1<<16 {
						l = nod(aop, l, nil)
						l.Type = r.Type
						l.SetTypecheck(1)
						n.Left = l
					}

					t = r.Type
					converted = true
				}
			}

			if !converted && l.Type.Etype != TBLANK {
				aop = assignop(r.Type, l.Type, nil)
				if aop != 0 {
					if l.Type.IsInterface() && !r.Type.IsInterface() && !IsComparable(r.Type) {
						yyerror("invalid operation: %v (operator %v not defined on %s)", n, op, typekind(r.Type))
						n.Type = nil
						return n
					}

					dowidth(r.Type)
					if r.Type.IsInterface() == l.Type.IsInterface() || r.Type.Width >= 1<<16 {
						r = nod(aop, r, nil)
						r.Type = l.Type
						r.SetTypecheck(1)
						n.Right = r
					}

					t = l.Type
				}
			}

			et = t.Etype
		}

		if t.Etype != TIDEAL && !eqtype(l.Type, r.Type) {
			l, r = defaultlit2(l, r, true)
			if r.Type.IsInterface() == l.Type.IsInterface() || aop == 0 {
				yyerror("invalid operation: %v (mismatched types %v and %v)", n, l.Type, r.Type)
				n.Type = nil
				return n
			}
		}

		if !okfor[op][et] {
			yyerror("invalid operation: %v (operator %v not defined on %s)", n, op, typekind(t))
			n.Type = nil
			return n
		}

		// okfor allows any array == array, map == map, func == func.
		// restrict to slice/map/func == nil and nil == slice/map/func.
		if l.Type.IsArray() && !IsComparable(l.Type) {
			yyerror("invalid operation: %v (%v cannot be compared)", n, l.Type)
			n.Type = nil
			return n
		}

		if l.Type.IsSlice() && !l.isNil() && !r.isNil() {
			yyerror("invalid operation: %v (slice can only be compared to nil)", n)
			n.Type = nil
			return n
		}

		if l.Type.IsMap() && !l.isNil() && !r.isNil() {
			yyerror("invalid operation: %v (map can only be compared to nil)", n)
			n.Type = nil
			return n
		}

		if l.Type.Etype == TFUNC && !l.isNil() && !r.isNil() {
			yyerror("invalid operation: %v (func can only be compared to nil)", n)
			n.Type = nil
			return n
		}

		if l.Type.IsStruct() {
			if f := IncomparableField(l.Type); f != nil {
				yyerror("invalid operation: %v (struct containing %v cannot be compared)", n, f.Type)
				n.Type = nil
				return n
			}
		}

		t = l.Type
		if iscmp[n.Op] {
			evconst(n)
			t = types.Idealbool
			if n.Op != OLITERAL {
				l, r = defaultlit2(l, r, true)
				n.Left = l
				n.Right = r
			}
		}

		if et == TSTRING {
			if iscmp[n.Op] {
				ot := n.Op
				n.Op = OCMPSTR
				n.SetSubOp(ot)
			} else if n.Op == OADD {
				// create OADDSTR node with list of strings in x + y + z + (w + v) + ...
				n.Op = OADDSTR

				if l.Op == OADDSTR {
					n.List.Set(l.List.Slice())
				} else {
					n.List.Set1(l)
				}
				if r.Op == OADDSTR {
					n.List.AppendNodes(&r.List)
				} else {
					n.List.Append(r)
				}
				n.Left = nil
				n.Right = nil
			}
		}

		if et == TINTER {
			if l.Op == OLITERAL && l.Val().Ctype() == CTNIL {
				// swap for back end
				n.Left = r

				n.Right = l
			} else if r.Op == OLITERAL && r.Val().Ctype() == CTNIL {
			} else // leave alone for back end
			if r.Type.IsInterface() == l.Type.IsInterface() {
				ot := n.Op
				n.Op = OCMPIFACE
				n.SetSubOp(ot)
			}
		}

		if (op == ODIV || op == OMOD) && Isconst(r, CTINT) {
			if r.Val().U.(*Mpint).CmpInt64(0) == 0 {
				yyerror("division by zero")
				n.Type = nil
				return n
			}
		}

		n.Type = t

	case OCOM, OMINUS, ONOT, OPLUS:
		ok |= Erv
		n.Left = typecheck(n.Left, Erv)
		l := n.Left
		t := l.Type
		if t == nil {
			n.Type = nil
			return n
		}
		if !okfor[n.Op][t.Etype] {
			yyerror("invalid operation: %v %v", n.Op, t)
			n.Type = nil
			return n
		}

		n.Type = t

	// exprs
	case OADDR:
		ok |= Erv

		n.Left = typecheck(n.Left, Erv)
		if n.Left.Type == nil {
			n.Type = nil
			return n
		}
		checklvalue(n.Left, "take the address of")
		r := outervalue(n.Left)
		var l *Node
		for l = n.Left; l != r; l = l.Left {
			l.SetAddrtaken(true)
			if l.IsClosureVar() && !capturevarscomplete {
				// Mark the original variable as Addrtaken so that capturevars
				// knows not to pass it by value.
				// But if the capturevars phase is complete, don't touch it,
				// in case l.Name's containing function has not yet been compiled.
				l.Name.Defn.SetAddrtaken(true)
			}
		}

		if l.Orig != l && l.Op == ONAME {
			Fatalf("found non-orig name node %v", l)
		}
		l.SetAddrtaken(true)
		if l.IsClosureVar() && !capturevarscomplete {
			// See comments above about closure variables.
			l.Name.Defn.SetAddrtaken(true)
		}
		n.Left = defaultlit(n.Left, nil)
		l = n.Left
		t := l.Type
		if t == nil {
			n.Type = nil
			return n
		}
		n.Type = types.NewPtr(t)

	case OCOMPLIT:
		ok |= Erv
		n = typecheckcomplit(n)
		if n.Type == nil {
			return n
		}

	case OXDOT, ODOT:
		if n.Op == OXDOT {
			n = adddot(n)
			n.Op = ODOT
			if n.Left == nil {
				n.Type = nil
				return n
			}
		}

		n.Left = typecheck(n.Left, Erv|Etype)

		n.Left = defaultlit(n.Left, nil)

		t := n.Left.Type
		if t == nil {
			adderrorname(n)
			n.Type = nil
			return n
		}

		s := n.Sym

		if n.Left.Op == OTYPE {
			n = typecheckMethodExpr(n)
			if n.Type == nil {
				return n
			}
			ok = Erv
			break
		}

		if t.IsPtr() && !t.Elem().IsInterface() {
			t = t.Elem()
			if t == nil {
				n.Type = nil
				return n
			}
			n.Op = ODOTPTR
			checkwidth(t)
		}

		if n.Sym.IsBlank() {
			yyerror("cannot refer to blank field or method")
			n.Type = nil
			return n
		}

		if lookdot(n, t, 0) == nil {
			// Legitimate field or method lookup failed, try to explain the error
			switch {
			case t.IsEmptyInterface():
				yyerror("%v undefined (type %v is interface with no methods)", n, n.Left.Type)

			case t.IsPtr() && t.Elem().IsInterface():
				// Pointer to interface is almost always a mistake.
				yyerror("%v undefined (type %v is pointer to interface, not interface)", n, n.Left.Type)

			case lookdot(n, t, 1) != nil:
				// Field or method matches by name, but it is not exported.
				yyerror("%v undefined (cannot refer to unexported field or method %v)", n, n.Sym)

			default:
				if mt := lookdot(n, t, 2); mt != nil && visible(mt.Sym) { // Case-insensitive lookup.
					yyerror("%v undefined (type %v has no field or method %v, but does have %v)", n, n.Left.Type, n.Sym, mt.Sym)
				} else {
					yyerror("%v undefined (type %v has no field or method %v)", n, n.Left.Type, n.Sym)
				}
			}
			n.Type = nil
			return n
		}

		switch n.Op {
		case ODOTINTER, ODOTMETH:
			if top&Ecall != 0 {
				ok |= Ecall
			} else {
				typecheckpartialcall(n, s)
				ok |= Erv
			}

		default:
			ok |= Erv
		}

	case ODOTTYPE:
		ok |= Erv
		n.Left = typecheck(n.Left, Erv)
		n.Left = defaultlit(n.Left, nil)
		l := n.Left
		t := l.Type
		if t == nil {
			n.Type = nil
			return n
		}
		if !t.IsInterface() {
			yyerror("invalid type assertion: %v (non-interface type %v on left)", n, t)
			n.Type = nil
			return n
		}

		if n.Right != nil {
			n.Right = typecheck(n.Right, Etype)
			n.Type = n.Right.Type
			n.Right = nil
			if n.Type == nil {
				return n
			}
		}

		if n.Type != nil && !n.Type.IsInterface() {
			var missing, have *types.Field
			var ptr int
			if !implements(n.Type, t, &missing, &have, &ptr) {
				if have != nil && have.Sym == missing.Sym {
					yyerror("impossible type assertion:\n\t%v does not implement %v (wrong type for %v method)\n"+
						"\t\thave %v%0S\n\t\twant %v%0S", n.Type, t, missing.Sym, have.Sym, have.Type, missing.Sym, missing.Type)
				} else if ptr != 0 {
					yyerror("impossible type assertion:\n\t%v does not implement %v (%v method has pointer receiver)", n.Type, t, missing.Sym)
				} else if have != nil {
					yyerror("impossible type assertion:\n\t%v does not implement %v (missing %v method)\n"+
						"\t\thave %v%0S\n\t\twant %v%0S", n.Type, t, missing.Sym, have.Sym, have.Type, missing.Sym, missing.Type)
				} else {
					yyerror("impossible type assertion:\n\t%v does not implement %v (missing %v method)", n.Type, t, missing.Sym)
				}
				n.Type = nil
				return n
			}
		}

	case OINDEX:
		ok |= Erv
		n.Left = typecheck(n.Left, Erv)
		n.Left = defaultlit(n.Left, nil)
		n.Left = implicitstar(n.Left)
		l := n.Left
		n.Right = typecheck(n.Right, Erv)
		r := n.Right
		t := l.Type
		if t == nil || r.Type == nil {
			n.Type = nil
			return n
		}
		switch t.Etype {
		default:
			yyerror("invalid operation: %v (type %v does not support indexing)", n, t)
			n.Type = nil
			return n

		case TSTRING, TARRAY, TSLICE:
			n.Right = indexlit(n.Right)
			if t.IsString() {
				n.Type = types.Bytetype
			} else {
				n.Type = t.Elem()
			}
			why := "string"
			if t.IsArray() {
				why = "array"
			} else if t.IsSlice() {
				why = "slice"
			}

			if n.Right.Type != nil && !n.Right.Type.IsInteger() {
				yyerror("non-integer %s index %v", why, n.Right)
				break
			}

			if !n.Bounded() && Isconst(n.Right, CTINT) {
				x := n.Right.Int64()
				if x < 0 {
					yyerror("invalid %s index %v (index must be non-negative)", why, n.Right)
				} else if t.IsArray() && x >= t.NumElem() {
					yyerror("invalid array index %v (out of bounds for %d-element array)", n.Right, t.NumElem())
				} else if Isconst(n.Left, CTSTR) && x >= int64(len(n.Left.Val().U.(string))) {
					yyerror("invalid string index %v (out of bounds for %d-byte string)", n.Right, len(n.Left.Val().U.(string)))
				} else if n.Right.Val().U.(*Mpint).Cmp(maxintval[TINT]) > 0 {
					yyerror("invalid %s index %v (index too large)", why, n.Right)
				}
			}

		case TMAP:
			n.Right = defaultlit(n.Right, t.Key())
			if n.Right.Type != nil {
				n.Right = assignconv(n.Right, t.Key(), "map index")
			}
			n.Type = t.Elem()
			n.Op = OINDEXMAP
			n.ResetAux()
		}

	case ORECV:
		ok |= Etop | Erv
		n.Left = typecheck(n.Left, Erv)
		n.Left = defaultlit(n.Left, nil)
		l := n.Left
		t := l.Type
		if t == nil {
			n.Type = nil
			return n
		}
		if !t.IsChan() {
			yyerror("invalid operation: %v (receive from non-chan type %v)", n, t)
			n.Type = nil
			return n
		}

		if !t.ChanDir().CanRecv() {
			yyerror("invalid operation: %v (receive from send-only type %v)", n, t)
			n.Type = nil
			return n
		}

		n.Type = t.Elem()

	case OSEND:
		ok |= Etop
		n.Left = typecheck(n.Left, Erv)
		n.Right = typecheck(n.Right, Erv)
		n.Left = defaultlit(n.Left, nil)
		t := n.Left.Type
		if t == nil {
			n.Type = nil
			return n
		}
		if !t.IsChan() {
			yyerror("invalid operation: %v (send to non-chan type %v)", n, t)
			n.Type = nil
			return n
		}

		if !t.ChanDir().CanSend() {
			yyerror("invalid operation: %v (send to receive-only type %v)", n, t)
			n.Type = nil
			return n
		}

		n.Right = defaultlit(n.Right, t.Elem())
		r := n.Right
		if r.Type == nil {
			n.Type = nil
			return n
		}
		n.Right = assignconv(r, t.Elem(), "send")
		n.Type = nil

	case OSLICE, OSLICE3:
		ok |= Erv
		n.Left = typecheck(n.Left, Erv)
		low, high, max := n.SliceBounds()
		hasmax := n.Op.IsSlice3()
		low = typecheck(low, Erv)
		high = typecheck(high, Erv)
		max = typecheck(max, Erv)
		n.Left = defaultlit(n.Left, nil)
		low = indexlit(low)
		high = indexlit(high)
		max = indexlit(max)
		n.SetSliceBounds(low, high, max)
		l := n.Left
		if l.Type == nil {
			n.Type = nil
			return n
		}
		if l.Type.IsArray() {
			if !islvalue(n.Left) {
				yyerror("invalid operation %v (slice of unaddressable value)", n)
				n.Type = nil
				return n
			}

			n.Left = nod(OADDR, n.Left, nil)
			n.Left.SetImplicit(true)
			n.Left = typecheck(n.Left, Erv)
			l = n.Left
		}
		t := l.Type
		var tp *types.Type
		if t.IsString() {
			if hasmax {
				yyerror("invalid operation %v (3-index slice of string)", n)
				n.Type = nil
				return n
			}
			n.Type = t
			n.Op = OSLICESTR
		} else if t.IsPtr() && t.Elem().IsArray() {
			tp = t.Elem()
			n.Type = types.NewSlice(tp.Elem())
			dowidth(n.Type)
			if hasmax {
				n.Op = OSLICE3ARR
			} else {
				n.Op = OSLICEARR
			}
		} else if t.IsSlice() {
			n.Type = t
		} else {
			yyerror("cannot slice %v (type %v)", l, t)
			n.Type = nil
			return n
		}

		if low != nil && !checksliceindex(l, low, tp) {
			n.Type = nil
			return n
		}
		if high != nil && !checksliceindex(l, high, tp) {
			n.Type = nil
			return n
		}
		if max != nil && !checksliceindex(l, max, tp) {
			n.Type = nil
			return n
		}
		if !checksliceconst(low, high) || !checksliceconst(low, max) || !checksliceconst(high, max) {
			n.Type = nil
			return n
		}

	// call and call like
	case OCALL:
		n.Left = typecheck(n.Left, Erv|Etype|Ecall)
		if n.Left.Diag() {
			n.SetDiag(true)
		}

		l := n.Left

		if l.Op == ONAME && l.SubOp() != 0 {
			if n.Isddd() && l.SubOp() != OAPPEND {
				yyerror("invalid use of ... with builtin %v", l)
			}

			// builtin: OLEN, OCAP, etc.
			n.Op = l.SubOp()
			n.Left = n.Right
			n.Right = nil
			n = typecheck1(n, top)
			return n
		}

		n.Left = defaultlit(n.Left, nil)
		l = n.Left
		if l.Op == OTYPE {
			if n.Isddd() || l.Type.IsDDDArray() {
				if !l.Type.Broke() {
					yyerror("invalid use of ... in type conversion to %v", l.Type)
				}
				n.SetDiag(true)
			}

			// pick off before type-checking arguments
			ok |= Erv

			// turn CALL(type, arg) into CONV(arg) w/ type
			n.Left = nil

			n.Op = OCONV
			n.Type = l.Type
			if !onearg(n, "conversion to %v", l.Type) {
				n.Type = nil
				return n
			}
			n = typecheck1(n, top)
			return n
		}

		if n.List.Len() == 1 && !n.Isddd() {
			n.List.SetFirst(typecheck(n.List.First(), Erv|Efnstruct))
		} else {
			typecheckslice(n.List.Slice(), Erv)
		}
		t := l.Type
		if t == nil {
			n.Type = nil
			return n
		}
		checkwidth(t)

		switch l.Op {
		case ODOTINTER:
			n.Op = OCALLINTER

		case ODOTMETH:
			n.Op = OCALLMETH

			// typecheckaste was used here but there wasn't enough
			// information further down the call chain to know if we
			// were testing a method receiver for unexported fields.
			// It isn't necessary, so just do a sanity check.
			tp := t.Recv().Type

			if l.Left == nil || !eqtype(l.Left.Type, tp) {
				Fatalf("method receiver")
			}

		default:
			n.Op = OCALLFUNC
			if t.Etype != TFUNC {
				name := l.String()
<<<<<<< HEAD
				if isBuiltinFuncName(name) {
=======
				if isBuiltinFuncName(name) && l.Name.Defn != nil {
>>>>>>> 5d85b420
					// be more specific when the function
					// name matches a predeclared function
					yyerror("cannot call non-function %s (type %v), declared at %s",
						name, t, linestr(l.Name.Defn.Pos))
				} else {
					yyerror("cannot call non-function %s (type %v)", name, t)
				}
				n.Type = nil
				return n
			}
		}

		typecheckaste(OCALL, n.Left, n.Isddd(), t.Params(), n.List, func() string { return fmt.Sprintf("argument to %v", n.Left) })
		ok |= Etop
		if t.NumResults() == 0 {
			break
		}
		ok |= Erv
		if t.NumResults() == 1 {
			n.Type = l.Type.Results().Field(0).Type

			if n.Op == OCALLFUNC && n.Left.Op == ONAME && isRuntimePkg(n.Left.Sym.Pkg) && n.Left.Sym.Name == "getg" {
				// Emit code for runtime.getg() directly instead of calling function.
				// Most such rewrites (for example the similar one for math.Sqrt) should be done in walk,
				// so that the ordering pass can make sure to preserve the semantics of the original code
				// (in particular, the exact time of the function call) by introducing temporaries.
				// In this case, we know getg() always returns the same result within a given function
				// and we want to avoid the temporaries, so we do the rewrite earlier than is typical.
				n.Op = OGETG
			}

			break
		}

		// multiple return
		if top&(Efnstruct|Etop) == 0 {
			yyerror("multiple-value %v() in single-value context", l)
			break
		}

		n.Type = l.Type.Results()

	case OALIGNOF, OOFFSETOF, OSIZEOF:
		ok |= Erv
		if !onearg(n, "%v", n.Op) {
			n.Type = nil
			return n
		}
		n.Type = types.Types[TUINTPTR]

		// any side effects disappear; ignore init
		setintconst(n, evalunsafe(n))

	case OCAP, OLEN:
		ok |= Erv
		if !onearg(n, "%v", n.Op) {
			n.Type = nil
			return n
		}

		n.Left = typecheck(n.Left, Erv)
		n.Left = defaultlit(n.Left, nil)
		n.Left = implicitstar(n.Left)
		l := n.Left
		t := l.Type
		if t == nil {
			n.Type = nil
			return n
		}

		var ok bool
		if n.Op == OLEN {
			ok = okforlen[t.Etype]
		} else {
			ok = okforcap[t.Etype]
		}
		if !ok {
			yyerror("invalid argument %L for %v", l, n.Op)
			n.Type = nil
			return n
		}

		n.Type = types.Types[TINT]

		// Result might be constant.
		var res int64 = -1 // valid if >= 0
		switch t.Etype {
		case TSTRING:
			if Isconst(l, CTSTR) {
				res = int64(len(l.Val().U.(string)))
			}

		case TARRAY:
			if !callrecv(l) {
				res = t.NumElem()
			}
		}
		if res >= 0 {
			setintconst(n, res)
		}

	case OREAL, OIMAG:
		ok |= Erv
		if !onearg(n, "%v", n.Op) {
			n.Type = nil
			return n
		}

		n.Left = typecheck(n.Left, Erv)
		l := n.Left
		t := l.Type
		if t == nil {
			n.Type = nil
			return n
		}

		// Determine result type.
		et := t.Etype
		switch et {
		case TIDEAL:
			// result is ideal
		case TCOMPLEX64:
			et = TFLOAT32
		case TCOMPLEX128:
			et = TFLOAT64
		default:
			yyerror("invalid argument %L for %v", l, n.Op)
			n.Type = nil
			return n
		}
		n.Type = types.Types[et]

		// if the argument is a constant, the result is a constant
		// (any untyped numeric constant can be represented as a
		// complex number)
		if l.Op == OLITERAL {
			var re, im *Mpflt
			switch consttype(l) {
			case CTINT, CTRUNE:
				re = newMpflt()
				re.SetInt(l.Val().U.(*Mpint))
				// im = 0
			case CTFLT:
				re = l.Val().U.(*Mpflt)
				// im = 0
			case CTCPLX:
				re = &l.Val().U.(*Mpcplx).Real
				im = &l.Val().U.(*Mpcplx).Imag
			default:
				yyerror("invalid argument %L for %v", l, n.Op)
				n.Type = nil
				return n
			}
			if n.Op == OIMAG {
				if im == nil {
					im = newMpflt()
				}
				re = im
			}
			setconst(n, Val{re})
		}

	case OCOMPLEX:
		ok |= Erv
		var r *Node
		var l *Node
		if n.List.Len() == 1 {
			typecheckslice(n.List.Slice(), Efnstruct)
			if n.List.First().Op != OCALLFUNC && n.List.First().Op != OCALLMETH {
				yyerror("invalid operation: complex expects two arguments")
				n.Type = nil
				return n
			}

			t := n.List.First().Left.Type
			if !t.IsKind(TFUNC) {
				// Bail. This error will be reported elsewhere.
				return n
			}
			if t.NumResults() != 2 {
				yyerror("invalid operation: complex expects two arguments, %v returns %d results", n.List.First(), t.NumResults())
				n.Type = nil
				return n
			}

			t = n.List.First().Type
			l = asNode(t.Field(0).Nname)
			r = asNode(t.Field(1).Nname)
		} else {
			if !twoarg(n) {
				n.Type = nil
				return n
			}
			n.Left = typecheck(n.Left, Erv)
			n.Right = typecheck(n.Right, Erv)
			l = n.Left
			r = n.Right
			if l.Type == nil || r.Type == nil {
				n.Type = nil
				return n
			}
			l, r = defaultlit2(l, r, false)
			if l.Type == nil || r.Type == nil {
				n.Type = nil
				return n
			}
			n.Left = l
			n.Right = r
		}

		if !eqtype(l.Type, r.Type) {
			yyerror("invalid operation: %v (mismatched types %v and %v)", n, l.Type, r.Type)
			n.Type = nil
			return n
		}

		var t *types.Type
		switch l.Type.Etype {
		default:
			yyerror("invalid operation: %v (arguments have type %v, expected floating-point)", n, l.Type)
			n.Type = nil
			return n

		case TIDEAL:
			t = types.Types[TIDEAL]

		case TFLOAT32:
			t = types.Types[TCOMPLEX64]

		case TFLOAT64:
			t = types.Types[TCOMPLEX128]
		}
		n.Type = t

		if l.Op == OLITERAL && r.Op == OLITERAL {
			// make it a complex literal
			c := new(Mpcplx)
			c.Real.Set(toflt(l.Val()).U.(*Mpflt))
			c.Imag.Set(toflt(r.Val()).U.(*Mpflt))
			setconst(n, Val{c})
		}

	case OCLOSE:
		if !onearg(n, "%v", n.Op) {
			n.Type = nil
			return n
		}
		n.Left = typecheck(n.Left, Erv)
		n.Left = defaultlit(n.Left, nil)
		l := n.Left
		t := l.Type
		if t == nil {
			n.Type = nil
			return n
		}
		if !t.IsChan() {
			yyerror("invalid operation: %v (non-chan type %v)", n, t)
			n.Type = nil
			return n
		}

		if !t.ChanDir().CanSend() {
			yyerror("invalid operation: %v (cannot close receive-only channel)", n)
			n.Type = nil
			return n
		}

		ok |= Etop

	case ODELETE:
		args := n.List
		if args.Len() == 0 {
			yyerror("missing arguments to delete")
			n.Type = nil
			return n
		}

		if args.Len() == 1 {
			yyerror("missing second (key) argument to delete")
			n.Type = nil
			return n
		}

		if args.Len() != 2 {
			yyerror("too many arguments to delete")
			n.Type = nil
			return n
		}

		ok |= Etop
		typecheckslice(args.Slice(), Erv)
		l := args.First()
		r := args.Second()
		if l.Type != nil && !l.Type.IsMap() {
			yyerror("first argument to delete must be map; have %L", l.Type)
			n.Type = nil
			return n
		}

		args.SetSecond(assignconv(r, l.Type.Key(), "delete"))

	case OAPPEND:
		ok |= Erv
		args := n.List
		if args.Len() == 0 {
			yyerror("missing arguments to append")
			n.Type = nil
			return n
		}

		if args.Len() == 1 && !n.Isddd() {
			args.SetFirst(typecheck(args.First(), Erv|Efnstruct))
		} else {
			typecheckslice(args.Slice(), Erv)
		}

		t := args.First().Type
		if t == nil {
			n.Type = nil
			return n
		}

		// Unpack multiple-return result before type-checking.
		var funarg *types.Type
		if t.IsFuncArgStruct() {
			funarg = t
			t = t.Field(0).Type
		}

		n.Type = t
		if !t.IsSlice() {
			if Isconst(args.First(), CTNIL) {
				yyerror("first argument to append must be typed slice; have untyped nil")
				n.Type = nil
				return n
			}

			yyerror("first argument to append must be slice; have %L", t)
			n.Type = nil
			return n
		}

		if n.Isddd() {
			if args.Len() == 1 {
				yyerror("cannot use ... on first argument to append")
				n.Type = nil
				return n
			}

			if args.Len() != 2 {
				yyerror("too many arguments to append")
				n.Type = nil
				return n
			}

			if t.Elem().IsKind(TUINT8) && args.Second().Type.IsString() {
				args.SetSecond(defaultlit(args.Second(), types.Types[TSTRING]))
				break
			}

			args.SetSecond(assignconv(args.Second(), t.Orig, "append"))
			break
		}

		if funarg != nil {
			for _, t := range funarg.FieldSlice()[1:] {
				if assignop(t.Type, n.Type.Elem(), nil) == 0 {
					yyerror("cannot append %v value to []%v", t.Type, n.Type.Elem())
				}
			}
		} else {
			as := args.Slice()[1:]
			for i, n := range as {
				if n.Type == nil {
					continue
				}
				as[i] = assignconv(n, t.Elem(), "append")
				checkwidth(as[i].Type) // ensure width is calculated for backend
			}
		}

	case OCOPY:
		ok |= Etop | Erv
		args := n.List
		if args.Len() < 2 {
			yyerror("missing arguments to copy")
			n.Type = nil
			return n
		}

		if args.Len() > 2 {
			yyerror("too many arguments to copy")
			n.Type = nil
			return n
		}

		n.Left = args.First()
		n.Right = args.Second()
		n.List.Set(nil)
		n.Type = types.Types[TINT]
		n.Left = typecheck(n.Left, Erv)
		n.Right = typecheck(n.Right, Erv)
		if n.Left.Type == nil || n.Right.Type == nil {
			n.Type = nil
			return n
		}
		n.Left = defaultlit(n.Left, nil)
		n.Right = defaultlit(n.Right, nil)
		if n.Left.Type == nil || n.Right.Type == nil {
			n.Type = nil
			return n
		}

		// copy([]byte, string)
		if n.Left.Type.IsSlice() && n.Right.Type.IsString() {
			if eqtype(n.Left.Type.Elem(), types.Bytetype) {
				break
			}
			yyerror("arguments to copy have different element types: %L and string", n.Left.Type)
			n.Type = nil
			return n
		}

		if !n.Left.Type.IsSlice() || !n.Right.Type.IsSlice() {
			if !n.Left.Type.IsSlice() && !n.Right.Type.IsSlice() {
				yyerror("arguments to copy must be slices; have %L, %L", n.Left.Type, n.Right.Type)
			} else if !n.Left.Type.IsSlice() {
				yyerror("first argument to copy should be slice; have %L", n.Left.Type)
			} else {
				yyerror("second argument to copy should be slice or string; have %L", n.Right.Type)
			}
			n.Type = nil
			return n
		}

		if !eqtype(n.Left.Type.Elem(), n.Right.Type.Elem()) {
			yyerror("arguments to copy have different element types: %L and %L", n.Left.Type, n.Right.Type)
			n.Type = nil
			return n
		}

	case OCONV:
		ok |= Erv
		checkwidth(n.Type) // ensure width is calculated for backend
		n.Left = typecheck(n.Left, Erv)
		n.Left = convlit1(n.Left, n.Type, true, noReuse)
		t := n.Left.Type
		if t == nil || n.Type == nil {
			n.Type = nil
			return n
		}
		var why string
		n.Op = convertop(t, n.Type, &why)
		if n.Op == 0 {
			if !n.Diag() && !n.Type.Broke() && !n.Left.Diag() {
				yyerror("cannot convert %L to type %v%s", n.Left, n.Type, why)
				n.SetDiag(true)
			}
			n.Op = OCONV
			n.Type = nil
			return n
		}

		switch n.Op {
		case OCONVNOP:
			if n.Left.Op == OLITERAL {
				n.Op = OCONV
				setconst(n, n.Left.Val())
			} else if t.Etype == n.Type.Etype {
				switch t.Etype {
				case TFLOAT32, TFLOAT64, TCOMPLEX64, TCOMPLEX128:
					// Floating point casts imply rounding and
					// so the conversion must be kept.
					n.Op = OCONV
				}
			}

		// do not use stringtoarraylit.
		// generated code and compiler memory footprint is better without it.
		case OSTRARRAYBYTE:
			break

		case OSTRARRAYRUNE:
			if n.Left.Op == OLITERAL {
				n = stringtoarraylit(n)
			}
		}

	case OMAKE:
		ok |= Erv
		args := n.List.Slice()
		if len(args) == 0 {
			yyerror("missing argument to make")
			n.Type = nil
			return n
		}

		n.List.Set(nil)
		l := args[0]
		l = typecheck(l, Etype)
		t := l.Type
		if t == nil {
			n.Type = nil
			return n
		}

		i := 1
		switch t.Etype {
		default:
			yyerror("cannot make type %v", t)
			n.Type = nil
			return n

		case TSLICE:
			if i >= len(args) {
				yyerror("missing len argument to make(%v)", t)
				n.Type = nil
				return n
			}

			l = args[i]
			i++
			l = typecheck(l, Erv)
			var r *Node
			if i < len(args) {
				r = args[i]
				i++
				r = typecheck(r, Erv)
			}

			if l.Type == nil || (r != nil && r.Type == nil) {
				n.Type = nil
				return n
			}
			if !checkmake(t, "len", l) || r != nil && !checkmake(t, "cap", r) {
				n.Type = nil
				return n
			}
			if Isconst(l, CTINT) && r != nil && Isconst(r, CTINT) && l.Val().U.(*Mpint).Cmp(r.Val().U.(*Mpint)) > 0 {
				yyerror("len larger than cap in make(%v)", t)
				n.Type = nil
				return n
			}

			n.Left = l
			n.Right = r
			n.Op = OMAKESLICE

		case TMAP:
			if i < len(args) {
				l = args[i]
				i++
				l = typecheck(l, Erv)
				l = defaultlit(l, types.Types[TINT])
				if l.Type == nil {
					n.Type = nil
					return n
				}
				if !checkmake(t, "size", l) {
					n.Type = nil
					return n
				}
				n.Left = l
			} else {
				n.Left = nodintconst(0)
			}
			n.Op = OMAKEMAP

		case TCHAN:
			l = nil
			if i < len(args) {
				l = args[i]
				i++
				l = typecheck(l, Erv)
				l = defaultlit(l, types.Types[TINT])
				if l.Type == nil {
					n.Type = nil
					return n
				}
				if !checkmake(t, "buffer", l) {
					n.Type = nil
					return n
				}
				n.Left = l
			} else {
				n.Left = nodintconst(0)
			}
			n.Op = OMAKECHAN
		}

		if i < len(args) {
			yyerror("too many arguments to make(%v)", t)
			n.Op = OMAKE
			n.Type = nil
			return n
		}

		n.Type = t

	case ONEW:
		ok |= Erv
		args := n.List
		if args.Len() == 0 {
			yyerror("missing argument to new")
			n.Type = nil
			return n
		}

		l := args.First()
		l = typecheck(l, Etype)
		t := l.Type
		if t == nil {
			n.Type = nil
			return n
		}
		if args.Len() > 1 {
			yyerror("too many arguments to new(%v)", t)
			n.Type = nil
			return n
		}

		n.Left = l
		n.Type = types.NewPtr(t)

	case OPRINT, OPRINTN:
		ok |= Etop
		typecheckslice(n.List.Slice(), Erv)
		ls := n.List.Slice()
		for i1, n1 := range ls {
			// Special case for print: int constant is int64, not int.
			if Isconst(n1, CTINT) {
				ls[i1] = defaultlit(ls[i1], types.Types[TINT64])
			} else {
				ls[i1] = defaultlit(ls[i1], nil)
			}
		}

	case OPANIC:
		ok |= Etop
		if !onearg(n, "panic") {
			n.Type = nil
			return n
		}
		n.Left = typecheck(n.Left, Erv)
		n.Left = defaultlit(n.Left, types.Types[TINTER])
		if n.Left.Type == nil {
			n.Type = nil
			return n
		}

	case ORECOVER:
		ok |= Erv | Etop
		if n.List.Len() != 0 {
			yyerror("too many arguments to recover")
			n.Type = nil
			return n
		}

		n.Type = types.Types[TINTER]

	case OCLOSURE:
		ok |= Erv
		typecheckclosure(n, top)
		if n.Type == nil {
			return n
		}

	case OITAB:
		ok |= Erv
		n.Left = typecheck(n.Left, Erv)
		t := n.Left.Type
		if t == nil {
			n.Type = nil
			return n
		}
		if !t.IsInterface() {
			Fatalf("OITAB of %v", t)
		}
		n.Type = types.NewPtr(types.Types[TUINTPTR])

	case OIDATA:
		// Whoever creates the OIDATA node must know a priori the concrete type at that moment,
		// usually by just having checked the OITAB.
		Fatalf("cannot typecheck interface data %v", n)

	case OSPTR:
		ok |= Erv
		n.Left = typecheck(n.Left, Erv)
		t := n.Left.Type
		if t == nil {
			n.Type = nil
			return n
		}
		if !t.IsSlice() && !t.IsString() {
			Fatalf("OSPTR of %v", t)
		}
		if t.IsString() {
			n.Type = types.NewPtr(types.Types[TUINT8])
		} else {
			n.Type = types.NewPtr(t.Elem())
		}

	case OCLOSUREVAR:
		ok |= Erv

	case OCFUNC:
		ok |= Erv
		n.Left = typecheck(n.Left, Erv)
		n.Type = types.Types[TUINTPTR]

	case OCONVNOP:
		ok |= Erv
		n.Left = typecheck(n.Left, Erv)

	// statements
	case OAS:
		ok |= Etop

		typecheckas(n)

		// Code that creates temps does not bother to set defn, so do it here.
		if n.Left.Op == ONAME && n.Left.IsAutoTmp() {
			n.Left.Name.Defn = n
		}

	case OAS2:
		ok |= Etop
		typecheckas2(n)

	case OBREAK,
		OCONTINUE,
		ODCL,
		OEMPTY,
		OGOTO,
		OFALL,
		OVARKILL,
		OVARLIVE:
		ok |= Etop

	case OLABEL:
		ok |= Etop
		decldepth++
		if n.Left.Sym.IsBlank() {
			// Empty identifier is valid but useless.
			// Eliminate now to simplify life later.
			// See issues 7538, 11589, 11593.
			n.Op = OEMPTY
			n.Left = nil
		}

	case ODEFER:
		ok |= Etop
		n.Left = typecheck(n.Left, Etop|Erv)
		if !n.Left.Diag() {
			checkdefergo(n)
		}

	case OPROC:
		ok |= Etop
		n.Left = typecheck(n.Left, Etop|Erv)
		checkdefergo(n)

	case OFOR, OFORUNTIL:
		ok |= Etop
		typecheckslice(n.Ninit.Slice(), Etop)
		decldepth++
		n.Left = typecheck(n.Left, Erv)
		n.Left = defaultlit(n.Left, nil)
		if n.Left != nil {
			t := n.Left.Type
			if t != nil && !t.IsBoolean() {
				yyerror("non-bool %L used as for condition", n.Left)
			}
		}
		n.Right = typecheck(n.Right, Etop)
		if n.Op == OFORUNTIL {
			typecheckslice(n.List.Slice(), Etop)
		}
		typecheckslice(n.Nbody.Slice(), Etop)
		decldepth--

	case OIF:
		ok |= Etop
		typecheckslice(n.Ninit.Slice(), Etop)
		n.Left = typecheck(n.Left, Erv)
		n.Left = defaultlit(n.Left, nil)
		if n.Left != nil {
			t := n.Left.Type
			if t != nil && !t.IsBoolean() {
				yyerror("non-bool %L used as if condition", n.Left)
			}
		}
		typecheckslice(n.Nbody.Slice(), Etop)
		typecheckslice(n.Rlist.Slice(), Etop)

	case ORETURN:
		ok |= Etop
		if n.List.Len() == 1 {
			typecheckslice(n.List.Slice(), Erv|Efnstruct)
		} else {
			typecheckslice(n.List.Slice(), Erv)
		}
		if Curfn == nil {
			yyerror("return outside function")
			n.Type = nil
			return n
		}

		if Curfn.Type.FuncType().Outnamed && n.List.Len() == 0 {
			break
		}
		typecheckaste(ORETURN, nil, false, Curfn.Type.Results(), n.List, func() string { return "return argument" })

	case ORETJMP:
		ok |= Etop

	case OSELECT:
		ok |= Etop
		typecheckselect(n)

	case OSWITCH:
		ok |= Etop
		typecheckswitch(n)

	case ORANGE:
		ok |= Etop
		typecheckrange(n)

	case OTYPESW:
		yyerror("use of .(type) outside type switch")
		n.Type = nil
		return n

	case OXCASE:
		ok |= Etop
		typecheckslice(n.List.Slice(), Erv)
		typecheckslice(n.Nbody.Slice(), Etop)

	case ODCLFUNC:
		ok |= Etop
		typecheckfunc(n)

	case ODCLCONST:
		ok |= Etop
		n.Left = typecheck(n.Left, Erv)

	case ODCLTYPE:
		ok |= Etop
		n.Left = typecheck(n.Left, Etype)
		checkwidth(n.Left.Type)
		if n.Left.Type != nil && n.Left.Type.NotInHeap() && n.Left.Name.Param.Pragma&NotInHeap == 0 {
			// The type contains go:notinheap types, so it
			// must be marked as such (alternatively, we
			// could silently propagate go:notinheap).
			yyerror("type %v must be go:notinheap", n.Left.Type)
		}
	}

	t := n.Type
	if t != nil && !t.IsFuncArgStruct() && n.Op != OTYPE {
		switch t.Etype {
		case TFUNC, // might have TANY; wait until it's called
			TANY, TFORW, TIDEAL, TNIL, TBLANK:
			break

		default:
			checkwidth(t)
		}
	}

	if safemode && !inimport && !compiling_wrappers && t != nil && t.Etype == TUNSAFEPTR {
		yyerror("cannot use unsafe.Pointer")
	}

	evconst(n)
	if n.Op == OTYPE && top&Etype == 0 {
		if !n.Type.Broke() {
			yyerror("type %v is not an expression", n.Type)
		}
		n.Type = nil
		return n
	}

	if top&(Erv|Etype) == Etype && n.Op != OTYPE {
		yyerror("%v is not a type", n)
		n.Type = nil
		return n
	}

	// TODO(rsc): simplify
	if (top&(Ecall|Erv|Etype) != 0) && top&Etop == 0 && ok&(Erv|Etype|Ecall) == 0 {
		yyerror("%v used as value", n)
		n.Type = nil
		return n
	}

	if (top&Etop != 0) && top&(Ecall|Erv|Etype) == 0 && ok&Etop == 0 {
		if !n.Diag() {
			yyerror("%v evaluated but not used", n)
			n.SetDiag(true)
		}

		n.Type = nil
		return n
	}

	return n
}

func checksliceindex(l *Node, r *Node, tp *types.Type) bool {
	t := r.Type
	if t == nil {
		return false
	}
	if !t.IsInteger() {
		yyerror("invalid slice index %v (type %v)", r, t)
		return false
	}

	if r.Op == OLITERAL {
		if r.Int64() < 0 {
			yyerror("invalid slice index %v (index must be non-negative)", r)
			return false
		} else if tp != nil && tp.NumElem() >= 0 && r.Int64() > tp.NumElem() {
			yyerror("invalid slice index %v (out of bounds for %d-element array)", r, tp.NumElem())
			return false
		} else if Isconst(l, CTSTR) && r.Int64() > int64(len(l.Val().U.(string))) {
			yyerror("invalid slice index %v (out of bounds for %d-byte string)", r, len(l.Val().U.(string)))
			return false
		} else if r.Val().U.(*Mpint).Cmp(maxintval[TINT]) > 0 {
			yyerror("invalid slice index %v (index too large)", r)
			return false
		}
	}

	return true
}

func checksliceconst(lo *Node, hi *Node) bool {
	if lo != nil && hi != nil && lo.Op == OLITERAL && hi.Op == OLITERAL && lo.Val().U.(*Mpint).Cmp(hi.Val().U.(*Mpint)) > 0 {
		yyerror("invalid slice index: %v > %v", lo, hi)
		return false
	}

	return true
}

func checkdefergo(n *Node) {
	what := "defer"
	if n.Op == OPROC {
		what = "go"
	}

	switch n.Left.Op {
	// ok
	case OCALLINTER,
		OCALLMETH,
		OCALLFUNC,
		OCLOSE,
		OCOPY,
		ODELETE,
		OPANIC,
		OPRINT,
		OPRINTN,
		ORECOVER:
		return

	case OAPPEND,
		OCAP,
		OCOMPLEX,
		OIMAG,
		OLEN,
		OMAKE,
		OMAKESLICE,
		OMAKECHAN,
		OMAKEMAP,
		ONEW,
		OREAL,
		OLITERAL: // conversion or unsafe.Alignof, Offsetof, Sizeof
		if n.Left.Orig != nil && n.Left.Orig.Op == OCONV {
			break
		}
		yyerror("%s discards result of %v", what, n.Left)
		return
	}

	// type is broken or missing, most likely a method call on a broken type
	// we will warn about the broken type elsewhere. no need to emit a potentially confusing error
	if n.Left.Type == nil || n.Left.Type.Broke() {
		return
	}

	if !n.Diag() {
		// The syntax made sure it was a call, so this must be
		// a conversion.
		n.SetDiag(true)
		yyerror("%s requires function call, not conversion", what)
	}
}

// The result of implicitstar MUST be assigned back to n, e.g.
// 	n.Left = implicitstar(n.Left)
func implicitstar(n *Node) *Node {
	// insert implicit * if needed for fixed array
	t := n.Type
	if t == nil || !t.IsPtr() {
		return n
	}
	t = t.Elem()
	if t == nil {
		return n
	}
	if !t.IsArray() {
		return n
	}
	n = nod(OIND, n, nil)
	n.SetImplicit(true)
	n = typecheck(n, Erv)
	return n
}

func onearg(n *Node, f string, args ...interface{}) bool {
	if n.Left != nil {
		return true
	}
	if n.List.Len() == 0 {
		p := fmt.Sprintf(f, args...)
		yyerror("missing argument to %s: %v", p, n)
		return false
	}

	if n.List.Len() > 1 {
		p := fmt.Sprintf(f, args...)
		yyerror("too many arguments to %s: %v", p, n)
		n.Left = n.List.First()
		n.List.Set(nil)
		return false
	}

	n.Left = n.List.First()
	n.List.Set(nil)
	return true
}

func twoarg(n *Node) bool {
	if n.Left != nil {
		return true
	}
	if n.List.Len() == 0 {
		yyerror("missing argument to %v - %v", n.Op, n)
		return false
	}

	n.Left = n.List.First()
	if n.List.Len() == 1 {
		yyerror("missing argument to %v - %v", n.Op, n)
		n.List.Set(nil)
		return false
	}

	if n.List.Len() > 2 {
		yyerror("too many arguments to %v - %v", n.Op, n)
		n.List.Set(nil)
		return false
	}

	n.Right = n.List.Second()
	n.List.Set(nil)
	return true
}

func lookdot1(errnode *Node, s *types.Sym, t *types.Type, fs *types.Fields, dostrcmp int) *types.Field {
	var r *types.Field
	for _, f := range fs.Slice() {
		if dostrcmp != 0 && f.Sym.Name == s.Name {
			return f
		}
		if dostrcmp == 2 && strings.EqualFold(f.Sym.Name, s.Name) {
			return f
		}
		if f.Sym != s {
			continue
		}
		if r != nil {
			if errnode != nil {
				yyerror("ambiguous selector %v", errnode)
			} else if t.IsPtr() {
				yyerror("ambiguous selector (%v).%v", t, s)
			} else {
				yyerror("ambiguous selector %v.%v", t, s)
			}
			break
		}

		r = f
	}

	return r
}

// typecheckMethodExpr checks selector expressions (ODOT) where the
// base expression is a type expression (OTYPE).
func typecheckMethodExpr(n *Node) *Node {
	t := n.Left.Type

	// Compute the method set for t.
	var ms *types.Fields
	if t.IsInterface() {
		ms = t.Fields()
	} else {
		mt := methtype(t)
		if mt == nil {
			yyerror("%v undefined (type %v has no method %v)", n, t, n.Sym)
			n.Type = nil
			return n
		}
		expandmeth(mt)
		ms = mt.AllMethods()

		// The method expression T.m requires a wrapper when T
		// is different from m's declared receiver type. We
		// normally generate these wrappers while writing out
		// runtime type descriptors, which is always done for
		// types declared at package scope. However, we need
		// to make sure to generate wrappers for anonymous
		// receiver types too.
		if mt.Sym == nil {
			addsignat(t)
		}
	}

	s := n.Sym
	m := lookdot1(n, s, t, ms, 0)
	if m == nil {
		if lookdot1(n, s, t, ms, 1) != nil {
			yyerror("%v undefined (cannot refer to unexported method %v)", n, s)
		} else if _, ambig := dotpath(s, t, nil, false); ambig {
			yyerror("%v undefined (ambiguous selector)", n) // method or field
		} else {
			yyerror("%v undefined (type %v has no method %v)", n, t, s)
		}
		n.Type = nil
		return n
	}

	if !isMethodApplicable(t, m) {
		yyerror("invalid method expression %v (needs pointer receiver: (*%v).%S)", n, t, s)
		n.Type = nil
		return n
	}

	n.Op = ONAME
	if n.Name == nil {
		n.Name = new(Name)
	}
	n.Right = newname(n.Sym)
	n.Sym = methodSym(t, n.Sym)
	n.Type = methodfunc(m.Type, n.Left.Type)
	n.Xoffset = 0
	n.SetClass(PFUNC)
	return n
}

// isMethodApplicable reports whether method m can be called on a
// value of type t. This is necessary because we compute a single
// method set for both T and *T, but some *T methods are not
// applicable to T receivers.
func isMethodApplicable(t *types.Type, m *types.Field) bool {
	return t.IsPtr() || !m.Type.Recv().Type.IsPtr() || isifacemethod(m.Type) || m.Embedded == 2
}

func derefall(t *types.Type) *types.Type {
	for t != nil && t.Etype == types.Tptr {
		t = t.Elem()
	}
	return t
}

type typeSymKey struct {
	t *types.Type
	s *types.Sym
}

// dotField maps (*types.Type, *types.Sym) pairs to the corresponding struct field (*types.Type with Etype==TFIELD).
// It is a cache for use during usefield in walk.go, only enabled when field tracking.
var dotField = map[typeSymKey]*types.Field{}

func lookdot(n *Node, t *types.Type, dostrcmp int) *types.Field {
	s := n.Sym

	dowidth(t)
	var f1 *types.Field
	if t.IsStruct() || t.IsInterface() {
		f1 = lookdot1(n, s, t, t.Fields(), dostrcmp)
	}

	var f2 *types.Field
	if n.Left.Type == t || n.Left.Type.Sym == nil {
		mt := methtype(t)
		if mt != nil {
			f2 = lookdot1(n, s, mt, mt.Methods(), dostrcmp)
		}
	}

	if f1 != nil {
		if dostrcmp > 1 {
			// Already in the process of diagnosing an error.
			return f1
		}
		if f2 != nil {
			yyerror("%v is both field and method", n.Sym)
		}
		if f1.Offset == BADWIDTH {
			Fatalf("lookdot badwidth %v %p", f1, f1)
		}
		n.Xoffset = f1.Offset
		n.Type = f1.Type
		if objabi.Fieldtrack_enabled > 0 {
			dotField[typeSymKey{t.Orig, s}] = f1
		}
		if t.IsInterface() {
			if n.Left.Type.IsPtr() {
				n.Left = nod(OIND, n.Left, nil) // implicitstar
				n.Left.SetImplicit(true)
				n.Left = typecheck(n.Left, Erv)
			}

			n.Op = ODOTINTER
		}

		return f1
	}

	if f2 != nil {
		if dostrcmp > 1 {
			// Already in the process of diagnosing an error.
			return f2
		}
		tt := n.Left.Type
		dowidth(tt)
		rcvr := f2.Type.Recv().Type
		if !eqtype(rcvr, tt) {
			if rcvr.Etype == types.Tptr && eqtype(rcvr.Elem(), tt) {
				checklvalue(n.Left, "call pointer method on")
				n.Left = nod(OADDR, n.Left, nil)
				n.Left.SetImplicit(true)
				n.Left = typecheck(n.Left, Etype|Erv)
			} else if tt.Etype == types.Tptr && rcvr.Etype != types.Tptr && eqtype(tt.Elem(), rcvr) {
				n.Left = nod(OIND, n.Left, nil)
				n.Left.SetImplicit(true)
				n.Left = typecheck(n.Left, Etype|Erv)
			} else if tt.Etype == types.Tptr && tt.Elem().Etype == types.Tptr && eqtype(derefall(tt), derefall(rcvr)) {
				yyerror("calling method %v with receiver %L requires explicit dereference", n.Sym, n.Left)
				for tt.Etype == types.Tptr {
					// Stop one level early for method with pointer receiver.
					if rcvr.Etype == types.Tptr && tt.Elem().Etype != types.Tptr {
						break
					}
					n.Left = nod(OIND, n.Left, nil)
					n.Left.SetImplicit(true)
					n.Left = typecheck(n.Left, Etype|Erv)
					tt = tt.Elem()
				}
			} else {
				Fatalf("method mismatch: %v for %v", rcvr, tt)
			}
		}

		pll := n
		ll := n.Left
		for ll.Left != nil && (ll.Op == ODOT || ll.Op == ODOTPTR || ll.Op == OIND) {
			pll = ll
			ll = ll.Left
		}
		if pll.Implicit() && ll.Type.IsPtr() && ll.Type.Sym != nil && asNode(ll.Type.Sym.Def) != nil && asNode(ll.Type.Sym.Def).Op == OTYPE {
			// It is invalid to automatically dereference a named pointer type when selecting a method.
			// Make n.Left == ll to clarify error message.
			n.Left = ll
			return nil
		}

		n.Sym = methodSym(n.Left.Type, f2.Sym)
		n.Xoffset = f2.Offset
		n.Type = f2.Type
		n.Op = ODOTMETH

		return f2
	}

	return nil
}

func nokeys(l Nodes) bool {
	for _, n := range l.Slice() {
		if n.Op == OKEY || n.Op == OSTRUCTKEY {
			return false
		}
	}
	return true
}

func hasddd(t *types.Type) bool {
	for _, tl := range t.Fields().Slice() {
		if tl.Isddd() {
			return true
		}
	}

	return false
}

// typecheck assignment: type list = expression list
func typecheckaste(op Op, call *Node, isddd bool, tstruct *types.Type, nl Nodes, desc func() string) {
	var t *types.Type
	var n1 int
	var n2 int
	var i int

	lno := lineno
	defer func() { lineno = lno }()

	if tstruct.Broke() {
		return
	}

	var n *Node
	if nl.Len() == 1 {
		n = nl.First()
		if n.Type != nil && n.Type.IsFuncArgStruct() {
			if !hasddd(tstruct) {
				n1 := tstruct.NumFields()
				n2 := n.Type.NumFields()
				if n2 > n1 {
					goto toomany
				}
				if n2 < n1 {
					goto notenough
				}
			}

			lfs := tstruct.FieldSlice()
			rfs := n.Type.FieldSlice()
			var why string
			for i, tl := range lfs {
				if tl.Isddd() {
					for _, tn := range rfs[i:] {
						if assignop(tn.Type, tl.Type.Elem(), &why) == 0 {
							if call != nil {
								yyerror("cannot use %v as type %v in argument to %v%s", tn.Type, tl.Type.Elem(), call, why)
							} else {
								yyerror("cannot use %v as type %v in %s%s", tn.Type, tl.Type.Elem(), desc(), why)
							}
						}
					}
					return
				}

				if i >= len(rfs) {
					goto notenough
				}
				tn := rfs[i]
				if assignop(tn.Type, tl.Type, &why) == 0 {
					if call != nil {
						yyerror("cannot use %v as type %v in argument to %v%s", tn.Type, tl.Type, call, why)
					} else {
						yyerror("cannot use %v as type %v in %s%s", tn.Type, tl.Type, desc(), why)
					}
				}
			}

			if len(rfs) > len(lfs) {
				goto toomany
			}
			return
		}
	}

	n1 = tstruct.NumFields()
	n2 = nl.Len()
	if !hasddd(tstruct) {
		if n2 > n1 {
			goto toomany
		}
		if n2 < n1 {
			goto notenough
		}
	} else {
		if !isddd {
			if n2 < n1-1 {
				goto notenough
			}
		} else {
			if n2 > n1 {
				goto toomany
			}
			if n2 < n1 {
				goto notenough
			}
		}
	}

	i = 0
	for _, tl := range tstruct.Fields().Slice() {
		t = tl.Type
		if tl.Isddd() {
			if isddd {
				if i >= nl.Len() {
					goto notenough
				}
				if nl.Len()-i > 1 {
					goto toomany
				}
				n = nl.Index(i)
				setlineno(n)
				if n.Type != nil {
					nl.SetIndex(i, assignconvfn(n, t, desc))
				}
				return
			}

			for ; i < nl.Len(); i++ {
				n = nl.Index(i)
				setlineno(n)
				if n.Type != nil {
					nl.SetIndex(i, assignconvfn(n, t.Elem(), desc))
				}
			}
			return
		}

		if i >= nl.Len() {
			goto notenough
		}
		n = nl.Index(i)
		setlineno(n)
		if n.Type != nil {
			nl.SetIndex(i, assignconvfn(n, t, desc))
		}
		i++
	}

	if i < nl.Len() {
		goto toomany
	}
	if isddd {
		if call != nil {
			yyerror("invalid use of ... in call to %v", call)
		} else {
			yyerror("invalid use of ... in %v", op)
		}
	}
	return

notenough:
	if n == nil || !n.Diag() {
		details := errorDetails(nl, tstruct, isddd)
		if call != nil {
			// call is the expression being called, not the overall call.
			// Method expressions have the form T.M, and the compiler has
			// rewritten those to ONAME nodes but left T in Left.
			if call.isMethodExpression() {
				yyerror("not enough arguments in call to method expression %v%s", call, details)
			} else {
				yyerror("not enough arguments in call to %v%s", call, details)
			}
		} else {
			yyerror("not enough arguments to %v%s", op, details)
		}
		if n != nil {
			n.SetDiag(true)
		}
	}
	return

toomany:
	details := errorDetails(nl, tstruct, isddd)
	if call != nil {
		yyerror("too many arguments in call to %v%s", call, details)
	} else {
		yyerror("too many arguments to %v%s", op, details)
	}
}

func errorDetails(nl Nodes, tstruct *types.Type, isddd bool) string {
	// If we don't know any type at a call site, let's suppress any return
	// message signatures. See Issue https://golang.org/issues/19012.
	if tstruct == nil {
		return ""
	}
	// If any node has an unknown type, suppress it as well
	for _, n := range nl.Slice() {
		if n.Type == nil {
			return ""
		}
	}
	return fmt.Sprintf("\n\thave %s\n\twant %v", nl.retsigerr(isddd), tstruct)
}

// sigrepr is a type's representation to the outside world,
// in string representations of return signatures
// e.g in error messages about wrong arguments to return.
func sigrepr(t *types.Type) string {
	switch t {
	default:
		return t.String()

	case types.Types[TIDEAL]:
		// "untyped number" is not commonly used
		// outside of the compiler, so let's use "number".
		return "number"

	case types.Idealstring:
		return "string"

	case types.Idealbool:
		return "bool"
	}
}

// retsigerr returns the signature of the types
// at the respective return call site of a function.
func (nl Nodes) retsigerr(isddd bool) string {
	if nl.Len() < 1 {
		return "()"
	}

	var typeStrings []string
	if nl.Len() == 1 && nl.First().Type != nil && nl.First().Type.IsFuncArgStruct() {
		for _, f := range nl.First().Type.Fields().Slice() {
			typeStrings = append(typeStrings, sigrepr(f.Type))
		}
	} else {
		for _, n := range nl.Slice() {
			typeStrings = append(typeStrings, sigrepr(n.Type))
		}
	}

	ddd := ""
	if isddd {
		ddd = "..."
	}
	return fmt.Sprintf("(%s%s)", strings.Join(typeStrings, ", "), ddd)
}

// type check composite
func fielddup(name string, hash map[string]bool) {
	if hash[name] {
		yyerror("duplicate field name in struct literal: %s", name)
		return
	}
	hash[name] = true
}

func keydup(n *Node, hash map[uint32][]*Node) {
	orign := n
	if n.Op == OCONVIFACE {
		n = n.Left
	}
	evconst(n)
	if n.Op != OLITERAL {
		return // we don't check variables
	}

	const PRIME1 = 3

	var h uint32
	switch v := n.Val().U.(type) {
	default: // unknown, bool, nil
		h = 23

	case *Mpint:
		h = uint32(v.Int64())

	case *Mpflt:
		x := math.Float64bits(v.Float64())
		for i := 0; i < 8; i++ {
			h = h*PRIME1 + uint32(x&0xFF)
			x >>= 8
		}

	case string:
		for i := 0; i < len(v); i++ {
			h = h*PRIME1 + uint32(v[i])
		}
	}

	var cmp Node
	for _, a := range hash[h] {
		cmp.Op = OEQ
		cmp.Left = n
		if a.Op == OCONVIFACE && orign.Op == OCONVIFACE {
			a = a.Left
		}
		if !eqtype(a.Type, n.Type) {
			continue
		}
		cmp.Right = a
		evconst(&cmp)
		if cmp.Op != OLITERAL {
			// Sometimes evconst fails. See issue 12536.
			continue
		}
		if cmp.Val().U.(bool) {
			yyerror("duplicate key %v in map literal", n)
			return
		}
	}

	hash[h] = append(hash[h], orign)
}

// iscomptype reports whether type t is a composite literal type
// or a pointer to one.
func iscomptype(t *types.Type) bool {
	if t.IsPtr() {
		t = t.Elem()
	}

	switch t.Etype {
	case TARRAY, TSLICE, TSTRUCT, TMAP:
		return true
	default:
		return false
	}
}

func pushtype(n *Node, t *types.Type) {
	if n == nil || n.Op != OCOMPLIT || !iscomptype(t) {
		return
	}

	if n.Right == nil {
		n.Right = typenod(t)
		n.SetImplicit(true)       // don't print
		n.Right.SetImplicit(true) // * is okay
	} else if Debug['s'] != 0 {
		n.Right = typecheck(n.Right, Etype)
		if n.Right.Type != nil && eqtype(n.Right.Type, t) {
			fmt.Printf("%v: redundant type: %v\n", n.Line(), t)
		}
	}
}

// The result of typecheckcomplit MUST be assigned back to n, e.g.
// 	n.Left = typecheckcomplit(n.Left)
func typecheckcomplit(n *Node) *Node {
	lno := lineno
	defer func() {
		lineno = lno
	}()

	if n.Right == nil {
		yyerrorl(n.Pos, "missing type in composite literal")
		n.Type = nil
		return n
	}

	// Save original node (including n.Right)
	norig := n.copy()

	setlineno(n.Right)
	n.Right = typecheck(n.Right, Etype|Ecomplit)
	l := n.Right // sic
	t := l.Type
	if t == nil {
		n.Type = nil
		return n
	}
	nerr := nerrors
	n.Type = t

	if t.IsPtr() {
		// For better or worse, we don't allow pointers as the composite literal type,
		// except when using the &T syntax, which sets implicit on the OIND.
		if !n.Right.Implicit() {
			yyerror("invalid pointer type %v for composite literal (use &%v instead)", t, t.Elem())
			n.Type = nil
			return n
		}

		// Also, the underlying type must be a struct, map, slice, or array.
		if !iscomptype(t) {
			yyerror("invalid pointer type %v for composite literal", t)
			n.Type = nil
			return n
		}

		t = t.Elem()
	}

	switch t.Etype {
	default:
		yyerror("invalid type for composite literal: %v", t)
		n.Type = nil

	case TARRAY, TSLICE:
		// If there are key/value pairs, create a map to keep seen
		// keys so we can check for duplicate indices.
		var indices map[int64]bool
		for _, n1 := range n.List.Slice() {
			if n1.Op == OKEY {
				indices = make(map[int64]bool)
				break
			}
		}

		var length, i int64
		checkBounds := t.IsArray() && !t.IsDDDArray()
		nl := n.List.Slice()
		for i2, l := range nl {
			setlineno(l)
			vp := &nl[i2]
			if l.Op == OKEY {
				l.Left = typecheck(l.Left, Erv)
				evconst(l.Left)
				i = nonnegintconst(l.Left)
				if i < 0 && !l.Left.Diag() {
					yyerror("index must be non-negative integer constant")
					l.Left.SetDiag(true)
					i = -(1 << 30) // stay negative for a while
				}
				vp = &l.Right
			}

			if i >= 0 && indices != nil {
				if indices[i] {
					yyerror("duplicate index in array literal: %d", i)
				} else {
					indices[i] = true
				}
			}

			r := *vp
			pushtype(r, t.Elem())
			r = typecheck(r, Erv)
			r = defaultlit(r, t.Elem())
			*vp = assignconv(r, t.Elem(), "array or slice literal")

			i++
			if i > length {
				length = i
				if checkBounds && length > t.NumElem() {
					setlineno(l)
					yyerror("array index %d out of bounds [0:%d]", length-1, t.NumElem())
					checkBounds = false
				}
			}
		}

		if t.IsDDDArray() {
			t.SetNumElem(length)
		}
		if t.IsSlice() {
			n.Op = OSLICELIT
			n.Right = nodintconst(length)
		} else {
			n.Op = OARRAYLIT
			n.Right = nil
		}

	case TMAP:
		hash := make(map[uint32][]*Node)
		for i3, l := range n.List.Slice() {
			setlineno(l)
			if l.Op != OKEY {
				n.List.SetIndex(i3, typecheck(l, Erv))
				yyerror("missing key in map literal")
				continue
			}

			r := l.Left
			pushtype(r, t.Key())
			r = typecheck(r, Erv)
			r = defaultlit(r, t.Key())
			l.Left = assignconv(r, t.Key(), "map key")
			if l.Left.Op != OCONV {
				keydup(l.Left, hash)
			}

			r = l.Right
			pushtype(r, t.Elem())
			r = typecheck(r, Erv)
			r = defaultlit(r, t.Elem())
			l.Right = assignconv(r, t.Elem(), "map value")
		}

		n.Op = OMAPLIT
		n.Right = nil

	case TSTRUCT:
		// Need valid field offsets for Xoffset below.
		dowidth(t)

		errored := false
		if n.List.Len() != 0 && nokeys(n.List) {
			// simple list of variables
			ls := n.List.Slice()
			for i, n1 := range ls {
				setlineno(n1)
				n1 = typecheck(n1, Erv)
				ls[i] = n1
				if i >= t.NumFields() {
					if !errored {
						yyerror("too many values in %v", n)
						errored = true
					}
					continue
				}

				f := t.Field(i)
				s := f.Sym
				if s != nil && !types.IsExported(s.Name) && s.Pkg != localpkg {
					yyerror("implicit assignment of unexported field '%s' in %v literal", s.Name, t)
				}
				// No pushtype allowed here. Must name fields for that.
				n1 = assignconv(n1, f.Type, "field value")
				n1 = nodSym(OSTRUCTKEY, n1, f.Sym)
				n1.Xoffset = f.Offset
				ls[i] = n1
			}
			if len(ls) < t.NumFields() {
				yyerror("too few values in %v", n)
			}
		} else {
			hash := make(map[string]bool)

			// keyed list
			ls := n.List.Slice()
			for i, l := range ls {
				setlineno(l)

				if l.Op == OKEY {
					key := l.Left

					l.Op = OSTRUCTKEY
					l.Left = l.Right
					l.Right = nil

					// An OXDOT uses the Sym field to hold
					// the field to the right of the dot,
					// so s will be non-nil, but an OXDOT
					// is never a valid struct literal key.
					if key.Sym == nil || key.Op == OXDOT || key.Sym.IsBlank() {
						yyerror("invalid field name %v in struct initializer", key)
						l.Left = typecheck(l.Left, Erv)
						continue
					}

					// Sym might have resolved to name in other top-level
					// package, because of import dot. Redirect to correct sym
					// before we do the lookup.
					s := key.Sym
					if s.Pkg != localpkg && types.IsExported(s.Name) {
						s1 := lookup(s.Name)
						if s1.Origpkg == s.Pkg {
							s = s1
						}
					}
					l.Sym = s
				}

				if l.Op != OSTRUCTKEY {
					if !errored {
						yyerror("mixture of field:value and value initializers")
						errored = true
					}
					ls[i] = typecheck(ls[i], Erv)
					continue
				}

				f := lookdot1(nil, l.Sym, t, t.Fields(), 0)
				if f == nil {
					if ci := lookdot1(nil, l.Sym, t, t.Fields(), 2); ci != nil { // Case-insensitive lookup.
						if visible(ci.Sym) {
							yyerror("unknown field '%v' in struct literal of type %v (but does have %v)", l.Sym, t, ci.Sym)
						} else {
							yyerror("unknown field '%v' in struct literal of type %v", l.Sym, t)
						}
						continue
					}
					p, _ := dotpath(l.Sym, t, nil, true)
					if p == nil {
						yyerror("unknown field '%v' in struct literal of type %v", l.Sym, t)
						continue
					}
					// dotpath returns the parent embedded types in reverse order.
					var ep []string
					for ei := len(p) - 1; ei >= 0; ei-- {
						ep = append(ep, p[ei].field.Sym.Name)
					}
					ep = append(ep, l.Sym.Name)
					yyerror("cannot use promoted field %v in struct literal of type %v", strings.Join(ep, "."), t)
					continue
				}
				fielddup(f.Sym.Name, hash)
				l.Xoffset = f.Offset

				// No pushtype allowed here. Tried and rejected.
				l.Left = typecheck(l.Left, Erv)
				l.Left = assignconv(l.Left, f.Type, "field value")
			}
		}

		n.Op = OSTRUCTLIT
		n.Right = nil
	}

	if nerr != nerrors {
		return n
	}

	n.Orig = norig
	if n.Type.IsPtr() {
		n = nod(OPTRLIT, n, nil)
		n.SetTypecheck(1)
		n.Type = n.Left.Type
		n.Left.Type = t
		n.Left.SetTypecheck(1)
	}

	n.Orig = norig
	return n
}

// visible reports whether sym is exported or locally defined.
func visible(sym *types.Sym) bool {
	return sym != nil && (types.IsExported(sym.Name) || sym.Pkg == localpkg)
}

// lvalue etc
func islvalue(n *Node) bool {
	switch n.Op {
	case OINDEX:
		if n.Left.Type != nil && n.Left.Type.IsArray() {
			return islvalue(n.Left)
		}
		if n.Left.Type != nil && n.Left.Type.IsString() {
			return false
		}
		fallthrough
	case OIND, ODOTPTR, OCLOSUREVAR:
		return true

	case ODOT:
		return islvalue(n.Left)

	case ONAME:
		if n.Class() == PFUNC {
			return false
		}
		return true
	}

	return false
}

func checklvalue(n *Node, verb string) {
	if !islvalue(n) {
		yyerror("cannot %s %v", verb, n)
	}
}

func checkassign(stmt *Node, n *Node) {
	// Variables declared in ORANGE are assigned on every iteration.
	if n.Name == nil || n.Name.Defn != stmt || stmt.Op == ORANGE {
		r := outervalue(n)
		var l *Node
		for l = n; l != r; l = l.Left {
			l.SetAssigned(true)
			if l.IsClosureVar() {
				l.Name.Defn.SetAssigned(true)
			}
		}

		l.SetAssigned(true)
		if l.IsClosureVar() {
			l.Name.Defn.SetAssigned(true)
		}
	}

	if islvalue(n) {
		return
	}
	if n.Op == OINDEXMAP {
		n.SetIndexMapLValue(true)
		return
	}

	// have already complained about n being invalid
	if n.Type == nil {
		return
	}

	if n.Op == ODOT && n.Left.Op == OINDEXMAP {
		yyerror("cannot assign to struct field %v in map", n)
	} else {
		yyerror("cannot assign to %v", n)
	}
	n.Type = nil
}

func checkassignlist(stmt *Node, l Nodes) {
	for _, n := range l.Slice() {
		checkassign(stmt, n)
	}
}

// samesafeexpr checks whether it is safe to reuse one of l and r
// instead of computing both. samesafeexpr assumes that l and r are
// used in the same statement or expression. In order for it to be
// safe to reuse l or r, they must:
// * be the same expression
// * not have side-effects (no function calls, no channel ops);
//   however, panics are ok
// * not cause inappropriate aliasing; e.g. two string to []byte
//   conversions, must result in two distinct slices
//
// The handling of OINDEXMAP is subtle. OINDEXMAP can occur both
// as an lvalue (map assignment) and an rvalue (map access). This is
// currently OK, since the only place samesafeexpr gets used on an
// lvalue expression is for OSLICE and OAPPEND optimizations, and it
// is correct in those settings.
func samesafeexpr(l *Node, r *Node) bool {
	if l.Op != r.Op || !eqtype(l.Type, r.Type) {
		return false
	}

	switch l.Op {
	case ONAME, OCLOSUREVAR:
		return l == r

	case ODOT, ODOTPTR:
		return l.Sym != nil && r.Sym != nil && l.Sym == r.Sym && samesafeexpr(l.Left, r.Left)

	case OIND, OCONVNOP:
		return samesafeexpr(l.Left, r.Left)

	case OCONV:
		// Some conversions can't be reused, such as []byte(str).
		// Allow only numeric-ish types. This is a bit conservative.
		return issimple[l.Type.Etype] && samesafeexpr(l.Left, r.Left)

	case OINDEX, OINDEXMAP:
		return samesafeexpr(l.Left, r.Left) && samesafeexpr(l.Right, r.Right)

	case OLITERAL:
		return eqval(l.Val(), r.Val())
	}

	return false
}

// type check assignment.
// if this assignment is the definition of a var on the left side,
// fill in the var's type.
func typecheckas(n *Node) {
	// delicate little dance.
	// the definition of n may refer to this assignment
	// as its definition, in which case it will call typecheckas.
	// in that case, do not call typecheck back, or it will cycle.
	// if the variable has a type (ntype) then typechecking
	// will not look at defn, so it is okay (and desirable,
	// so that the conversion below happens).
	n.Left = resolve(n.Left)

	if n.Left.Name == nil || n.Left.Name.Defn != n || n.Left.Name.Param.Ntype != nil {
		n.Left = typecheck(n.Left, Erv|Easgn)
	}

	n.Right = typecheck(n.Right, Erv)
	checkassign(n, n.Left)
	if n.Right != nil && n.Right.Type != nil {
		if n.Left.Type != nil {
			n.Right = assignconv(n.Right, n.Left.Type, "assignment")
		}
	}

	if n.Left.Name != nil && n.Left.Name.Defn == n && n.Left.Name.Param.Ntype == nil {
		n.Right = defaultlit(n.Right, nil)
		n.Left.Type = n.Right.Type
	}

	// second half of dance.
	// now that right is done, typecheck the left
	// just to get it over with.  see dance above.
	n.SetTypecheck(1)

	if n.Left.Typecheck() == 0 {
		n.Left = typecheck(n.Left, Erv|Easgn)
	}
	if !n.Left.isBlank() {
		checkwidth(n.Left.Type) // ensure width is calculated for backend
	}
}

func checkassignto(src *types.Type, dst *Node) {
	var why string

	if assignop(src, dst.Type, &why) == 0 {
		yyerror("cannot assign %v to %L in multiple assignment%s", src, dst, why)
		return
	}
}

func typecheckas2(n *Node) {
	ls := n.List.Slice()
	for i1, n1 := range ls {
		// delicate little dance.
		n1 = resolve(n1)
		ls[i1] = n1

		if n1.Name == nil || n1.Name.Defn != n || n1.Name.Param.Ntype != nil {
			ls[i1] = typecheck(ls[i1], Erv|Easgn)
		}
	}

	cl := n.List.Len()
	cr := n.Rlist.Len()
	if cl > 1 && cr == 1 {
		n.Rlist.SetFirst(typecheck(n.Rlist.First(), Erv|Efnstruct))
	} else {
		typecheckslice(n.Rlist.Slice(), Erv)
	}
	checkassignlist(n, n.List)

	var l *Node
	var r *Node
	if cl == cr {
		// easy
		ls := n.List.Slice()
		rs := n.Rlist.Slice()
		for il, nl := range ls {
			nr := rs[il]
			if nl.Type != nil && nr.Type != nil {
				rs[il] = assignconv(nr, nl.Type, "assignment")
			}
			if nl.Name != nil && nl.Name.Defn == n && nl.Name.Param.Ntype == nil {
				rs[il] = defaultlit(rs[il], nil)
				nl.Type = rs[il].Type
			}
		}

		goto out
	}

	l = n.List.First()
	r = n.Rlist.First()

	// x,y,z = f()
	if cr == 1 {
		if r.Type == nil {
			goto out
		}
		switch r.Op {
		case OCALLMETH, OCALLINTER, OCALLFUNC:
			if !r.Type.IsFuncArgStruct() {
				break
			}
			cr = r.Type.NumFields()
			if cr != cl {
				goto mismatch
			}
			n.Op = OAS2FUNC
			for i, l := range n.List.Slice() {
				f := r.Type.Field(i)
				if f.Type != nil && l.Type != nil {
					checkassignto(f.Type, l)
				}
				if l.Name != nil && l.Name.Defn == n && l.Name.Param.Ntype == nil {
					l.Type = f.Type
				}
			}
			goto out
		}
	}

	// x, ok = y
	if cl == 2 && cr == 1 {
		if r.Type == nil {
			goto out
		}
		switch r.Op {
		case OINDEXMAP, ORECV, ODOTTYPE:
			switch r.Op {
			case OINDEXMAP:
				n.Op = OAS2MAPR

			case ORECV:
				n.Op = OAS2RECV

			case ODOTTYPE:
				n.Op = OAS2DOTTYPE
				r.Op = ODOTTYPE2
			}

			if l.Type != nil {
				checkassignto(r.Type, l)
			}
			if l.Name != nil && l.Name.Defn == n {
				l.Type = r.Type
			}
			l := n.List.Second()
			if l.Type != nil && !l.Type.IsBoolean() {
				checkassignto(types.Types[TBOOL], l)
			}
			if l.Name != nil && l.Name.Defn == n && l.Name.Param.Ntype == nil {
				l.Type = types.Types[TBOOL]
			}
			goto out
		}
	}

mismatch:
	yyerror("assignment mismatch: %d variables but %d values", cl, cr)

	// second half of dance
out:
	n.SetTypecheck(1)
	ls = n.List.Slice()
	for i1, n1 := range ls {
		if n1.Typecheck() == 0 {
			ls[i1] = typecheck(ls[i1], Erv|Easgn)
		}
	}
}

// type check function definition
func typecheckfunc(n *Node) {
	for _, ln := range n.Func.Dcl {
		if ln.Op == ONAME && (ln.Class() == PPARAM || ln.Class() == PPARAMOUT) {
			ln.Name.Decldepth = 1
		}
	}

	n.Func.Nname = typecheck(n.Func.Nname, Erv|Easgn)
	t := n.Func.Nname.Type
	if t == nil {
		return
	}
	n.Type = t
	t.FuncType().Nname = asTypesNode(n.Func.Nname)
	rcvr := t.Recv()
	if rcvr != nil && n.Func.Shortname != nil {
		m := addmethod(n.Func.Shortname, t, true, n.Func.Pragma&Nointerface != 0)
		if m == nil {
			return
		}

		n.Func.Nname.Sym = methodSym(rcvr.Type, n.Func.Shortname)
		declare(n.Func.Nname, PFUNC)
	}

	if Ctxt.Flag_dynlink && !inimport && n.Func.Nname != nil {
		makefuncsym(n.Func.Nname.Sym)
	}
}

// The result of stringtoarraylit MUST be assigned back to n, e.g.
// 	n.Left = stringtoarraylit(n.Left)
func stringtoarraylit(n *Node) *Node {
	if n.Left.Op != OLITERAL || n.Left.Val().Ctype() != CTSTR {
		Fatalf("stringtoarraylit %v", n)
	}

	s := n.Left.Val().U.(string)
	var l []*Node
	if n.Type.Elem().Etype == TUINT8 {
		// []byte
		for i := 0; i < len(s); i++ {
			l = append(l, nod(OKEY, nodintconst(int64(i)), nodintconst(int64(s[0]))))
		}
	} else {
		// []rune
		i := 0
		for _, r := range s {
			l = append(l, nod(OKEY, nodintconst(int64(i)), nodintconst(int64(r))))
			i++
		}
	}

	nn := nod(OCOMPLIT, nil, typenod(n.Type))
	nn.List.Set(l)
	nn = typecheck(nn, Erv)
	return nn
}

var mapqueue []*Node

func checkMapKeys() {
	for _, n := range mapqueue {
		k := n.Type.MapType().Key
		if !k.Broke() && !IsComparable(k) {
			yyerrorl(n.Pos, "invalid map key type %v", k)
		}
	}
	mapqueue = nil
}

func copytype(n *Node, t *types.Type) {
	if t.Etype == TFORW {
		// This type isn't computed yet; when it is, update n.
		t.ForwardType().Copyto = append(t.ForwardType().Copyto, asTypesNode(n))
		return
	}

	embedlineno := n.Type.ForwardType().Embedlineno
	l := n.Type.ForwardType().Copyto

	ptrBase := n.Type.PtrBase
	sliceOf := n.Type.SliceOf

	// TODO(mdempsky): Fix Type rekinding.
	*n.Type = *t

	t = n.Type
	t.Sym = n.Sym
	if n.Name != nil {
		t.Vargen = n.Name.Vargen
	}

	// spec: "The declared type does not inherit any methods bound
	// to the existing type, but the method set of an interface
	// type [...] remains unchanged."
	if !t.IsInterface() {
		*t.Methods() = types.Fields{}
		*t.AllMethods() = types.Fields{}
	}

	t.Nod = asTypesNode(n)
	t.SetDeferwidth(false)
	t.PtrBase = ptrBase
	t.SliceOf = sliceOf

	// Propagate go:notinheap pragma from the Name to the Type.
	if n.Name != nil && n.Name.Param != nil && n.Name.Param.Pragma&NotInHeap != 0 {
		t.SetNotInHeap(true)
	}

	// Update nodes waiting on this type.
	for _, n := range l {
		copytype(asNode(n), t)
	}

	// Double-check use of type as embedded type.
	lno := lineno

	if embedlineno.IsKnown() {
		lineno = embedlineno
		if t.IsPtr() || t.IsUnsafePtr() {
			yyerror("embedded type cannot be a pointer")
		}
	}

	lineno = lno
}

func typecheckdeftype(n *Node) {
	lno := lineno
	setlineno(n)
	n.Type.Sym = n.Sym
	n.SetTypecheck(1)
	n.Name.Param.Ntype = typecheck(n.Name.Param.Ntype, Etype)
	t := n.Name.Param.Ntype.Type
	if t == nil {
		n.SetDiag(true)
		n.Type = nil
	} else if n.Type == nil {
		n.SetDiag(true)
	} else {
		// copy new type and clear fields
		// that don't come along.
		copytype(n, t)
	}

	lineno = lno
}

func typecheckdef(n *Node) {
	lno := lineno
	setlineno(n)

	if n.Op == ONONAME {
		if !n.Diag() {
			n.SetDiag(true)
			if n.Pos.IsKnown() {
				lineno = n.Pos
			}

			// Note: adderrorname looks for this string and
			// adds context about the outer expression
			yyerror("undefined: %v", n.Sym)
		}

		return
	}

	if n.Walkdef() == 1 {
		return
	}

	typecheckdefstack = append(typecheckdefstack, n)
	if n.Walkdef() == 2 {
		flusherrors()
		fmt.Printf("typecheckdef loop:")
		for i := len(typecheckdefstack) - 1; i >= 0; i-- {
			n := typecheckdefstack[i]
			fmt.Printf(" %v", n.Sym)
		}
		fmt.Printf("\n")
		Fatalf("typecheckdef loop")
	}

	n.SetWalkdef(2)

	if n.Type != nil || n.Sym == nil { // builtin or no name
		goto ret
	}

	switch n.Op {
	default:
		Fatalf("typecheckdef %v", n.Op)

	case OGOTO, OLABEL, OPACK:
		// nothing to do here

	case OLITERAL:
		if n.Name.Param.Ntype != nil {
			n.Name.Param.Ntype = typecheck(n.Name.Param.Ntype, Etype)
			n.Type = n.Name.Param.Ntype.Type
			n.Name.Param.Ntype = nil
			if n.Type == nil {
				n.SetDiag(true)
				goto ret
			}
		}

		e := n.Name.Defn
		n.Name.Defn = nil
		if e == nil {
			lineno = n.Pos
			Dump("typecheckdef nil defn", n)
			yyerror("xxx")
		}

		e = typecheck(e, Erv)
		if Isconst(e, CTNIL) {
			yyerror("const initializer cannot be nil")
			goto ret
		}

		if e.Type != nil && e.Op != OLITERAL || !e.isGoConst() {
			if !e.Diag() {
				yyerror("const initializer %v is not a constant", e)
				e.SetDiag(true)
			}

			goto ret
		}

		t := n.Type
		if t != nil {
			if !okforconst[t.Etype] {
				yyerror("invalid constant type %v", t)
				goto ret
			}

			if !e.Type.IsUntyped() && !eqtype(t, e.Type) {
				yyerror("cannot use %L as type %v in const initializer", e, t)
				goto ret
			}

			e = convlit(e, t)
		}

		n.SetVal(e.Val())
		n.Type = e.Type

	case ONAME:
		if n.Name.Param.Ntype != nil {
			n.Name.Param.Ntype = typecheck(n.Name.Param.Ntype, Etype)
			n.Type = n.Name.Param.Ntype.Type
			if n.Type == nil {
				n.SetDiag(true)
				goto ret
			}
		}

		if n.Type != nil {
			break
		}
		if n.Name.Defn == nil {
			if n.SubOp() != 0 { // like OPRINTN
				break
			}
			if nsavederrors+nerrors > 0 {
				// Can have undefined variables in x := foo
				// that make x have an n.name.Defn == nil.
				// If there are other errors anyway, don't
				// bother adding to the noise.
				break
			}

			Fatalf("var without type, init: %v", n.Sym)
		}

		if n.Name.Defn.Op == ONAME {
			n.Name.Defn = typecheck(n.Name.Defn, Erv)
			n.Type = n.Name.Defn.Type
			break
		}

		n.Name.Defn = typecheck(n.Name.Defn, Etop) // fills in n.Type

	case OTYPE:
		if p := n.Name.Param; p.Alias {
			// Type alias declaration: Simply use the rhs type - no need
			// to create a new type.
			// If we have a syntax error, p.Ntype may be nil.
			if p.Ntype != nil {
				p.Ntype = typecheck(p.Ntype, Etype)
				n.Type = p.Ntype.Type
				if n.Type == nil {
					n.SetDiag(true)
					goto ret
				}
				n.Sym.Def = asTypesNode(p.Ntype)
			}
			break
		}

		// regular type declaration
		if Curfn != nil {
			defercheckwidth()
		}
		n.SetWalkdef(1)
		n.Type = types.New(TFORW)
		n.Type.Nod = asTypesNode(n)
		n.Type.Sym = n.Sym // TODO(gri) this also happens in typecheckdeftype(n) - where should it happen?
		nerrors0 := nerrors
		typecheckdeftype(n)
		if n.Type.Etype == TFORW && nerrors > nerrors0 {
			// Something went wrong during type-checking,
			// but it was reported. Silence future errors.
			n.Type.SetBroke(true)
		}
		if Curfn != nil {
			resumecheckwidth()
		}
	}

ret:
	if n.Op != OLITERAL && n.Type != nil && n.Type.IsUntyped() {
		Fatalf("got %v for %v", n.Type, n)
	}
	last := len(typecheckdefstack) - 1
	if typecheckdefstack[last] != n {
		Fatalf("typecheckdefstack mismatch")
	}
	typecheckdefstack[last] = nil
	typecheckdefstack = typecheckdefstack[:last]

	lineno = lno
	n.SetWalkdef(1)
}

func checkmake(t *types.Type, arg string, n *Node) bool {
	if !n.Type.IsInteger() && n.Type.Etype != TIDEAL {
		yyerror("non-integer %s argument in make(%v) - %v", arg, t, n.Type)
		return false
	}

	// Do range checks for constants before defaultlit
	// to avoid redundant "constant NNN overflows int" errors.
	switch consttype(n) {
	case CTINT, CTRUNE, CTFLT, CTCPLX:
		n.SetVal(toint(n.Val()))
		if n.Val().U.(*Mpint).CmpInt64(0) < 0 {
			yyerror("negative %s argument in make(%v)", arg, t)
			return false
		}
		if n.Val().U.(*Mpint).Cmp(maxintval[TINT]) > 0 {
			yyerror("%s argument too large in make(%v)", arg, t)
			return false
		}
	}

	// defaultlit is necessary for non-constants too: n might be 1.1<<k.
	// TODO(gri) The length argument requirements for (array/slice) make
	// are the same as for index expressions. Factor the code better;
	// for instance, indexlit might be called here and incorporate some
	// of the bounds checks done for make.
	n = defaultlit(n, types.Types[TINT])

	return true
}

func markbreak(n *Node, implicit *Node) {
	if n == nil {
		return
	}

	switch n.Op {
	case OBREAK:
		if n.Left == nil {
			if implicit != nil {
				implicit.SetHasBreak(true)
			}
		} else {
			lab := asNode(n.Left.Sym.Label)
			if lab != nil {
				lab.SetHasBreak(true)
			}
		}
	case OFOR, OFORUNTIL, OSWITCH, OTYPESW, OSELECT, ORANGE:
		implicit = n
		fallthrough
	default:
		markbreak(n.Left, implicit)
		markbreak(n.Right, implicit)
		markbreaklist(n.Ninit, implicit)
		markbreaklist(n.Nbody, implicit)
		markbreaklist(n.List, implicit)
		markbreaklist(n.Rlist, implicit)
	}
}

func markbreaklist(l Nodes, implicit *Node) {
	s := l.Slice()
	for i := 0; i < len(s); i++ {
		n := s[i]
		if n == nil {
			continue
		}
		if n.Op == OLABEL && i+1 < len(s) && n.Name.Defn == s[i+1] {
			switch n.Name.Defn.Op {
			case OFOR, OFORUNTIL, OSWITCH, OTYPESW, OSELECT, ORANGE:
				n.Left.Sym.Label = asTypesNode(n.Name.Defn)
				markbreak(n.Name.Defn, n.Name.Defn)
				n.Left.Sym.Label = nil
				i++
				continue
			}
		}

		markbreak(n, implicit)
	}
}

// isterminating reports whether the Nodes list ends with a terminating statement.
func (l Nodes) isterminating() bool {
	s := l.Slice()
	c := len(s)
	if c == 0 {
		return false
	}
	return s[c-1].isterminating()
}

// Isterminating reports whether the node n, the last one in a
// statement list, is a terminating statement.
func (n *Node) isterminating() bool {
	switch n.Op {
	// NOTE: OLABEL is treated as a separate statement,
	// not a separate prefix, so skipping to the last statement
	// in the block handles the labeled statement case by
	// skipping over the label. No case OLABEL here.

	case OBLOCK:
		return n.List.isterminating()

	case OGOTO, ORETURN, ORETJMP, OPANIC, OFALL:
		return true

	case OFOR, OFORUNTIL:
		if n.Left != nil {
			return false
		}
		if n.HasBreak() {
			return false
		}
		return true

	case OIF:
		return n.Nbody.isterminating() && n.Rlist.isterminating()

	case OSWITCH, OTYPESW, OSELECT:
		if n.HasBreak() {
			return false
		}
		def := false
		for _, n1 := range n.List.Slice() {
			if !n1.Nbody.isterminating() {
				return false
			}
			if n1.List.Len() == 0 { // default
				def = true
			}
		}

		if n.Op != OSELECT && !def {
			return false
		}
		return true
	}

	return false
}

// checkreturn makes sure that fn terminates appropriately.
func checkreturn(fn *Node) {
	if fn.Type.NumResults() != 0 && fn.Nbody.Len() != 0 {
		markbreaklist(fn.Nbody, nil)
		if !fn.Nbody.isterminating() {
			yyerrorl(fn.Func.Endlineno, "missing return at end of function")
		}
	}
}

func deadcode(fn *Node) {
	deadcodeslice(fn.Nbody)
}

func deadcodeslice(nn Nodes) {
	for i, n := range nn.Slice() {
		// Cut is set to true when all nodes after i'th position
		// should be removed.
		// In other words, it marks whole slice "tail" as dead.
		cut := false
		if n == nil {
			continue
		}
		if n.Op == OIF {
			n.Left = deadcodeexpr(n.Left)
			if Isconst(n.Left, CTBOOL) {
				var body Nodes
				if n.Left.Bool() {
					n.Rlist = Nodes{}
					body = n.Nbody
				} else {
					n.Nbody = Nodes{}
					body = n.Rlist
				}
				// If "then" or "else" branch ends with panic or return statement,
				// it is safe to remove all statements after this node.
				// isterminating is not used to avoid goto-related complications.
				if body := body.Slice(); len(body) != 0 {
					switch body[(len(body) - 1)].Op {
					case ORETURN, ORETJMP, OPANIC:
						cut = true
					}
				}
			}
		}

		deadcodeslice(n.Ninit)
		deadcodeslice(n.Nbody)
		deadcodeslice(n.List)
		deadcodeslice(n.Rlist)
		if cut {
			*nn.slice = nn.Slice()[:i+1]
			break
		}
	}
}

func deadcodeexpr(n *Node) *Node {
	// Perform dead-code elimination on short-circuited boolean
	// expressions involving constants with the intent of
	// producing a constant 'if' condition.
	switch n.Op {
	case OANDAND:
		n.Left = deadcodeexpr(n.Left)
		n.Right = deadcodeexpr(n.Right)
		if Isconst(n.Left, CTBOOL) {
			if n.Left.Bool() {
				return n.Right // true && x => x
			} else {
				return n.Left // false && x => false
			}
		}
	case OOROR:
		n.Left = deadcodeexpr(n.Left)
		n.Right = deadcodeexpr(n.Right)
		if Isconst(n.Left, CTBOOL) {
			if n.Left.Bool() {
				return n.Left // true || x => true
			} else {
				return n.Right // false || x => x
			}
		}
	}
	return n
}<|MERGE_RESOLUTION|>--- conflicted
+++ resolved
@@ -1263,11 +1263,7 @@
 			n.Op = OCALLFUNC
 			if t.Etype != TFUNC {
 				name := l.String()
-<<<<<<< HEAD
-				if isBuiltinFuncName(name) {
-=======
 				if isBuiltinFuncName(name) && l.Name.Defn != nil {
->>>>>>> 5d85b420
 					// be more specific when the function
 					// name matches a predeclared function
 					yyerror("cannot call non-function %s (type %v), declared at %s",
