--- conflicted
+++ resolved
@@ -127,29 +127,10 @@
 
 	checkLHS := func(i int, typ *types.Type) {
 		lhs[i] = Resolve(lhs[i])
-<<<<<<< HEAD
-		if base.Flag.G != 0 || base.Debug.Unified != 0 {
-			// New logic added in CL 403837 for Go 1.19, which only has -G=3 and unified IR.
-			if n := lhs[i]; typ != nil && ir.DeclaredBy(n, stmt) && n.Type() == nil {
-				base.Assertf(typ.Kind() == types.TNIL, "unexpected untyped nil")
-				n.SetType(defaultType(typ))
-			}
-		} else {
-			// Original logic from Go 1.18, which is still needed for -G=0.
-			if n := lhs[i]; typ != nil && ir.DeclaredBy(n, stmt) && n.Name().Ntype == nil {
-				if typ.Kind() != types.TNIL {
-					n.SetType(defaultType(typ))
-				} else {
-					base.Errorf("use of untyped nil")
-				}
-			}
-=======
 		if n := lhs[i]; typ != nil && ir.DeclaredBy(n, stmt) && n.Type() == nil {
 			base.Assertf(typ.Kind() == types.TNIL, "unexpected untyped nil")
 			n.SetType(defaultType(typ))
->>>>>>> 881e47ad
-		}
-
+		}
 		if lhs[i].Typecheck() == 0 {
 			lhs[i] = AssignExpr(lhs[i])
 		}
