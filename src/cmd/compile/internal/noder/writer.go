// UNREVIEWED

// Copyright 2021 The Go Authors. All rights reserved.
// Use of this source code is governed by a BSD-style
// license that can be found in the LICENSE file.

package noder

import (
	"fmt"
	"go/constant"

	"cmd/compile/internal/base"
	"cmd/compile/internal/ir"
	"cmd/compile/internal/syntax"
	"cmd/compile/internal/types2"
)

type pkgWriter struct {
	pkgEncoder

	m      posMap
	curpkg *types2.Package
	info   *types2.Info

	posBasesIdx map[*syntax.PosBase]int
	pkgsIdx     map[*types2.Package]int
	typsIdx     map[types2.Type]int
	globalsIdx  map[types2.Object]int

	funDecls map[*types2.Func]*syntax.FuncDecl
	typDecls map[*types2.TypeName]typeDeclGen

	linknames  map[types2.Object]string
	cgoPragmas [][]string

	dups dupTypes
}

func newPkgWriter(m posMap, pkg *types2.Package, info *types2.Info) *pkgWriter {
	return &pkgWriter{
		pkgEncoder: newPkgEncoder(),

		m:      m,
		curpkg: pkg,
		info:   info,

		pkgsIdx:    make(map[*types2.Package]int),
		globalsIdx: make(map[types2.Object]int),
		typsIdx:    make(map[types2.Type]int),

		posBasesIdx: make(map[*syntax.PosBase]int),

		funDecls: make(map[*types2.Func]*syntax.FuncDecl),
		typDecls: make(map[*types2.TypeName]typeDeclGen),

		linknames: make(map[types2.Object]string),
	}
}

func (pw *pkgWriter) errorf(p poser, msg string, args ...interface{}) {
	base.ErrorfAt(pw.m.pos(p), msg, args...)
}

func (pw *pkgWriter) fatalf(p poser, msg string, args ...interface{}) {
	base.FatalfAt(pw.m.pos(p), msg, args...)
}

func (pw *pkgWriter) unexpected(what string, p poser) {
	pw.fatalf(p, "unexpected %s: %v (%T)", what, p, p)
}

type writer struct {
	p *pkgWriter

	encoder

	// TODO(mdempsky): We should be able to prune localsIdx whenever a
	// scope closes, and then maybe we can just use the same map for
	// storing the TypeParams too (as their TypeName instead).

	// variables declared within this function
	localsIdx map[*types2.Var]int

	closureVars    []posObj
	closureVarsIdx map[*types2.Var]int

	dict    *writerDict
	derived bool
}

// A writerDict tracks types and objects that are used by a declaration.
type writerDict struct {
	implicits []*types2.TypeName

	// derived is a slice of type indices for computing derived types
	// (i.e., types that depend on the declaration's type parameters).
	derived []derivedInfo

	// derivedIdx maps a Type to its corresponding index within the
	// derived slice, if present.
	derivedIdx map[types2.Type]int

	// funcs lists references to generic functions that were
	// instantiated with derived types (i.e., that require
	// sub-dictionaries when called at run time).
	funcs []objInfo
}

type derivedInfo struct {
	idx    int
	needed bool
}

type typeInfo struct {
	idx     int
	derived bool
}

type objInfo struct {
	idx       int        // index for the generic function declaration
	explicits []typeInfo // info for the type arguments
}

func (info objInfo) anyDerived() bool {
	for _, explicit := range info.explicits {
		if explicit.derived {
			return true
		}
	}
	return false
}

func (info objInfo) equals(other objInfo) bool {
	if info.idx != other.idx {
		return false
	}
	assert(len(info.explicits) == len(other.explicits))
	for i, targ := range info.explicits {
		if targ != other.explicits[i] {
			return false
		}
	}
	return true
}

func (pw *pkgWriter) newWriter(k reloc, marker syncMarker) *writer {
	return &writer{
		encoder: pw.newEncoder(k, marker),
		p:       pw,
	}
}

// @@@ Positions

func (w *writer) pos(p poser) {
	w.sync(syncPos)
	pos := p.Pos()

	// TODO(mdempsky): Track down the remaining cases here and fix them.
	if !w.bool(pos.IsKnown()) {
		return
	}

	// TODO(mdempsky): Delta encoding. Also, if there's a b-side, update
	// its position base too (but not vice versa!).
	w.posBase(pos.Base())
	w.uint(pos.Line())
	w.uint(pos.Col())
}

func (w *writer) posBase(b *syntax.PosBase) {
	w.reloc(relocPosBase, w.p.posBaseIdx(b))
}

func (pw *pkgWriter) posBaseIdx(b *syntax.PosBase) int {
	if idx, ok := pw.posBasesIdx[b]; ok {
		return idx
	}

	w := pw.newWriter(relocPosBase, syncPosBase)
	w.p.posBasesIdx[b] = w.idx

	w.string(trimFilename(b))

	if !w.bool(b.IsFileBase()) {
		w.pos(b)
		w.uint(b.Line())
		w.uint(b.Col())
	}

	return w.flush()
}

// @@@ Packages

func (w *writer) pkg(pkg *types2.Package) {
	w.sync(syncPkg)
	w.reloc(relocPkg, w.p.pkgIdx(pkg))
}

func (pw *pkgWriter) pkgIdx(pkg *types2.Package) int {
	if idx, ok := pw.pkgsIdx[pkg]; ok {
		return idx
	}

	w := pw.newWriter(relocPkg, syncPkgDef)
	pw.pkgsIdx[pkg] = w.idx

	if pkg == nil {
		w.string("builtin")
	} else {
		var path string
		if pkg != w.p.curpkg {
			path = pkg.Path()
		}
		w.string(path)
		w.string(pkg.Name())
		w.len(pkg.Height())

		w.len(len(pkg.Imports()))
		for _, imp := range pkg.Imports() {
			w.pkg(imp)
		}
	}

	return w.flush()
}

// @@@ Types

var anyTypeName = types2.Universe.Lookup("any").(*types2.TypeName)

func (w *writer) typ(typ types2.Type) {
	w.typInfo(w.p.typIdx(typ, w.dict))
}

func (w *writer) typInfo(info typeInfo) {
	w.sync(syncType)
	if w.bool(info.derived) {
		w.len(info.idx)
		w.derived = true
	} else {
		w.reloc(relocType, info.idx)
	}
}

// typIdx returns the index where the export data description of type
// can be read back in. If no such index exists yet, it's created.
//
// typIdx also reports whether typ is a derived type; that is, whether
// its identity depends on type parameters.
func (pw *pkgWriter) typIdx(typ types2.Type, dict *writerDict) typeInfo {
	if quirksMode() {
		typ = pw.dups.orig(typ)
	}

	if idx, ok := pw.typsIdx[typ]; ok {
		return typeInfo{idx: idx, derived: false}
	}
	if dict != nil {
		if idx, ok := dict.derivedIdx[typ]; ok {
			return typeInfo{idx: idx, derived: true}
		}
	}

	w := pw.newWriter(relocType, syncTypeIdx)
	w.dict = dict

	switch typ := typ.(type) {
	default:
		base.Fatalf("unexpected type: %v (%T)", typ, typ)

	case *types2.Basic:
		switch kind := typ.Kind(); {
		case kind == types2.Invalid:
			base.Fatalf("unexpected types2.Invalid")

		case types2.Typ[kind] == typ:
			w.code(typeBasic)
			w.len(int(kind))

		default:
			// Handle "byte" and "rune" as references to their TypeName.
			obj := types2.Universe.Lookup(typ.Name())
			assert(obj.Type() == typ)

			w.code(typeNamed)
			w.obj(obj, nil)
		}

	case *types2.Named:
		// Type aliases can refer to uninstantiated generic types, so we
		// might see len(TParams) != 0 && len(TArgs) == 0 here.
		// TODO(mdempsky): Revisit after #46477 is resolved.
		assert(typ.TypeParams().Len() == typ.TypeArgs().Len() || typ.TypeArgs().Len() == 0)

		// TODO(mdempsky): Why do we need to loop here?
		orig := typ
		for orig.TypeArgs() != nil {
			orig = orig.Origin()
		}

		w.code(typeNamed)
		w.obj(orig.Obj(), typ.TypeArgs())

	case *types2.TypeParam:
		index := func() int {
			for idx, name := range w.dict.implicits {
				if name.Type().(*types2.TypeParam) == typ {
					return idx
				}
			}

			return len(w.dict.implicits) + typ.Index()
		}()

		w.derived = true
		w.code(typeTypeParam)
		w.len(index)

	case *types2.Array:
		w.code(typeArray)
		w.uint64(uint64(typ.Len()))
		w.typ(typ.Elem())

	case *types2.Chan:
		w.code(typeChan)
		w.len(int(typ.Dir()))
		w.typ(typ.Elem())

	case *types2.Map:
		w.code(typeMap)
		w.typ(typ.Key())
		w.typ(typ.Elem())

	case *types2.Pointer:
		w.code(typePointer)
		w.typ(typ.Elem())

	case *types2.Signature:
		base.Assertf(typ.TypeParams() == nil, "unexpected type params: %v", typ)
		w.code(typeSignature)
		w.signature(typ)

	case *types2.Slice:
		w.code(typeSlice)
		w.typ(typ.Elem())

	case *types2.Struct:
		w.code(typeStruct)
		w.structType(typ)

	case *types2.Interface:
		if typ == anyTypeName.Type() {
			w.code(typeNamed)
			w.obj(anyTypeName, nil)
			break
		}

		w.code(typeInterface)
		w.interfaceType(typ)

	case *types2.Union:
		w.code(typeUnion)
		w.unionType(typ)
	}

	if w.derived {
		idx := len(dict.derived)
		dict.derived = append(dict.derived, derivedInfo{idx: w.flush()})
		dict.derivedIdx[typ] = idx
		return typeInfo{idx: idx, derived: true}
	}

	pw.typsIdx[typ] = w.idx
	return typeInfo{idx: w.flush(), derived: false}
}

func (w *writer) structType(typ *types2.Struct) {
	w.len(typ.NumFields())
	for i := 0; i < typ.NumFields(); i++ {
		f := typ.Field(i)
		w.pos(f)
		w.selector(f)
		w.typ(f.Type())
		w.string(typ.Tag(i))
		w.bool(f.Embedded())
	}
}

func (w *writer) unionType(typ *types2.Union) {
	w.len(typ.Len())
	for i := 0; i < typ.Len(); i++ {
		t := typ.Term(i)
		w.bool(t.Tilde())
		w.typ(t.Type())
	}
}

func (w *writer) interfaceType(typ *types2.Interface) {
	w.len(typ.NumExplicitMethods())
	w.len(typ.NumEmbeddeds())

	for i := 0; i < typ.NumExplicitMethods(); i++ {
		m := typ.ExplicitMethod(i)
		sig := m.Type().(*types2.Signature)
		assert(sig.TypeParams() == nil)

		w.pos(m)
		w.selector(m)
		w.signature(sig)
	}

	for i := 0; i < typ.NumEmbeddeds(); i++ {
		w.typ(typ.EmbeddedType(i))
	}
}

func (w *writer) signature(sig *types2.Signature) {
	w.sync(syncSignature)
	w.params(sig.Params())
	w.params(sig.Results())
	w.bool(sig.Variadic())
}

func (w *writer) params(typ *types2.Tuple) {
	w.sync(syncParams)
	w.len(typ.Len())
	for i := 0; i < typ.Len(); i++ {
		w.param(typ.At(i))
	}
}

func (w *writer) param(param *types2.Var) {
	w.sync(syncParam)
	w.pos(param)
	w.localIdent(param)
	w.typ(param.Type())
}

// @@@ Objects

func (w *writer) obj(obj types2.Object, explicits *types2.TypeList) {
	explicitInfos := make([]typeInfo, explicits.Len())
	for i := range explicitInfos {
		explicitInfos[i] = w.p.typIdx(explicits.At(i), w.dict)
	}
	info := objInfo{idx: w.p.objIdx(obj), explicits: explicitInfos}

	if _, ok := obj.(*types2.Func); ok && info.anyDerived() {
		idx := -1
		for i, prev := range w.dict.funcs {
			if prev.equals(info) {
				idx = i
			}
		}
		if idx < 0 {
			idx = len(w.dict.funcs)
			w.dict.funcs = append(w.dict.funcs, info)
		}

		// TODO(mdempsky): Push up into expr; this shouldn't appear
		// outside of expression context.
		w.sync(syncObject)
		w.bool(true)
		w.len(idx)
		return
	}

	// TODO(mdempsky): Push up into typIdx; this shouldn't be needed
	// except while writing out types.
	if isDefinedType(obj) && obj.Pkg() == w.p.curpkg {
		decl, ok := w.p.typDecls[obj.(*types2.TypeName)]
		assert(ok)
		if len(decl.implicits) != 0 {
			w.derived = true
		}
	}

	w.sync(syncObject)
	w.bool(false)
	w.reloc(relocObj, info.idx)

	w.len(len(info.explicits))
	for _, info := range info.explicits {
		w.typInfo(info)
	}
}

func (pw *pkgWriter) objIdx(obj types2.Object) int {
	if idx, ok := pw.globalsIdx[obj]; ok {
		return idx
	}

	dict := &writerDict{
		derivedIdx: make(map[types2.Type]int),
	}

	if isDefinedType(obj) && obj.Pkg() == pw.curpkg {
		decl, ok := pw.typDecls[obj.(*types2.TypeName)]
		assert(ok)
		dict.implicits = decl.implicits
	}

	w := pw.newWriter(relocObj, syncObject1)
	wext := pw.newWriter(relocObjExt, syncObject1)
	wname := pw.newWriter(relocName, syncObject1)
	wdict := pw.newWriter(relocObjDict, syncObject1)

	pw.globalsIdx[obj] = w.idx // break cycles
	assert(wext.idx == w.idx)
	assert(wname.idx == w.idx)
	assert(wdict.idx == w.idx)

	w.dict = dict
	wext.dict = dict

	code := w.doObj(wext, obj)
	w.flush()
	wext.flush()

	wname.qualifiedIdent(obj)
	wname.code(code)
	wname.flush()

	wdict.objDict(obj, w.dict)
	wdict.flush()

	return w.idx
}

func (w *writer) doObj(wext *writer, obj types2.Object) codeObj {
	if obj.Pkg() != w.p.curpkg {
		return objStub
	}

	switch obj := obj.(type) {
	default:
		w.p.unexpected("object", obj)
		panic("unreachable")

	case *types2.Const:
		w.pos(obj)
		w.typ(obj.Type())
		w.value(obj.Val())
		return objConst

	case *types2.Func:
		decl, ok := w.p.funDecls[obj]
		assert(ok)
		sig := obj.Type().(*types2.Signature)

		w.pos(obj)
		w.typeParamNames(sig.TypeParams())
		w.signature(sig)
		w.pos(decl)
		wext.funcExt(obj)
		return objFunc

	case *types2.TypeName:
		decl, ok := w.p.typDecls[obj]
		assert(ok)

		if obj.IsAlias() {
			w.pos(obj)
			w.typ(obj.Type())
			return objAlias
		}

		named := obj.Type().(*types2.Named)
		assert(named.TypeArgs() == nil)

		w.pos(obj)
		w.typeParamNames(named.TypeParams())
		wext.typeExt(obj)
		w.typExpr(decl.Type)

		w.len(named.NumMethods())
		for i := 0; i < named.NumMethods(); i++ {
			w.method(wext, named.Method(i))
		}

		return objType

	case *types2.Var:
		w.pos(obj)
		w.typ(obj.Type())
		wext.varExt(obj)
		return objVar
	}
}

// typExpr writes the type represented by the given expression.
func (w *writer) typExpr(expr syntax.Expr) {
	tv, ok := w.p.info.Types[expr]
	assert(ok)
	assert(tv.IsType())
	w.typ(tv.Type)
}

// objDict writes the dictionary needed for reading the given object.
func (w *writer) objDict(obj types2.Object, dict *writerDict) {
	// TODO(mdempsky): Split objDict into multiple entries? reader.go
	// doesn't care about the type parameter bounds, and reader2.go
	// doesn't care about referenced functions.

	w.dict = dict // TODO(mdempsky): This is a bit sketchy.

	w.len(len(dict.implicits))

	tparams := objTypeParams(obj)
	ntparams := tparams.Len()
	w.len(ntparams)
	for i := 0; i < ntparams; i++ {
		w.typ(tparams.At(i).Constraint())
	}

	nderived := len(dict.derived)
	w.len(nderived)
	for _, typ := range dict.derived {
		w.reloc(relocType, typ.idx)
		w.bool(typ.needed)
	}

	nfuncs := len(dict.funcs)
	w.len(nfuncs)
	for _, fn := range dict.funcs {
		w.reloc(relocObj, fn.idx)
		w.len(len(fn.explicits))
		for _, targ := range fn.explicits {
			w.typInfo(targ)
		}
	}

	assert(len(dict.derived) == nderived)
	assert(len(dict.funcs) == nfuncs)
}

func (w *writer) typeParamNames(tparams *types2.TypeParamList) {
	w.sync(syncTypeParamNames)

	ntparams := tparams.Len()
	for i := 0; i < ntparams; i++ {
		tparam := tparams.At(i).Obj()
		w.pos(tparam)
		w.localIdent(tparam)
	}
}

func (w *writer) method(wext *writer, meth *types2.Func) {
	decl, ok := w.p.funDecls[meth]
	assert(ok)
	sig := meth.Type().(*types2.Signature)

	w.sync(syncMethod)
	w.pos(meth)
	w.selector(meth)
	w.typeParamNames(sig.RecvTypeParams())
	w.param(sig.Recv())
	w.signature(sig)

	w.pos(decl) // XXX: Hack to workaround linker limitations.
	wext.funcExt(meth)
}

// qualifiedIdent writes out the name of an object declared at package
// scope. (For now, it's also used to refer to local defined types.)
func (w *writer) qualifiedIdent(obj types2.Object) {
	w.sync(syncSym)

	name := obj.Name()
	if isDefinedType(obj) && obj.Pkg() == w.p.curpkg {
		decl, ok := w.p.typDecls[obj.(*types2.TypeName)]
		assert(ok)
		if decl.gen != 0 {
			// TODO(mdempsky): Find a better solution than embedding middle
			// dot in the symbol name; this is terrible.
			name = fmt.Sprintf("%s·%v", name, decl.gen)
		}
	}

	w.pkg(obj.Pkg())
	w.string(name)
}

// TODO(mdempsky): We should be able to omit pkg from both localIdent
// and selector, because they should always be known from context.
// However, past frustrations with this optimization in iexport make
// me a little nervous to try it again.

// localIdent writes the name of a locally declared object (i.e.,
// objects that can only be accessed by name, within the context of a
// particular function).
func (w *writer) localIdent(obj types2.Object) {
	assert(!isGlobal(obj))
	w.sync(syncLocalIdent)
	w.pkg(obj.Pkg())
	w.string(obj.Name())
}

// selector writes the name of a field or method (i.e., objects that
// can only be accessed using selector expressions).
func (w *writer) selector(obj types2.Object) {
	w.sync(syncSelector)
	w.pkg(obj.Pkg())
	w.string(obj.Name())
}

// @@@ Compiler extensions

func (w *writer) funcExt(obj *types2.Func) {
	decl, ok := w.p.funDecls[obj]
	assert(ok)

	// TODO(mdempsky): Extend these pragma validation flags to account
	// for generics. E.g., linkname probably doesn't make sense at
	// least.

	pragma := asPragmaFlag(decl.Pragma)
	if pragma&ir.Systemstack != 0 && pragma&ir.Nosplit != 0 {
		w.p.errorf(decl, "go:nosplit and go:systemstack cannot be combined")
	}

	if decl.Body != nil {
		if pragma&ir.Noescape != 0 {
			w.p.errorf(decl, "can only use //go:noescape with external func implementations")
		}
	} else {
		if base.Flag.Complete || decl.Name.Value == "init" {
			// Linknamed functions are allowed to have no body. Hopefully
			// the linkname target has a body. See issue 23311.
			if _, ok := w.p.linknames[obj]; !ok {
				w.p.errorf(decl, "missing function body")
			}
		}
	}

	sig, block := obj.Type().(*types2.Signature), decl.Body
	body, closureVars := w.p.bodyIdx(w.p.curpkg, sig, block, w.dict)
	assert(len(closureVars) == 0)

	w.sync(syncFuncExt)
	w.pragmaFlag(pragma)
	w.linkname(obj)
	w.bool(false) // stub extension
	w.reloc(relocBody, body)
	w.sync(syncEOF)
}

func (w *writer) typeExt(obj *types2.TypeName) {
	decl, ok := w.p.typDecls[obj]
	assert(ok)

	w.sync(syncTypeExt)

	w.pragmaFlag(asPragmaFlag(decl.Pragma))

	// No LSym.SymIdx info yet.
	w.int64(-1)
	w.int64(-1)
}

func (w *writer) varExt(obj *types2.Var) {
	w.sync(syncVarExt)
	w.linkname(obj)
}

func (w *writer) linkname(obj types2.Object) {
	w.sync(syncLinkname)
	w.int64(-1)
	w.string(w.p.linknames[obj])
}

func (w *writer) pragmaFlag(p ir.PragmaFlag) {
	w.sync(syncPragma)
	w.int(int(p))
}

// @@@ Function bodies

func (pw *pkgWriter) bodyIdx(pkg *types2.Package, sig *types2.Signature, block *syntax.BlockStmt, dict *writerDict) (idx int, closureVars []posObj) {
	w := pw.newWriter(relocBody, syncFuncBody)
	w.dict = dict

	w.funcargs(sig)
	if w.bool(block != nil) {
		w.stmts(block.List)
		w.pos(block.Rbrace)
	}

	return w.flush(), w.closureVars
}

func (w *writer) funcargs(sig *types2.Signature) {
	do := func(params *types2.Tuple, result bool) {
		for i := 0; i < params.Len(); i++ {
			w.funcarg(params.At(i), result)
		}
	}

	if recv := sig.Recv(); recv != nil {
		w.funcarg(recv, false)
	}
	do(sig.Params(), false)
	do(sig.Results(), true)
}

func (w *writer) funcarg(param *types2.Var, result bool) {
	if param.Name() != "" || result {
		w.addLocal(param)
	}
}

func (w *writer) addLocal(obj *types2.Var) {
	w.sync(syncAddLocal)
	idx := len(w.localsIdx)
	if enableSync {
		w.int(idx)
	}
	if w.localsIdx == nil {
		w.localsIdx = make(map[*types2.Var]int)
	}
	w.localsIdx[obj] = idx
}

func (w *writer) useLocal(pos syntax.Pos, obj *types2.Var) {
	w.sync(syncUseObjLocal)

	if idx, ok := w.localsIdx[obj]; w.bool(ok) {
		w.len(idx)
		return
	}

	idx, ok := w.closureVarsIdx[obj]
	if !ok {
		if w.closureVarsIdx == nil {
			w.closureVarsIdx = make(map[*types2.Var]int)
		}
		idx = len(w.closureVars)
		w.closureVars = append(w.closureVars, posObj{pos, obj})
		w.closureVarsIdx[obj] = idx
	}
	w.len(idx)
}

func (w *writer) openScope(pos syntax.Pos) {
	w.sync(syncOpenScope)
	w.pos(pos)
}

func (w *writer) closeScope(pos syntax.Pos) {
	w.sync(syncCloseScope)
	w.pos(pos)
	w.closeAnotherScope()
}

func (w *writer) closeAnotherScope() {
	w.sync(syncCloseAnotherScope)
}

// @@@ Statements

func (w *writer) stmt(stmt syntax.Stmt) {
	var stmts []syntax.Stmt
	if stmt != nil {
		stmts = []syntax.Stmt{stmt}
	}
	w.stmts(stmts)
}

func (w *writer) stmts(stmts []syntax.Stmt) {
	w.sync(syncStmts)
	for _, stmt := range stmts {
		w.stmt1(stmt)
	}
	w.code(stmtEnd)
	w.sync(syncStmtsEnd)
}

func (w *writer) stmt1(stmt syntax.Stmt) {
	switch stmt := stmt.(type) {
	default:
		w.p.unexpected("statement", stmt)

	case nil, *syntax.EmptyStmt:
		return

	case *syntax.AssignStmt:
		switch {
		case stmt.Rhs == nil:
			w.code(stmtIncDec)
			w.op(binOps[stmt.Op])
			w.expr(stmt.Lhs)
			w.pos(stmt)

		case stmt.Op != 0 && stmt.Op != syntax.Def:
			w.code(stmtAssignOp)
			w.op(binOps[stmt.Op])
			w.expr(stmt.Lhs)
			w.pos(stmt)
			w.expr(stmt.Rhs)

		default:
			w.code(stmtAssign)
			w.pos(stmt)
			w.exprList(stmt.Rhs)
			w.assignList(stmt.Lhs)
		}

	case *syntax.BlockStmt:
		w.code(stmtBlock)
		w.blockStmt(stmt)

	case *syntax.BranchStmt:
		w.code(stmtBranch)
		w.pos(stmt)
		w.op(branchOps[stmt.Tok])
		w.optLabel(stmt.Label)

	case *syntax.CallStmt:
		w.code(stmtCall)
		w.pos(stmt)
		w.op(callOps[stmt.Tok])
		w.expr(stmt.Call)

	case *syntax.DeclStmt:
		for _, decl := range stmt.DeclList {
			w.declStmt(decl)
		}

	case *syntax.ExprStmt:
		w.code(stmtExpr)
		w.expr(stmt.X)

	case *syntax.ForStmt:
		w.code(stmtFor)
		w.forStmt(stmt)

	case *syntax.IfStmt:
		w.code(stmtIf)
		w.ifStmt(stmt)

	case *syntax.LabeledStmt:
		w.code(stmtLabel)
		w.pos(stmt)
		w.label(stmt.Label)
		w.stmt1(stmt.Stmt)

	case *syntax.ReturnStmt:
		w.code(stmtReturn)
		w.pos(stmt)
		w.exprList(stmt.Results)

	case *syntax.SelectStmt:
		w.code(stmtSelect)
		w.selectStmt(stmt)

	case *syntax.SendStmt:
		w.code(stmtSend)
		w.pos(stmt)
		w.expr(stmt.Chan)
		w.expr(stmt.Value)

	case *syntax.SwitchStmt:
		w.code(stmtSwitch)
		w.switchStmt(stmt)
	}
}

func (w *writer) assignList(expr syntax.Expr) {
	exprs := unpackListExpr(expr)
	w.len(len(exprs))

	for _, expr := range exprs {
		if name, ok := expr.(*syntax.Name); ok && name.Value != "_" {
			if obj, ok := w.p.info.Defs[name]; ok {
				obj := obj.(*types2.Var)

				w.bool(true)
				w.pos(obj)
				w.localIdent(obj)
				w.typ(obj.Type())

				// TODO(mdempsky): Minimize locals index size by deferring
				// this until the variables actually come into scope.
				w.addLocal(obj)
				continue
			}
		}

		w.bool(false)
		w.expr(expr)
	}
}

func (w *writer) declStmt(decl syntax.Decl) {
	switch decl := decl.(type) {
	default:
		w.p.unexpected("declaration", decl)

	case *syntax.ConstDecl:

	case *syntax.TypeDecl:
		// Quirk: The legacy inliner doesn't support inlining functions
		// with type declarations. Unified IR doesn't have any need to
		// write out type declarations explicitly (they're always looked
		// up via global index tables instead), so we just write out a
		// marker so the reader knows to synthesize a fake declaration to
		// prevent inlining.
		if quirksMode() {
			w.code(stmtTypeDeclHack)
		}

	case *syntax.VarDecl:
		values := unpackListExpr(decl.Values)

		// Quirk: When N variables are declared with N initialization
		// values, we need to decompose that into N interleaved
		// declarations+initializations, because it leads to different
		// (albeit semantically equivalent) code generation.
		if quirksMode() && len(decl.NameList) == len(values) {
			for i, name := range decl.NameList {
				w.code(stmtAssign)
				w.pos(decl)
				w.exprList(values[i])
				w.assignList(name)
			}
			break
		}

		w.code(stmtAssign)
		w.pos(decl)
		w.exprList(decl.Values)
		w.assignList(namesAsExpr(decl.NameList))
	}
}

func (w *writer) blockStmt(stmt *syntax.BlockStmt) {
	w.sync(syncBlockStmt)
	w.openScope(stmt.Pos())
	w.stmts(stmt.List)
	w.closeScope(stmt.Rbrace)
}

func (w *writer) forStmt(stmt *syntax.ForStmt) {
	w.sync(syncForStmt)
	w.openScope(stmt.Pos())

	if rang, ok := stmt.Init.(*syntax.RangeClause); w.bool(ok) {
		w.pos(rang)
		w.expr(rang.X)
		w.assignList(rang.Lhs)
	} else {
		w.pos(stmt)
		w.stmt(stmt.Init)
		w.expr(stmt.Cond)
		w.stmt(stmt.Post)
	}

	w.blockStmt(stmt.Body)
	w.closeAnotherScope()
}

func (w *writer) ifStmt(stmt *syntax.IfStmt) {
	w.sync(syncIfStmt)
	w.openScope(stmt.Pos())
	w.pos(stmt)
	w.stmt(stmt.Init)
	w.expr(stmt.Cond)
	w.blockStmt(stmt.Then)
	w.stmt(stmt.Else)
	w.closeAnotherScope()
}

func (w *writer) selectStmt(stmt *syntax.SelectStmt) {
	w.sync(syncSelectStmt)

	w.pos(stmt)
	w.len(len(stmt.Body))
	for i, clause := range stmt.Body {
		if i > 0 {
			w.closeScope(clause.Pos())
		}
		w.openScope(clause.Pos())

		w.pos(clause)
		w.stmt(clause.Comm)
		w.stmts(clause.Body)
	}
	if len(stmt.Body) > 0 {
		w.closeScope(stmt.Rbrace)
	}
}

func (w *writer) switchStmt(stmt *syntax.SwitchStmt) {
	w.sync(syncSwitchStmt)

	w.openScope(stmt.Pos())
	w.pos(stmt)
	w.stmt(stmt.Init)

	if guard, ok := stmt.Tag.(*syntax.TypeSwitchGuard); w.bool(ok) {
		w.pos(guard)
		if tag := guard.Lhs; w.bool(tag != nil) {
			w.pos(tag)
			w.string(tag.Value)
		}
		w.expr(guard.X)
	} else {
		w.expr(stmt.Tag)
	}

	w.len(len(stmt.Body))
	for i, clause := range stmt.Body {
		if i > 0 {
			w.closeScope(clause.Pos())
		}
		w.openScope(clause.Pos())

		w.pos(clause)
		w.exprList(clause.Cases)

		if obj, ok := w.p.info.Implicits[clause]; ok {
			// TODO(mdempsky): These pos details are quirkish, but also
			// necessary so the variable's position is correct for DWARF
			// scope assignment later. It would probably be better for us to
			// instead just set the variable's DWARF scoping info earlier so
			// we can give it the correct position information.
			pos := clause.Pos()
			if typs := unpackListExpr(clause.Cases); len(typs) != 0 {
				pos = typeExprEndPos(typs[len(typs)-1])
			}
			w.pos(pos)

			obj := obj.(*types2.Var)
			w.typ(obj.Type())
			w.addLocal(obj)
		}

		w.stmts(clause.Body)
	}
	if len(stmt.Body) > 0 {
		w.closeScope(stmt.Rbrace)
	}

	w.closeScope(stmt.Rbrace)
}

func (w *writer) label(label *syntax.Name) {
	w.sync(syncLabel)

	// TODO(mdempsky): Replace label strings with dense indices.
	w.string(label.Value)
}

func (w *writer) optLabel(label *syntax.Name) {
	w.sync(syncOptLabel)
	if w.bool(label != nil) {
		w.label(label)
	}
}

// @@@ Expressions

func (w *writer) expr(expr syntax.Expr) {
	expr = unparen(expr) // skip parens; unneeded after typecheck

	obj, inst := lookupObj(w.p.info, expr)
	targs := inst.TypeArgs

	if tv, ok := w.p.info.Types[expr]; ok {
		// TODO(mdempsky): Be more judicious about which types are marked as "needed".
		if inst.Type != nil {
			w.needType(inst.Type)
		} else {
			w.needType(tv.Type)
		}

		if tv.IsType() {
			w.code(exprType)
			w.typ(tv.Type)
			return
		}

		if tv.Value != nil {
			pos := expr.Pos()
			if quirksMode() {
				if obj != nil {
					// Quirk: IR (and thus iexport) doesn't track position
					// information for uses of declared objects.
					pos = syntax.Pos{}
				} else if tv.Value.Kind() == constant.String {
					// Quirk: noder.sum picks a particular position for certain
					// string concatenations.
					pos = sumPos(expr)
				}
			}

			w.code(exprConst)
			w.pos(pos)
			w.typ(tv.Type)
			w.value(tv.Value)

			// TODO(mdempsky): These details are only important for backend
			// diagnostics. Explore writing them out separately.
			w.op(constExprOp(expr))
			w.string(syntax.String(expr))
			return
		}
	}

	if obj != nil {
		if isGlobal(obj) {
			w.code(exprName)
			w.obj(obj, targs)
			return
		}

		obj := obj.(*types2.Var)
		assert(!obj.IsField())
		assert(targs.Len() == 0)

		w.code(exprLocal)
		w.useLocal(expr.Pos(), obj)
		return
	}

	switch expr := expr.(type) {
	default:
		w.p.unexpected("expression", expr)

	case nil: // absent slice index, for condition, or switch tag
		w.code(exprNone)

	case *syntax.Name:
		assert(expr.Value == "_")
		w.code(exprBlank)

	case *syntax.CompositeLit:
		w.code(exprCompLit)
		w.compLit(expr)

	case *syntax.FuncLit:
		w.code(exprFuncLit)
		w.funcLit(expr)

	case *syntax.SelectorExpr:
		sel, ok := w.p.info.Selections[expr]
		assert(ok)

		w.code(exprSelector)
		w.expr(expr.X)
		w.pos(expr)
		w.selector(sel.Obj())

	case *syntax.IndexExpr:
		tv, ok := w.p.info.Types[expr.Index]
		assert(ok && tv.IsValue())

		w.code(exprIndex)
		w.expr(expr.X)
		w.pos(expr)
		w.expr(expr.Index)

	case *syntax.SliceExpr:
		w.code(exprSlice)
		w.expr(expr.X)
		w.pos(expr)
		for _, n := range &expr.Index {
			w.expr(n)
		}

	case *syntax.AssertExpr:
		w.code(exprAssert)
		w.expr(expr.X)
		w.pos(expr)
		w.expr(expr.Type)

	case *syntax.Operation:
		if expr.Y == nil {
			w.code(exprUnaryOp)
			w.op(unOps[expr.Op])
			w.pos(expr)
			w.expr(expr.X)
			break
		}

		w.code(exprBinaryOp)
		w.op(binOps[expr.Op])
		w.expr(expr.X)
		w.pos(expr)
		w.expr(expr.Y)

	case *syntax.CallExpr:
		tv, ok := w.p.info.Types[expr.Fun]
		assert(ok)
		if tv.IsType() {
			assert(len(expr.ArgList) == 1)
			assert(!expr.HasDots)

			w.code(exprConvert)
			w.typ(tv.Type)
			w.pos(expr)
			w.expr(expr.ArgList[0])
			break
		}

		writeFunExpr := func() {
			if selector, ok := unparen(expr.Fun).(*syntax.SelectorExpr); ok {
				if sel, ok := w.p.info.Selections[selector]; ok && sel.Kind() == types2.MethodVal {
					w.expr(selector.X)
					w.bool(true) // method call
					w.pos(selector)
					w.selector(sel.Obj())
					return
				}
			}

			w.expr(expr.Fun)
			w.bool(false) // not a method call (i.e., normal function call)
		}

		w.code(exprCall)
		writeFunExpr()
		w.pos(expr)
		w.exprs(expr.ArgList)
		w.bool(expr.HasDots)
	}
}

func (w *writer) compLit(lit *syntax.CompositeLit) {
	tv, ok := w.p.info.Types[lit]
	assert(ok)

	w.sync(syncCompLit)
	w.pos(lit)
	w.typ(tv.Type)

	typ := tv.Type
<<<<<<< HEAD
	if ptr, ok := types2.StructuralType(typ).(*types2.Pointer); ok {
		typ = ptr.Elem()
	}
	str, isStruct := types2.StructuralType(typ).(*types2.Struct)
=======
	if ptr, ok := types2.CoreType(typ).(*types2.Pointer); ok {
		typ = ptr.Elem()
	}
	str, isStruct := types2.CoreType(typ).(*types2.Struct)
>>>>>>> fd27be00

	w.len(len(lit.ElemList))
	for i, elem := range lit.ElemList {
		if isStruct {
			if kv, ok := elem.(*syntax.KeyValueExpr); ok {
				// use position of expr.Key rather than of elem (which has position of ':')
				w.pos(kv.Key)
				w.len(fieldIndex(w.p.info, str, kv.Key.(*syntax.Name)))
				elem = kv.Value
			} else {
				w.pos(elem)
				w.len(i)
			}
		} else {
			if kv, ok := elem.(*syntax.KeyValueExpr); w.bool(ok) {
				// use position of expr.Key rather than of elem (which has position of ':')
				w.pos(kv.Key)
				w.expr(kv.Key)
				elem = kv.Value
			}
		}
		w.pos(elem)
		w.expr(elem)
	}
}

func (w *writer) funcLit(expr *syntax.FuncLit) {
	tv, ok := w.p.info.Types[expr]
	assert(ok)
	sig := tv.Type.(*types2.Signature)

	body, closureVars := w.p.bodyIdx(w.p.curpkg, sig, expr.Body, w.dict)

	w.sync(syncFuncLit)
	w.pos(expr)
	w.pos(expr.Type) // for QuirksMode
	w.signature(sig)

	w.len(len(closureVars))
	for _, cv := range closureVars {
		w.pos(cv.pos)
		if quirksMode() {
			cv.pos = expr.Body.Rbrace
		}
		w.useLocal(cv.pos, cv.obj)
	}

	w.reloc(relocBody, body)
}

type posObj struct {
	pos syntax.Pos
	obj *types2.Var
}

func (w *writer) exprList(expr syntax.Expr) {
	w.sync(syncExprList)
	w.exprs(unpackListExpr(expr))
}

func (w *writer) exprs(exprs []syntax.Expr) {
	if len(exprs) == 0 {
		assert(exprs == nil)
	}

	w.sync(syncExprs)
	w.len(len(exprs))
	for _, expr := range exprs {
		w.expr(expr)
	}
}

func (w *writer) op(op ir.Op) {
	// TODO(mdempsky): Remove in favor of explicit codes? Would make
	// export data more stable against internal refactorings, but low
	// priority at the moment.
	assert(op != 0)
	w.sync(syncOp)
	w.len(int(op))
}

func (w *writer) needType(typ types2.Type) {
	// Decompose tuple into component element types.
	if typ, ok := typ.(*types2.Tuple); ok {
		for i := 0; i < typ.Len(); i++ {
			w.needType(typ.At(i).Type())
		}
		return
	}

	if info := w.p.typIdx(typ, w.dict); info.derived {
		w.dict.derived[info.idx].needed = true
	}
}

// @@@ Package initialization

// Caution: This code is still clumsy, because toolstash -cmp is
// particularly sensitive to it.

type typeDeclGen struct {
	*syntax.TypeDecl
	gen int

	// Implicit type parameters in scope at this type declaration.
	implicits []*types2.TypeName
}

type fileImports struct {
	importedEmbed, importedUnsafe bool
}

type declCollector struct {
	pw         *pkgWriter
	typegen    *int
	file       *fileImports
	withinFunc bool
	implicits  []*types2.TypeName
}

func (c *declCollector) withTParams(obj types2.Object) *declCollector {
	tparams := objTypeParams(obj)
	n := tparams.Len()
	if n == 0 {
		return c
	}

	copy := *c
	copy.implicits = copy.implicits[:len(copy.implicits):len(copy.implicits)]
	for i := 0; i < n; i++ {
		copy.implicits = append(copy.implicits, tparams.At(i).Obj())
	}
	return &copy
}

func (c *declCollector) Visit(n syntax.Node) syntax.Visitor {
	pw := c.pw

	switch n := n.(type) {
	case *syntax.File:
		pw.checkPragmas(n.Pragma, ir.GoBuildPragma, false)

	case *syntax.ImportDecl:
		pw.checkPragmas(n.Pragma, 0, false)

		switch pkgNameOf(pw.info, n).Imported().Path() {
		case "embed":
			c.file.importedEmbed = true
		case "unsafe":
			c.file.importedUnsafe = true
		}

	case *syntax.ConstDecl:
		pw.checkPragmas(n.Pragma, 0, false)

	case *syntax.FuncDecl:
		pw.checkPragmas(n.Pragma, funcPragmas, false)

		obj := pw.info.Defs[n.Name].(*types2.Func)
		pw.funDecls[obj] = n

		return c.withTParams(obj)

	case *syntax.TypeDecl:
		obj := pw.info.Defs[n.Name].(*types2.TypeName)
		d := typeDeclGen{TypeDecl: n, implicits: c.implicits}

		if n.Alias {
			pw.checkPragmas(n.Pragma, 0, false)
		} else {
			pw.checkPragmas(n.Pragma, typePragmas, false)

			// Assign a unique ID to function-scoped defined types.
			if c.withinFunc {
				*c.typegen++
				d.gen = *c.typegen
			}
		}

		pw.typDecls[obj] = d

		// TODO(mdempsky): Omit? Not strictly necessary; only matters for
		// type declarations within function literals within parameterized
		// type declarations, but types2 the function literals will be
		// constant folded away.
		return c.withTParams(obj)

	case *syntax.VarDecl:
		pw.checkPragmas(n.Pragma, 0, true)

		if p, ok := n.Pragma.(*pragmas); ok && len(p.Embeds) > 0 {
			if err := checkEmbed(n, c.file.importedEmbed, c.withinFunc); err != nil {
				pw.errorf(p.Embeds[0].Pos, "%s", err)
			}
		}

		// Workaround for #46208. For variable declarations that
		// declare multiple variables and have an explicit type
		// expression, the type expression is evaluated multiple
		// times. This affects toolstash -cmp, because iexport is
		// sensitive to *types.Type pointer identity.
		if quirksMode() && n.Type != nil {
			tv, ok := pw.info.Types[n.Type]
			assert(ok)
			assert(tv.IsType())
			for _, name := range n.NameList {
				obj := pw.info.Defs[name].(*types2.Var)
				pw.dups.add(obj.Type(), tv.Type)
			}
		}

	case *syntax.BlockStmt:
		if !c.withinFunc {
			copy := *c
			copy.withinFunc = true
			return &copy
		}
	}

	return c
}

func (pw *pkgWriter) collectDecls(noders []*noder) {
	var typegen int
	for _, p := range noders {
		var file fileImports

		syntax.Walk(p.file, &declCollector{
			pw:      pw,
			typegen: &typegen,
			file:    &file,
		})

		pw.cgoPragmas = append(pw.cgoPragmas, p.pragcgobuf...)

		for _, l := range p.linknames {
			if !file.importedUnsafe {
				pw.errorf(l.pos, "//go:linkname only allowed in Go files that import \"unsafe\"")
				continue
			}

			switch obj := pw.curpkg.Scope().Lookup(l.local).(type) {
			case *types2.Func, *types2.Var:
				if _, ok := pw.linknames[obj]; !ok {
					pw.linknames[obj] = l.remote
				} else {
					pw.errorf(l.pos, "duplicate //go:linkname for %s", l.local)
				}

			default:
				// TODO(mdempsky): Enable after #42938 is fixed.
				if false {
					pw.errorf(l.pos, "//go:linkname must refer to declared function or variable")
				}
			}
		}
	}
}

func (pw *pkgWriter) checkPragmas(p syntax.Pragma, allowed ir.PragmaFlag, embedOK bool) {
	if p == nil {
		return
	}
	pragma := p.(*pragmas)

	for _, pos := range pragma.Pos {
		if pos.Flag&^allowed != 0 {
			pw.errorf(pos.Pos, "misplaced compiler directive")
		}
	}

	if !embedOK {
		for _, e := range pragma.Embeds {
			pw.errorf(e.Pos, "misplaced go:embed directive")
		}
	}
}

func (w *writer) pkgInit(noders []*noder) {
	if quirksMode() {
		posBases := posBasesOf(noders)
		w.len(len(posBases))
		for _, posBase := range posBases {
			w.posBase(posBase)
		}

		objs := importedObjsOf(w.p.curpkg, w.p.info, noders)
		w.len(len(objs))
		for _, obj := range objs {
			w.qualifiedIdent(obj)
		}
	}

	w.len(len(w.p.cgoPragmas))
	for _, cgoPragma := range w.p.cgoPragmas {
		w.strings(cgoPragma)
	}

	w.sync(syncDecls)
	for _, p := range noders {
		for _, decl := range p.file.DeclList {
			w.pkgDecl(decl)
		}
	}
	w.code(declEnd)

	w.sync(syncEOF)
}

func (w *writer) pkgDecl(decl syntax.Decl) {
	switch decl := decl.(type) {
	default:
		w.p.unexpected("declaration", decl)

	case *syntax.ImportDecl:

	case *syntax.ConstDecl:
		w.code(declOther)
		w.pkgObjs(decl.NameList...)

	case *syntax.FuncDecl:
		if decl.Name.Value == "_" {
			break // skip blank functions
		}

		obj := w.p.info.Defs[decl.Name].(*types2.Func)
		sig := obj.Type().(*types2.Signature)

		if sig.RecvTypeParams() != nil || sig.TypeParams() != nil {
			break // skip generic functions
		}

		if recv := sig.Recv(); recv != nil {
			w.code(declMethod)
			w.typ(recvBase(recv))
			w.selector(obj)
			break
		}

		w.code(declFunc)
		w.pkgObjs(decl.Name)

	case *syntax.TypeDecl:
		if len(decl.TParamList) != 0 {
			break // skip generic type decls
		}

		if decl.Name.Value == "_" {
			break // skip blank type decls
		}

		name := w.p.info.Defs[decl.Name].(*types2.TypeName)
		// Skip type declarations for interfaces that are only usable as
		// type parameter bounds.
		if iface, ok := name.Type().Underlying().(*types2.Interface); ok && !iface.IsMethodSet() {
			break
		}

		// Skip aliases to uninstantiated generic types.
		// TODO(mdempsky): Revisit after #46477 is resolved.
		if name.IsAlias() {
			named, ok := name.Type().(*types2.Named)
			if ok && named.TypeParams().Len() != 0 && named.TypeArgs().Len() == 0 {
				break
			}
		}

		w.code(declOther)
		w.pkgObjs(decl.Name)

	case *syntax.VarDecl:
		w.code(declVar)
		w.pos(decl)
		w.pkgObjs(decl.NameList...)
		w.exprList(decl.Values)

		var embeds []pragmaEmbed
		if p, ok := decl.Pragma.(*pragmas); ok {
			embeds = p.Embeds
		}
		w.len(len(embeds))
		for _, embed := range embeds {
			w.pos(embed.Pos)
			w.strings(embed.Patterns)
		}
	}
}

func (w *writer) pkgObjs(names ...*syntax.Name) {
	w.sync(syncDeclNames)
	w.len(len(names))

	for _, name := range names {
		obj, ok := w.p.info.Defs[name]
		assert(ok)

		w.sync(syncDeclName)
		w.obj(obj, nil)
	}
}

// @@@ Helpers

// isDefinedType reports whether obj is a defined type.
func isDefinedType(obj types2.Object) bool {
	if obj, ok := obj.(*types2.TypeName); ok {
		return !obj.IsAlias()
	}
	return false
}

// isGlobal reports whether obj was declared at package scope.
//
// Caveat: blank objects are not declared.
func isGlobal(obj types2.Object) bool {
	return obj.Parent() == obj.Pkg().Scope()
}

// lookupObj returns the object that expr refers to, if any. If expr
// is an explicit instantiation of a generic object, then the instance
// object is returned as well.
func lookupObj(info *types2.Info, expr syntax.Expr) (obj types2.Object, inst types2.Instance) {
	if index, ok := expr.(*syntax.IndexExpr); ok {
		args := unpackListExpr(index.Index)
		if len(args) == 1 {
			tv, ok := info.Types[args[0]]
			assert(ok)
			if tv.IsValue() {
				return // normal index expression
			}
		}

		expr = index.X
	}

	// Strip package qualifier, if present.
	if sel, ok := expr.(*syntax.SelectorExpr); ok {
		if !isPkgQual(info, sel) {
			return // normal selector expression
		}
		expr = sel.Sel
	}

	if name, ok := expr.(*syntax.Name); ok {
		obj = info.Uses[name]
		inst = info.Instances[name]
	}
	return
}

// isPkgQual reports whether the given selector expression is a
// package-qualified identifier.
func isPkgQual(info *types2.Info, sel *syntax.SelectorExpr) bool {
	if name, ok := sel.X.(*syntax.Name); ok {
		_, isPkgName := info.Uses[name].(*types2.PkgName)
		return isPkgName
	}
	return false
}

// recvBase returns the base type for the given receiver parameter.
func recvBase(recv *types2.Var) *types2.Named {
	typ := recv.Type()
	if ptr, ok := typ.(*types2.Pointer); ok {
		typ = ptr.Elem()
	}
	return typ.(*types2.Named)
}

// namesAsExpr returns a list of names as a syntax.Expr.
func namesAsExpr(names []*syntax.Name) syntax.Expr {
	if len(names) == 1 {
		return names[0]
	}

	exprs := make([]syntax.Expr, len(names))
	for i, name := range names {
		exprs[i] = name
	}
	return &syntax.ListExpr{ElemList: exprs}
}

// fieldIndex returns the index of the struct field named by key.
func fieldIndex(info *types2.Info, str *types2.Struct, key *syntax.Name) int {
	field := info.Uses[key].(*types2.Var)

	for i := 0; i < str.NumFields(); i++ {
		if str.Field(i) == field {
			return i
		}
	}

	panic(fmt.Sprintf("%s: %v is not a field of %v", key.Pos(), field, str))
}

// objTypeParams returns the type parameters on the given object.
func objTypeParams(obj types2.Object) *types2.TypeParamList {
	switch obj := obj.(type) {
	case *types2.Func:
		sig := obj.Type().(*types2.Signature)
		if sig.Recv() != nil {
			return sig.RecvTypeParams()
		}
		return sig.TypeParams()
	case *types2.TypeName:
		if !obj.IsAlias() {
			return obj.Type().(*types2.Named).TypeParams()
		}
	}
	return nil
}

func asPragmaFlag(p syntax.Pragma) ir.PragmaFlag {
	if p == nil {
		return 0
	}
	return p.(*pragmas).Flag
}<|MERGE_RESOLUTION|>--- conflicted
+++ resolved
@@ -1338,17 +1338,10 @@
 	w.typ(tv.Type)
 
 	typ := tv.Type
-<<<<<<< HEAD
-	if ptr, ok := types2.StructuralType(typ).(*types2.Pointer); ok {
-		typ = ptr.Elem()
-	}
-	str, isStruct := types2.StructuralType(typ).(*types2.Struct)
-=======
 	if ptr, ok := types2.CoreType(typ).(*types2.Pointer); ok {
 		typ = ptr.Elem()
 	}
 	str, isStruct := types2.CoreType(typ).(*types2.Struct)
->>>>>>> fd27be00
 
 	w.len(len(lit.ElemList))
 	for i, elem := range lit.ElemList {
