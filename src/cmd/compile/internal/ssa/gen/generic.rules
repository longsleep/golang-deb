--- conflicted
+++ resolved
@@ -1539,13 +1539,8 @@
 // Don't Move from memory if the values are likely to already be
 // in registers.
 (Move {t1} [n] dst p1
-<<<<<<< HEAD
-	mem:(Store {t2} op2:(OffPtr [o2] p2) d1
-		(Store {t3} op3:(OffPtr [0] p3) d2 _)))
-=======
 	mem:(Store {t2} op2:(OffPtr <tt2> [o2] p2) d1
 		(Store {t3} op3:(OffPtr <tt3> [0] p3) d2 _)))
->>>>>>> 5d85b420
 	&& isSamePtr(p1, p2) && isSamePtr(p2, p3)
 	&& alignof(t2) <= alignof(t1)
 	&& alignof(t3) <= alignof(t1)
@@ -1553,21 +1548,12 @@
 	&& registerizable(b, t3)
 	&& o2 == sizeof(t3)
 	&& n == sizeof(t2) + sizeof(t3)
-<<<<<<< HEAD
-	-> (Store {t2} (OffPtr <t2.(*types.Type)> [o2] dst) d1
-		(Store {t3} (OffPtr <t3.(*types.Type)> [0] dst) d2 mem))
-(Move {t1} [n] dst p1
-	mem:(Store {t2} op2:(OffPtr [o2] p2) d1
-		(Store {t3} op3:(OffPtr [o3] p3) d2
-			(Store {t4} op4:(OffPtr [0] p4) d3 _))))
-=======
 	-> (Store {t2} (OffPtr <tt2> [o2] dst) d1
 		(Store {t3} (OffPtr <tt3> [0] dst) d2 mem))
 (Move {t1} [n] dst p1
 	mem:(Store {t2} op2:(OffPtr <tt2> [o2] p2) d1
 		(Store {t3} op3:(OffPtr <tt3> [o3] p3) d2
 			(Store {t4} op4:(OffPtr <tt4> [0] p4) d3 _))))
->>>>>>> 5d85b420
 	&& isSamePtr(p1, p2) && isSamePtr(p2, p3) && isSamePtr(p3, p4)
 	&& alignof(t2) <= alignof(t1)
 	&& alignof(t3) <= alignof(t1)
@@ -1578,16 +1564,6 @@
 	&& o3 == sizeof(t4)
 	&& o2-o3 == sizeof(t3)
 	&& n == sizeof(t2) + sizeof(t3) + sizeof(t4)
-<<<<<<< HEAD
-	-> (Store {t2} (OffPtr <t2.(*types.Type)> [o2] dst) d1
-		(Store {t3} (OffPtr <t3.(*types.Type)> [o3] dst) d2
-			(Store {t4} (OffPtr <t4.(*types.Type)> [0] dst) d3 mem)))
-(Move {t1} [n] dst p1
-	mem:(Store {t2} op2:(OffPtr [o2] p2) d1
-		(Store {t3} op3:(OffPtr [o3] p3) d2
-			(Store {t4} op4:(OffPtr [o4] p4) d3
-				(Store {t5} op5:(OffPtr [0] p5) d4 _)))))
-=======
 	-> (Store {t2} (OffPtr <tt2> [o2] dst) d1
 		(Store {t3} (OffPtr <tt3> [o3] dst) d2
 			(Store {t4} (OffPtr <tt4> [0] dst) d3 mem)))
@@ -1596,7 +1572,6 @@
 		(Store {t3} op3:(OffPtr <tt3> [o3] p3) d2
 			(Store {t4} op4:(OffPtr <tt4> [o4] p4) d3
 				(Store {t5} op5:(OffPtr <tt5> [0] p5) d4 _)))))
->>>>>>> 5d85b420
 	&& isSamePtr(p1, p2) && isSamePtr(p2, p3) && isSamePtr(p3, p4) && isSamePtr(p4, p5)
 	&& alignof(t2) <= alignof(t1)
 	&& alignof(t3) <= alignof(t1)
@@ -1610,28 +1585,16 @@
 	&& o3-o4 == sizeof(t4)
 	&& o2-o3 == sizeof(t3)
 	&& n == sizeof(t2) + sizeof(t3) + sizeof(t4) + sizeof(t5)
-<<<<<<< HEAD
-	-> (Store {t2} (OffPtr <t2.(*types.Type)> [o2] dst) d1
-		(Store {t3} (OffPtr <t3.(*types.Type)> [o3] dst) d2
-			(Store {t4} (OffPtr <t4.(*types.Type)> [o4] dst) d3
-				(Store {t5} (OffPtr <t5.(*types.Type)> [0] dst) d4 mem))))
-=======
 	-> (Store {t2} (OffPtr <tt2> [o2] dst) d1
 		(Store {t3} (OffPtr <tt3> [o3] dst) d2
 			(Store {t4} (OffPtr <tt4> [o4] dst) d3
 				(Store {t5} (OffPtr <tt5> [0] dst) d4 mem))))
->>>>>>> 5d85b420
 
 // Same thing but with VarDef in the middle.
 (Move {t1} [n] dst p1
 	mem:(VarDef
-<<<<<<< HEAD
-		(Store {t2} op2:(OffPtr [o2] p2) d1
-			(Store {t3} op3:(OffPtr [0] p3) d2 _))))
-=======
 		(Store {t2} op2:(OffPtr <tt2> [o2] p2) d1
 			(Store {t3} op3:(OffPtr <tt3> [0] p3) d2 _))))
->>>>>>> 5d85b420
 	&& isSamePtr(p1, p2) && isSamePtr(p2, p3)
 	&& alignof(t2) <= alignof(t1)
 	&& alignof(t3) <= alignof(t1)
@@ -1639,15 +1602,6 @@
 	&& registerizable(b, t3)
 	&& o2 == sizeof(t3)
 	&& n == sizeof(t2) + sizeof(t3)
-<<<<<<< HEAD
-	-> (Store {t2} (OffPtr <t2.(*types.Type)> [o2] dst) d1
-		(Store {t3} (OffPtr <t3.(*types.Type)> [0] dst) d2 mem))
-(Move {t1} [n] dst p1
-	mem:(VarDef
-		(Store {t2} op2:(OffPtr [o2] p2) d1
-			(Store {t3} op3:(OffPtr [o3] p3) d2
-				(Store {t4} op4:(OffPtr [0] p4) d3 _)))))
-=======
 	-> (Store {t2} (OffPtr <tt2> [o2] dst) d1
 		(Store {t3} (OffPtr <tt3> [0] dst) d2 mem))
 (Move {t1} [n] dst p1
@@ -1655,7 +1609,6 @@
 		(Store {t2} op2:(OffPtr <tt2> [o2] p2) d1
 			(Store {t3} op3:(OffPtr <tt3> [o3] p3) d2
 				(Store {t4} op4:(OffPtr <tt4> [0] p4) d3 _)))))
->>>>>>> 5d85b420
 	&& isSamePtr(p1, p2) && isSamePtr(p2, p3) && isSamePtr(p3, p4)
 	&& alignof(t2) <= alignof(t1)
 	&& alignof(t3) <= alignof(t1)
@@ -1666,17 +1619,6 @@
 	&& o3 == sizeof(t4)
 	&& o2-o3 == sizeof(t3)
 	&& n == sizeof(t2) + sizeof(t3) + sizeof(t4)
-<<<<<<< HEAD
-	-> (Store {t2} (OffPtr <t2.(*types.Type)> [o2] dst) d1
-		(Store {t3} (OffPtr <t3.(*types.Type)> [o3] dst) d2
-			(Store {t4} (OffPtr <t4.(*types.Type)> [0] dst) d3 mem)))
-(Move {t1} [n] dst p1
-	mem:(VarDef
-		(Store {t2} op2:(OffPtr [o2] p2) d1
-			(Store {t3} op3:(OffPtr [o3] p3) d2
-				(Store {t4} op4:(OffPtr [o4] p4) d3
-					(Store {t5} op5:(OffPtr [0] p5) d4 _))))))
-=======
 	-> (Store {t2} (OffPtr <tt2> [o2] dst) d1
 		(Store {t3} (OffPtr <tt3> [o3] dst) d2
 			(Store {t4} (OffPtr <tt4> [0] dst) d3 mem)))
@@ -1686,7 +1628,6 @@
 			(Store {t3} op3:(OffPtr <tt3> [o3] p3) d2
 				(Store {t4} op4:(OffPtr <tt4> [o4] p4) d3
 					(Store {t5} op5:(OffPtr <tt5> [0] p5) d4 _))))))
->>>>>>> 5d85b420
 	&& isSamePtr(p1, p2) && isSamePtr(p2, p3) && isSamePtr(p3, p4) && isSamePtr(p4, p5)
 	&& alignof(t2) <= alignof(t1)
 	&& alignof(t3) <= alignof(t1)
@@ -1700,17 +1641,10 @@
 	&& o3-o4 == sizeof(t4)
 	&& o2-o3 == sizeof(t3)
 	&& n == sizeof(t2) + sizeof(t3) + sizeof(t4) + sizeof(t5)
-<<<<<<< HEAD
-	-> (Store {t2} (OffPtr <t2.(*types.Type)> [o2] dst) d1
-		(Store {t3} (OffPtr <t3.(*types.Type)> [o3] dst) d2
-			(Store {t4} (OffPtr <t4.(*types.Type)> [o4] dst) d3
-				(Store {t5} (OffPtr <t5.(*types.Type)> [0] dst) d4 mem))))
-=======
 	-> (Store {t2} (OffPtr <tt2> [o2] dst) d1
 		(Store {t3} (OffPtr <tt3> [o3] dst) d2
 			(Store {t4} (OffPtr <tt4> [o4] dst) d3
 				(Store {t5} (OffPtr <tt5> [0] dst) d4 mem))))
->>>>>>> 5d85b420
 
 // Prefer to Zero and Store than to Move.
 (Move {t1} [n] dst p1
