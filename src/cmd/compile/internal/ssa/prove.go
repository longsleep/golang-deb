--- conflicted
+++ resolved
@@ -425,18 +425,13 @@
 			//
 			// Useful for i > 0; s[i-1].
 			lim, ok := ft.limits[x.ID]
-<<<<<<< HEAD
-			if ok && lim.min > opMin[v.Op] {
-=======
 			if ok && ((d == signed && lim.min > opMin[v.Op]) || (d == unsigned && lim.umin > 0)) {
->>>>>>> 5d85b420
 				ft.update(parent, x, w, d, gt)
 			}
 		} else if x, delta := isConstDelta(w); x != nil && delta == 1 {
 			// v >= x+1 && x < max  ⇒  v > x
 			lim, ok := ft.limits[x.ID]
-<<<<<<< HEAD
-			if ok && lim.max < opMax[w.Op] {
+			if ok && ((d == signed && lim.max < opMax[w.Op]) || (d == unsigned && lim.umax < opUMax[w.Op])) {
 				ft.update(parent, v, x, d, gt)
 			}
 		}
@@ -527,112 +522,16 @@
 	OpAdd32: math.MinInt32, OpSub32: math.MinInt32,
 }
 
-=======
-			if ok && ((d == signed && lim.max < opMax[w.Op]) || (d == unsigned && lim.umax < opUMax[w.Op])) {
-				ft.update(parent, v, x, d, gt)
-			}
-		}
-	}
-
-	// Process: x+delta > w (with delta constant)
-	// Only signed domain for now (useful for accesses to slices in loops).
-	if r == gt || r == gt|eq {
-		if x, delta := isConstDelta(v); x != nil && d == signed {
-			if parent.Func.pass.debug > 1 {
-				parent.Func.Warnl(parent.Pos, "x+d >= w; x:%v %v delta:%v w:%v d:%v", x, parent.String(), delta, w.AuxInt, d)
-			}
-			if !w.isGenericIntConst() {
-				// If we know that x+delta > w but w is not constant, we can derive:
-				//    if delta < 0 and x > MinInt - delta, then x > w (because x+delta cannot underflow)
-				// This is useful for loops with bounds "len(slice)-K" (delta = -K)
-				if l, has := ft.limits[x.ID]; has && delta < 0 {
-					if (x.Type.Size() == 8 && l.min >= math.MinInt64-delta) ||
-						(x.Type.Size() == 4 && l.min >= math.MinInt32-delta) {
-						ft.update(parent, x, w, signed, r)
-					}
-				}
-			} else {
-				// With w,delta constants, we want to derive: x+delta > w  ⇒  x > w-delta
-				//
-				// We compute (using integers of the correct size):
-				//    min = w - delta
-				//    max = MaxInt - delta
-				//
-				// And we prove that:
-				//    if min<max: min < x AND x <= max
-				//    if min>max: min < x OR  x <= max
-				//
-				// This is always correct, even in case of overflow.
-				//
-				// If the initial fact is x+delta >= w instead, the derived conditions are:
-				//    if min<max: min <= x AND x <= max
-				//    if min>max: min <= x OR  x <= max
-				//
-				// Notice the conditions for max are still <=, as they handle overflows.
-				var min, max int64
-				var vmin, vmax *Value
-				switch x.Type.Size() {
-				case 8:
-					min = w.AuxInt - delta
-					max = int64(^uint64(0)>>1) - delta
-
-					vmin = parent.NewValue0I(parent.Pos, OpConst64, parent.Func.Config.Types.Int64, min)
-					vmax = parent.NewValue0I(parent.Pos, OpConst64, parent.Func.Config.Types.Int64, max)
-
-				case 4:
-					min = int64(int32(w.AuxInt) - int32(delta))
-					max = int64(int32(^uint32(0)>>1) - int32(delta))
-
-					vmin = parent.NewValue0I(parent.Pos, OpConst32, parent.Func.Config.Types.Int32, min)
-					vmax = parent.NewValue0I(parent.Pos, OpConst32, parent.Func.Config.Types.Int32, max)
-
-				default:
-					panic("unimplemented")
-				}
-
-				if min < max {
-					// Record that x > min and max >= x
-					ft.update(parent, x, vmin, d, r)
-					ft.update(parent, vmax, x, d, r|eq)
-				} else {
-					// We know that either x>min OR x<=max. factsTable cannot record OR conditions,
-					// so let's see if we can already prove that one of them is false, in which case
-					// the other must be true
-					if l, has := ft.limits[x.ID]; has {
-						if l.max <= min {
-							// x>min is impossible, so it must be x<=max
-							ft.update(parent, vmax, x, d, r|eq)
-						} else if l.min > max {
-							// x<=max is impossible, so it must be x>min
-							ft.update(parent, x, vmin, d, r)
-						}
-					}
-				}
-			}
-		}
-	}
-
-}
-
-var opMin = map[Op]int64{
-	OpAdd64: math.MinInt64, OpSub64: math.MinInt64,
-	OpAdd32: math.MinInt32, OpSub32: math.MinInt32,
-}
-
->>>>>>> 5d85b420
 var opMax = map[Op]int64{
 	OpAdd64: math.MaxInt64, OpSub64: math.MaxInt64,
 	OpAdd32: math.MaxInt32, OpSub32: math.MaxInt32,
 }
 
-<<<<<<< HEAD
-=======
 var opUMax = map[Op]uint64{
 	OpAdd64: math.MaxUint64, OpSub64: math.MaxUint64,
 	OpAdd32: math.MaxUint32, OpSub32: math.MaxUint32,
 }
 
->>>>>>> 5d85b420
 // isNonNegative reports whether v is known to be non-negative.
 func (ft *factsTable) isNonNegative(v *Value) bool {
 	if isNonNegative(v) {
