--- conflicted
+++ resolved
@@ -197,12 +197,8 @@
 			panic("unhandled op with sym effect")
 		}
 
-<<<<<<< HEAD
-		if v.Uses == 0 || len(args) == 0 {
-=======
 		if v.Uses == 0 && v.Op != OpNilCheck || len(args) == 0 {
 			// Nil check has no use, but we need to keep it.
->>>>>>> 5d85b420
 			return
 		}
 
