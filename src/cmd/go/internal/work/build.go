--- conflicted
+++ resolved
@@ -99,11 +99,7 @@
 		link against shared libraries previously created with
 		-buildmode=shared.
 	-mod mode
-<<<<<<< HEAD
-		module download mode to use: readonly, release, or vendor.
-=======
 		module download mode to use: readonly or vendor.
->>>>>>> 5d85b420
 		See 'go help modules' for more.
 	-pkgdir dir
 		install and load all packages from dir instead of the usual locations.
