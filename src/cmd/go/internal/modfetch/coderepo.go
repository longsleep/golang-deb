// Copyright 2018 The Go Authors. All rights reserved.
// Use of this source code is governed by a BSD-style
// license that can be found in the LICENSE file.

package modfetch

import (
	"archive/zip"
	"bytes"
	"errors"
	"fmt"
	"io"
	"io/fs"
	"os"
	"path"
	"sort"
	"strings"
	"time"

	"cmd/go/internal/modfetch/codehost"

	"golang.org/x/mod/modfile"
	"golang.org/x/mod/module"
	"golang.org/x/mod/semver"
	modzip "golang.org/x/mod/zip"
)

// A codeRepo implements modfetch.Repo using an underlying codehost.Repo.
type codeRepo struct {
	modPath string

	// code is the repository containing this module.
	code codehost.Repo
	// codeRoot is the import path at the root of code.
	codeRoot string
	// codeDir is the directory (relative to root) at which we expect to find the module.
	// If pathMajor is non-empty and codeRoot is not the full modPath,
	// then we look in both codeDir and codeDir/pathMajor[1:].
	codeDir string

	// pathMajor is the suffix of modPath that indicates its major version,
	// or the empty string if modPath is at major version 0 or 1.
	//
	// pathMajor is typically of the form "/vN", but possibly ".vN", or
	// ".vN-unstable" for modules resolved using gopkg.in.
	pathMajor string
	// pathPrefix is the prefix of modPath that excludes pathMajor.
	// It is used only for logging.
	pathPrefix string

	// pseudoMajor is the major version prefix to require when generating
	// pseudo-versions for this module, derived from the module path. pseudoMajor
	// is empty if the module path does not include a version suffix (that is,
	// accepts either v0 or v1).
	pseudoMajor string
}

// newCodeRepo returns a Repo that reads the source code for the module with the
// given path, from the repo stored in code, with the root of the repo
// containing the path given by codeRoot.
func newCodeRepo(code codehost.Repo, codeRoot, path string) (Repo, error) {
	if !hasPathPrefix(path, codeRoot) {
		return nil, fmt.Errorf("mismatched repo: found %s for %s", codeRoot, path)
	}
	pathPrefix, pathMajor, ok := module.SplitPathVersion(path)
	if !ok {
		return nil, fmt.Errorf("invalid module path %q", path)
	}
	if codeRoot == path {
		pathPrefix = path
	}
	pseudoMajor := module.PathMajorPrefix(pathMajor)

	// Compute codeDir = bar, the subdirectory within the repo
	// corresponding to the module root.
	//
	// At this point we might have:
	//	path = github.com/rsc/foo/bar/v2
	//	codeRoot = github.com/rsc/foo
	//	pathPrefix = github.com/rsc/foo/bar
	//	pathMajor = /v2
	//	pseudoMajor = v2
	//
	// which gives
	//	codeDir = bar
	//
	// We know that pathPrefix is a prefix of path, and codeRoot is a prefix of
	// path, but codeRoot may or may not be a prefix of pathPrefix, because
	// codeRoot may be the entire path (in which case codeDir should be empty).
	// That occurs in two situations.
	//
	// One is when a go-import meta tag resolves the complete module path,
	// including the pathMajor suffix:
	//	path = nanomsg.org/go/mangos/v2
	//	codeRoot = nanomsg.org/go/mangos/v2
	//	pathPrefix = nanomsg.org/go/mangos
	//	pathMajor = /v2
	//	pseudoMajor = v2
	//
	// The other is similar: for gopkg.in only, the major version is encoded
	// with a dot rather than a slash, and thus can't be in a subdirectory.
	//	path = gopkg.in/yaml.v2
	//	codeRoot = gopkg.in/yaml.v2
	//	pathPrefix = gopkg.in/yaml
	//	pathMajor = .v2
	//	pseudoMajor = v2
	//
	codeDir := ""
	if codeRoot != path {
		if !hasPathPrefix(pathPrefix, codeRoot) {
			return nil, fmt.Errorf("repository rooted at %s cannot contain module %s", codeRoot, path)
		}
		codeDir = strings.Trim(pathPrefix[len(codeRoot):], "/")
	}

	r := &codeRepo{
		modPath:     path,
		code:        code,
		codeRoot:    codeRoot,
		codeDir:     codeDir,
		pathPrefix:  pathPrefix,
		pathMajor:   pathMajor,
		pseudoMajor: pseudoMajor,
	}

	return r, nil
}

func (r *codeRepo) ModulePath() string {
	return r.modPath
}

func (r *codeRepo) Versions(prefix string) ([]string, error) {
	// Special case: gopkg.in/macaroon-bakery.v2-unstable
	// does not use the v2 tags (those are for macaroon-bakery.v2).
	// It has no possible tags at all.
	if strings.HasPrefix(r.modPath, "gopkg.in/") && strings.HasSuffix(r.modPath, "-unstable") {
		return nil, nil
	}

	p := prefix
	if r.codeDir != "" {
		p = r.codeDir + "/" + p
	}
	tags, err := r.code.Tags(p)
	if err != nil {
		return nil, &module.ModuleError{
			Path: r.modPath,
			Err:  err,
		}
	}

	var list, incompatible []string
	for _, tag := range tags {
		if !strings.HasPrefix(tag, p) {
			continue
		}
		v := tag
		if r.codeDir != "" {
			v = v[len(r.codeDir)+1:]
		}
		if v == "" || v != module.CanonicalVersion(v) || module.IsPseudoVersion(v) {
			continue
		}

		if err := module.CheckPathMajor(v, r.pathMajor); err != nil {
			if r.codeDir == "" && r.pathMajor == "" && semver.Major(v) > "v1" {
				incompatible = append(incompatible, v)
			}
			continue
		}

		list = append(list, v)
	}
	semver.Sort(list)
	semver.Sort(incompatible)

	return r.appendIncompatibleVersions(list, incompatible)
}

// appendIncompatibleVersions appends "+incompatible" versions to list if
// appropriate, returning the final list.
//
// The incompatible list contains candidate versions without the '+incompatible'
// prefix.
//
// Both list and incompatible must be sorted in semantic order.
func (r *codeRepo) appendIncompatibleVersions(list, incompatible []string) ([]string, error) {
	if len(incompatible) == 0 || r.pathMajor != "" {
		// No +incompatible versions are possible, so no need to check them.
		return list, nil
	}

	versionHasGoMod := func(v string) (bool, error) {
		_, err := r.code.ReadFile(v, "go.mod", codehost.MaxGoMod)
		if err == nil {
			return true, nil
		}
		if !os.IsNotExist(err) {
			return false, &module.ModuleError{
				Path: r.modPath,
				Err:  err,
			}
		}
		return false, nil
	}

	if len(list) > 0 {
		ok, err := versionHasGoMod(list[len(list)-1])
		if err != nil {
			return nil, err
		}
		if ok {
			// The latest compatible version has a go.mod file, so assume that all
			// subsequent versions do as well, and do not include any +incompatible
			// versions. Even if we are wrong, the author clearly intends module
			// consumers to be on the v0/v1 line instead of a higher +incompatible
			// version. (See https://golang.org/issue/34189.)
			//
			// We know of at least two examples where this behavior is desired
			// (github.com/russross/blackfriday@v2.0.0 and
			// github.com/libp2p/go-libp2p@v6.0.23), and (as of 2019-10-29) have no
			// concrete examples for which it is undesired.
			return list, nil
		}
	}

	var (
		lastMajor         string
		lastMajorHasGoMod bool
	)
	for i, v := range incompatible {
		major := semver.Major(v)

		if major != lastMajor {
			rem := incompatible[i:]
			j := sort.Search(len(rem), func(j int) bool {
				return semver.Major(rem[j]) != major
			})
			latestAtMajor := rem[j-1]

			var err error
			lastMajor = major
			lastMajorHasGoMod, err = versionHasGoMod(latestAtMajor)
			if err != nil {
				return nil, err
			}
		}

		if lastMajorHasGoMod {
			// The latest release of this major version has a go.mod file, so it is
			// not allowed as +incompatible. It would be confusing to include some
			// minor versions of this major version as +incompatible but require
			// semantic import versioning for others, so drop all +incompatible
			// versions for this major version.
			//
			// If we're wrong about a minor version in the middle, users will still be
			// able to 'go get' specific tags for that version explicitly — they just
			// won't appear in 'go list' or as the results for queries with inequality
			// bounds.
			continue
		}
		list = append(list, v+"+incompatible")
	}

	return list, nil
}

func (r *codeRepo) Stat(rev string) (*RevInfo, error) {
	if rev == "latest" {
		return r.Latest()
	}
	codeRev := r.revToRev(rev)
	info, err := r.code.Stat(codeRev)
	if err != nil {
		return nil, &module.ModuleError{
			Path: r.modPath,
			Err: &module.InvalidVersionError{
				Version: rev,
				Err:     err,
			},
		}
	}
	return r.convert(info, rev)
}

func (r *codeRepo) Latest() (*RevInfo, error) {
	info, err := r.code.Latest()
	if err != nil {
		return nil, err
	}
	return r.convert(info, "")
}

// convert converts a version as reported by the code host to a version as
// interpreted by the module system.
//
// If statVers is a valid module version, it is used for the Version field.
// Otherwise, the Version is derived from the passed-in info and recent tags.
func (r *codeRepo) convert(info *codehost.RevInfo, statVers string) (*RevInfo, error) {
	// If this is a plain tag (no dir/ prefix)
	// and the module path is unversioned,
	// and if the underlying file tree has no go.mod,
	// then allow using the tag with a +incompatible suffix.
	//
	// (If the version is +incompatible, then the go.mod file must not exist:
	// +incompatible is not an ongoing opt-out from semantic import versioning.)
<<<<<<< HEAD
	var canUseIncompatible func() bool
	canUseIncompatible = func() bool {
		var ok bool
		if r.codeDir == "" && r.pathMajor == "" {
=======
	incompatibleOk := map[string]bool{}
	canUseIncompatible := func(v string) bool {
		if r.codeDir != "" || r.pathMajor != "" {
			// A non-empty codeDir indicates a module within a subdirectory,
			// which necessarily has a go.mod file indicating the module boundary.
			// A non-empty pathMajor indicates a module path with a major-version
			// suffix, which must match.
			return false
		}

		ok, seen := incompatibleOk[""]
		if !seen {
>>>>>>> ea7850ba
			_, errGoMod := r.code.ReadFile(info.Name, "go.mod", codehost.MaxGoMod)
			ok = (errGoMod != nil)
			incompatibleOk[""] = ok
		}
		if !ok {
			// A go.mod file exists at the repo root.
			return false
		}

<<<<<<< HEAD
=======
		// Per https://go.dev/issue/51324, previous versions of the 'go' command
		// didn't always check for go.mod files in subdirectories, so if the user
		// requests a +incompatible version explicitly, we should continue to allow
		// it. Otherwise, if vN/go.mod exists, expect that release tags for that
		// major version are intended for the vN module.
		if v != "" && !strings.HasSuffix(statVers, "+incompatible") {
			major := semver.Major(v)
			ok, seen = incompatibleOk[major]
			if !seen {
				_, errGoModSub := r.code.ReadFile(info.Name, path.Join(major, "go.mod"), codehost.MaxGoMod)
				ok = (errGoModSub != nil)
				incompatibleOk[major] = ok
			}
			if !ok {
				return false
			}
		}

		return true
	}

>>>>>>> ea7850ba
	// checkCanonical verifies that the canonical version v is compatible with the
	// module path represented by r, adding a "+incompatible" suffix if needed.
	//
	// If statVers is also canonical, checkCanonical also verifies that v is
	// either statVers or statVers with the added "+incompatible" suffix.
	checkCanonical := func(v string) (*RevInfo, error) {
		// If r.codeDir is non-empty, then the go.mod file must exist: the module
		// author — not the module consumer, — gets to decide how to carve up the repo
		// into modules.
		//
		// Conversely, if the go.mod file exists, the module author — not the module
		// consumer — gets to determine the module's path
		//
		// r.findDir verifies both of these conditions. Execute it now so that
		// r.Stat will correctly return a notExistError if the go.mod location or
		// declared module path doesn't match.
		_, _, _, err := r.findDir(v)
		if err != nil {
			// TODO: It would be nice to return an error like "not a module".
			// Right now we return "missing go.mod", which is a little confusing.
			return nil, &module.ModuleError{
				Path: r.modPath,
				Err: &module.InvalidVersionError{
					Version: v,
					Err:     notExistError{err: err},
				},
			}
		}

		invalidf := func(format string, args ...any) error {
			return &module.ModuleError{
				Path: r.modPath,
				Err: &module.InvalidVersionError{
					Version: v,
					Err:     fmt.Errorf(format, args...),
				},
			}
		}

		// Add the +incompatible suffix if needed or requested explicitly, and
		// verify that its presence or absence is appropriate for this version
		// (which depends on whether it has an explicit go.mod file).

		if v == strings.TrimSuffix(statVers, "+incompatible") {
			v = statVers
		}
		base := strings.TrimSuffix(v, "+incompatible")
		var errIncompatible error
		if !module.MatchPathMajor(base, r.pathMajor) {
<<<<<<< HEAD
			if canUseIncompatible() {
=======
			if canUseIncompatible(base) {
>>>>>>> ea7850ba
				v = base + "+incompatible"
			} else {
				if r.pathMajor != "" {
					errIncompatible = invalidf("module path includes a major version suffix, so major version must match")
				} else {
					errIncompatible = invalidf("module contains a go.mod file, so module path must match major version (%q)", path.Join(r.pathPrefix, semver.Major(v)))
				}
			}
		} else if strings.HasSuffix(v, "+incompatible") {
			errIncompatible = invalidf("+incompatible suffix not allowed: major version %s is compatible", semver.Major(v))
		}

		if statVers != "" && statVers == module.CanonicalVersion(statVers) {
			// Since the caller-requested version is canonical, it would be very
			// confusing to resolve it to anything but itself, possibly with a
			// "+incompatible" suffix. Error out explicitly.
			if statBase := strings.TrimSuffix(statVers, "+incompatible"); statBase != base {
				return nil, &module.ModuleError{
					Path: r.modPath,
					Err: &module.InvalidVersionError{
						Version: statVers,
						Err:     fmt.Errorf("resolves to version %v (%s is not a tag)", v, statBase),
					},
				}
			}
		}

		if errIncompatible != nil {
			return nil, errIncompatible
		}

		return &RevInfo{
			Name:    info.Name,
			Short:   info.Short,
			Time:    info.Time,
			Version: v,
		}, nil
	}

	// Determine version.

	if module.IsPseudoVersion(statVers) {
		if err := r.validatePseudoVersion(info, statVers); err != nil {
			return nil, err
		}
		return checkCanonical(statVers)
	}

	// statVers is not a pseudo-version, so we need to either resolve it to a
	// canonical version or verify that it is already a canonical tag
	// (not a branch).

	// Derive or verify a version from a code repo tag.
	// Tag must have a prefix matching codeDir.
	tagPrefix := ""
	if r.codeDir != "" {
		tagPrefix = r.codeDir + "/"
	}

	isRetracted, err := r.retractedVersions()
	if err != nil {
		isRetracted = func(string) bool { return false }
	}

	// tagToVersion returns the version obtained by trimming tagPrefix from tag.
	// If the tag is invalid, retracted, or a pseudo-version, tagToVersion returns
	// an empty version.
	tagToVersion := func(tag string) (v string, tagIsCanonical bool) {
		if !strings.HasPrefix(tag, tagPrefix) {
			return "", false
		}
		trimmed := tag[len(tagPrefix):]
		// Tags that look like pseudo-versions would be confusing. Ignore them.
		if module.IsPseudoVersion(tag) {
			return "", false
		}

		v = semver.Canonical(trimmed) // Not module.Canonical: we don't want to pick up an explicit "+incompatible" suffix from the tag.
		if v == "" || !strings.HasPrefix(trimmed, v) {
			return "", false // Invalid or incomplete version (just vX or vX.Y).
		}
		if v == trimmed {
			tagIsCanonical = true
		}
		return v, tagIsCanonical
	}

	// If the VCS gave us a valid version, use that.
	if v, tagIsCanonical := tagToVersion(info.Version); tagIsCanonical {
		if info, err := checkCanonical(v); err == nil {
			return info, err
		}
	}

	// Look through the tags on the revision for either a usable canonical version
	// or an appropriate base for a pseudo-version.
	var (
		highestCanonical string
		pseudoBase       string
	)
	for _, pathTag := range info.Tags {
		v, tagIsCanonical := tagToVersion(pathTag)
		if statVers != "" && semver.Compare(v, statVers) == 0 {
			// The tag is equivalent to the version requested by the user.
			if tagIsCanonical {
				// This tag is the canonical form of the requested version,
				// not some other form with extra build metadata.
				// Use this tag so that the resolved version will match exactly.
				// (If it isn't actually allowed, we'll error out in checkCanonical.)
				return checkCanonical(v)
			} else {
				// The user explicitly requested something equivalent to this tag. We
				// can't use the version from the tag directly: since the tag is not
				// canonical, it could be ambiguous. For example, tags v0.0.1+a and
				// v0.0.1+b might both exist and refer to different revisions.
				//
				// The tag is otherwise valid for the module, so we can at least use it as
				// the base of an unambiguous pseudo-version.
				//
				// If multiple tags match, tagToVersion will canonicalize them to the same
				// base version.
				pseudoBase = v
			}
		}
		// Save the highest non-retracted canonical tag for the revision.
		// If we don't find a better match, we'll use it as the canonical version.
		if tagIsCanonical && semver.Compare(highestCanonical, v) < 0 && !isRetracted(v) {
<<<<<<< HEAD
			if module.MatchPathMajor(v, r.pathMajor) || canUseIncompatible() {
=======
			if module.MatchPathMajor(v, r.pathMajor) || canUseIncompatible(v) {
>>>>>>> ea7850ba
				highestCanonical = v
			}
		}
	}

	// If we found a valid canonical tag for the revision, return it.
	// Even if we found a good pseudo-version base, a canonical version is better.
	if highestCanonical != "" {
		return checkCanonical(highestCanonical)
	}

	// Find the highest tagged version in the revision's history, subject to
	// major version and +incompatible constraints. Use that version as the
	// pseudo-version base so that the pseudo-version sorts higher. Ignore
	// retracted versions.
	allowedMajor := func(major string) func(v string) bool {
		return func(v string) bool {
			return ((major == "" && canUseIncompatible(v)) || semver.Major(v) == major) && !isRetracted(v)
		}
	}
	if pseudoBase == "" {
		var tag string
		if r.pseudoMajor != "" || canUseIncompatible("") {
			tag, _ = r.code.RecentTag(info.Name, tagPrefix, allowedMajor(r.pseudoMajor))
		} else {
			// Allow either v1 or v0, but not incompatible higher versions.
			tag, _ = r.code.RecentTag(info.Name, tagPrefix, allowedMajor("v1"))
			if tag == "" {
				tag, _ = r.code.RecentTag(info.Name, tagPrefix, allowedMajor("v0"))
			}
		}
		pseudoBase, _ = tagToVersion(tag)
	}

	return checkCanonical(module.PseudoVersion(r.pseudoMajor, pseudoBase, info.Time, info.Short))
}

// validatePseudoVersion checks that version has a major version compatible with
// r.modPath and encodes a base version and commit metadata that agrees with
// info.
//
// Note that verifying a nontrivial base version in particular may be somewhat
// expensive: in order to do so, r.code.DescendsFrom will need to fetch at least
// enough of the commit history to find a path between version and its base.
// Fortunately, many pseudo-versions — such as those for untagged repositories —
// have trivial bases!
func (r *codeRepo) validatePseudoVersion(info *codehost.RevInfo, version string) (err error) {
	defer func() {
		if err != nil {
			if _, ok := err.(*module.ModuleError); !ok {
				if _, ok := err.(*module.InvalidVersionError); !ok {
					err = &module.InvalidVersionError{Version: version, Pseudo: true, Err: err}
				}
				err = &module.ModuleError{Path: r.modPath, Err: err}
			}
		}
	}()

	rev, err := module.PseudoVersionRev(version)
	if err != nil {
		return err
	}
	if rev != info.Short {
		switch {
		case strings.HasPrefix(rev, info.Short):
			return fmt.Errorf("revision is longer than canonical (expected %s)", info.Short)
		case strings.HasPrefix(info.Short, rev):
			return fmt.Errorf("revision is shorter than canonical (expected %s)", info.Short)
		default:
			return fmt.Errorf("does not match short name of revision (expected %s)", info.Short)
		}
	}

	t, err := module.PseudoVersionTime(version)
	if err != nil {
		return err
	}
	if !t.Equal(info.Time.Truncate(time.Second)) {
		return fmt.Errorf("does not match version-control timestamp (expected %s)", info.Time.UTC().Format(module.PseudoVersionTimestampFormat))
	}

	tagPrefix := ""
	if r.codeDir != "" {
		tagPrefix = r.codeDir + "/"
	}

	// A pseudo-version should have a precedence just above its parent revisions,
	// and no higher. Otherwise, it would be possible for library authors to "pin"
	// dependency versions (and bypass the usual minimum version selection) by
	// naming an extremely high pseudo-version rather than an accurate one.
	//
	// Moreover, if we allow a pseudo-version to use any arbitrary pre-release
	// tag, we end up with infinitely many possible names for each commit. Each
	// name consumes resources in the module cache and proxies, so we want to
	// restrict them to a finite set under control of the module author.
	//
	// We address both of these issues by requiring the tag upon which the
	// pseudo-version is based to refer to some ancestor of the revision. We
	// prefer the highest such tag when constructing a new pseudo-version, but do
	// not enforce that property when resolving existing pseudo-versions: we don't
	// know when the parent tags were added, and the highest-tagged parent may not
	// have existed when the pseudo-version was first resolved.
	base, err := module.PseudoVersionBase(strings.TrimSuffix(version, "+incompatible"))
	if err != nil {
		return err
	}
	if base == "" {
		if r.pseudoMajor == "" && semver.Major(version) == "v1" {
			return fmt.Errorf("major version without preceding tag must be v0, not v1")
		}
		return nil
	} else {
		for _, tag := range info.Tags {
			versionOnly := strings.TrimPrefix(tag, tagPrefix)
			if versionOnly == base {
				// The base version is canonical, so if the version from the tag is
				// literally equal (not just equivalent), then the tag is canonical too.
				//
				// We allow pseudo-versions to be derived from non-canonical tags on the
				// same commit, so that tags like "v1.1.0+some-metadata" resolve as
				// close as possible to the canonical version ("v1.1.0") while still
				// enforcing a total ordering ("v1.1.1-0.[…]" with a unique suffix).
				//
				// However, canonical tags already have a total ordering, so there is no
				// reason not to use the canonical tag directly, and we know that the
				// canonical tag must already exist because the pseudo-version is
				// derived from it. In that case, referring to the revision by a
				// pseudo-version derived from its own canonical tag is just confusing.
				return fmt.Errorf("tag (%s) found on revision %s is already canonical, so should not be replaced with a pseudo-version derived from that tag", tag, rev)
			}
		}
	}

	tags, err := r.code.Tags(tagPrefix + base)
	if err != nil {
		return err
	}

	var lastTag string // Prefer to log some real tag rather than a canonically-equivalent base.
	ancestorFound := false
	for _, tag := range tags {
		versionOnly := strings.TrimPrefix(tag, tagPrefix)
		if semver.Compare(versionOnly, base) == 0 {
			lastTag = tag
			ancestorFound, err = r.code.DescendsFrom(info.Name, tag)
			if ancestorFound {
				break
			}
		}
	}

	if lastTag == "" {
		return fmt.Errorf("preceding tag (%s) not found", base)
	}

	if !ancestorFound {
		if err != nil {
			return err
		}
		rev, err := module.PseudoVersionRev(version)
		if err != nil {
			return fmt.Errorf("not a descendent of preceding tag (%s)", lastTag)
		}
		return fmt.Errorf("revision %s is not a descendent of preceding tag (%s)", rev, lastTag)
	}
	return nil
}

func (r *codeRepo) revToRev(rev string) string {
	if semver.IsValid(rev) {
		if module.IsPseudoVersion(rev) {
			r, _ := module.PseudoVersionRev(rev)
			return r
		}
		if semver.Build(rev) == "+incompatible" {
			rev = rev[:len(rev)-len("+incompatible")]
		}
		if r.codeDir == "" {
			return rev
		}
		return r.codeDir + "/" + rev
	}
	return rev
}

func (r *codeRepo) versionToRev(version string) (rev string, err error) {
	if !semver.IsValid(version) {
		return "", &module.ModuleError{
			Path: r.modPath,
			Err: &module.InvalidVersionError{
				Version: version,
				Err:     errors.New("syntax error"),
			},
		}
	}
	return r.revToRev(version), nil
}

// findDir locates the directory within the repo containing the module.
//
// If r.pathMajor is non-empty, this can be either r.codeDir or — if a go.mod
// file exists — r.codeDir/r.pathMajor[1:].
func (r *codeRepo) findDir(version string) (rev, dir string, gomod []byte, err error) {
	rev, err = r.versionToRev(version)
	if err != nil {
		return "", "", nil, err
	}

	// Load info about go.mod but delay consideration
	// (except I/O error) until we rule out v2/go.mod.
	file1 := path.Join(r.codeDir, "go.mod")
	gomod1, err1 := r.code.ReadFile(rev, file1, codehost.MaxGoMod)
	if err1 != nil && !os.IsNotExist(err1) {
		return "", "", nil, fmt.Errorf("reading %s/%s at revision %s: %v", r.pathPrefix, file1, rev, err1)
	}
	mpath1 := modfile.ModulePath(gomod1)
	found1 := err1 == nil && (isMajor(mpath1, r.pathMajor) || r.canReplaceMismatchedVersionDueToBug(mpath1))

	var file2 string
	if r.pathMajor != "" && r.codeRoot != r.modPath && !strings.HasPrefix(r.pathMajor, ".") {
		// Suppose pathMajor is "/v2".
		// Either go.mod should claim v2 and v2/go.mod should not exist,
		// or v2/go.mod should exist and claim v2. Not both.
		// Note that we don't check the full path, just the major suffix,
		// because of replacement modules. This might be a fork of
		// the real module, found at a different path, usable only in
		// a replace directive.
		dir2 := path.Join(r.codeDir, r.pathMajor[1:])
		file2 = path.Join(dir2, "go.mod")
		gomod2, err2 := r.code.ReadFile(rev, file2, codehost.MaxGoMod)
		if err2 != nil && !os.IsNotExist(err2) {
			return "", "", nil, fmt.Errorf("reading %s/%s at revision %s: %v", r.pathPrefix, file2, rev, err2)
		}
		mpath2 := modfile.ModulePath(gomod2)
		found2 := err2 == nil && isMajor(mpath2, r.pathMajor)

		if found1 && found2 {
			return "", "", nil, fmt.Errorf("%s/%s and ...%s/go.mod both have ...%s module paths at revision %s", r.pathPrefix, file1, r.pathMajor, r.pathMajor, rev)
		}
		if found2 {
			return rev, dir2, gomod2, nil
		}
		if err2 == nil {
			if mpath2 == "" {
				return "", "", nil, fmt.Errorf("%s/%s is missing module path at revision %s", r.pathPrefix, file2, rev)
			}
			return "", "", nil, fmt.Errorf("%s/%s has non-...%s module path %q at revision %s", r.pathPrefix, file2, r.pathMajor, mpath2, rev)
		}
	}

	// Not v2/go.mod, so it's either go.mod or nothing. Which is it?
	if found1 {
		// Explicit go.mod with matching major version ok.
		return rev, r.codeDir, gomod1, nil
	}
	if err1 == nil {
		// Explicit go.mod with non-matching major version disallowed.
		suffix := ""
		if file2 != "" {
			suffix = fmt.Sprintf(" (and ...%s/go.mod does not exist)", r.pathMajor)
		}
		if mpath1 == "" {
			return "", "", nil, fmt.Errorf("%s is missing module path%s at revision %s", file1, suffix, rev)
		}
		if r.pathMajor != "" { // ".v1", ".v2" for gopkg.in
			return "", "", nil, fmt.Errorf("%s has non-...%s module path %q%s at revision %s", file1, r.pathMajor, mpath1, suffix, rev)
		}
		if _, _, ok := module.SplitPathVersion(mpath1); !ok {
			return "", "", nil, fmt.Errorf("%s has malformed module path %q%s at revision %s", file1, mpath1, suffix, rev)
		}
		return "", "", nil, fmt.Errorf("%s has post-%s module path %q%s at revision %s", file1, semver.Major(version), mpath1, suffix, rev)
	}

	if r.codeDir == "" && (r.pathMajor == "" || strings.HasPrefix(r.pathMajor, ".")) {
		// Implicit go.mod at root of repo OK for v0/v1 and for gopkg.in.
		return rev, "", nil, nil
	}

	// Implicit go.mod below root of repo or at v2+ disallowed.
	// Be clear about possibility of using either location for v2+.
	if file2 != "" {
		return "", "", nil, fmt.Errorf("missing %s/go.mod and ...%s/go.mod at revision %s", r.pathPrefix, r.pathMajor, rev)
	}
	return "", "", nil, fmt.Errorf("missing %s/go.mod at revision %s", r.pathPrefix, rev)
}

// isMajor reports whether the versions allowed for mpath are compatible with
// the major version(s) implied by pathMajor, or false if mpath has an invalid
// version suffix.
func isMajor(mpath, pathMajor string) bool {
	if mpath == "" {
		// If we don't have a path, we don't know what version(s) it is compatible with.
		return false
	}
	_, mpathMajor, ok := module.SplitPathVersion(mpath)
	if !ok {
		// An invalid module path is not compatible with any version.
		return false
	}
	if pathMajor == "" {
		// All of the valid versions for a gopkg.in module that requires major
		// version v0 or v1 are compatible with the "v0 or v1" implied by an empty
		// pathMajor.
		switch module.PathMajorPrefix(mpathMajor) {
		case "", "v0", "v1":
			return true
		default:
			return false
		}
	}
	if mpathMajor == "" {
		// Even if pathMajor is ".v0" or ".v1", we can't be sure that a module
		// without a suffix is tagged appropriately. Besides, we don't expect clones
		// of non-gopkg.in modules to have gopkg.in paths, so a non-empty,
		// non-gopkg.in mpath is probably the wrong module for any such pathMajor
		// anyway.
		return false
	}
	// If both pathMajor and mpathMajor are non-empty, then we only care that they
	// have the same major-version validation rules. A clone fetched via a /v2
	// path might replace a module with path gopkg.in/foo.v2-unstable, and that's
	// ok.
	return pathMajor[1:] == mpathMajor[1:]
}

// canReplaceMismatchedVersionDueToBug reports whether versions of r
// could replace versions of mpath with otherwise-mismatched major versions
// due to a historical bug in the Go command (golang.org/issue/34254).
func (r *codeRepo) canReplaceMismatchedVersionDueToBug(mpath string) bool {
	// The bug caused us to erroneously accept unversioned paths as replacements
	// for versioned gopkg.in paths.
	unversioned := r.pathMajor == ""
	replacingGopkgIn := strings.HasPrefix(mpath, "gopkg.in/")
	return unversioned && replacingGopkgIn
}

func (r *codeRepo) GoMod(version string) (data []byte, err error) {
	if version != module.CanonicalVersion(version) {
		return nil, fmt.Errorf("version %s is not canonical", version)
	}

	if module.IsPseudoVersion(version) {
		// findDir ignores the metadata encoded in a pseudo-version,
		// only using the revision at the end.
		// Invoke Stat to verify the metadata explicitly so we don't return
		// a bogus file for an invalid version.
		_, err := r.Stat(version)
		if err != nil {
			return nil, err
		}
	}

	rev, dir, gomod, err := r.findDir(version)
	if err != nil {
		return nil, err
	}
	if gomod != nil {
		return gomod, nil
	}
	data, err = r.code.ReadFile(rev, path.Join(dir, "go.mod"), codehost.MaxGoMod)
	if err != nil {
		if os.IsNotExist(err) {
			return LegacyGoMod(r.modPath), nil
		}
		return nil, err
	}
	return data, nil
}

// LegacyGoMod generates a fake go.mod file for a module that doesn't have one.
// The go.mod file contains a module directive and nothing else: no go version,
// no requirements.
//
// We used to try to build a go.mod reflecting pre-existing
// package management metadata files, but the conversion
// was inherently imperfect (because those files don't have
// exactly the same semantics as go.mod) and, when done
// for dependencies in the middle of a build, impossible to
// correct. So we stopped.
func LegacyGoMod(modPath string) []byte {
	return []byte(fmt.Sprintf("module %s\n", modfile.AutoQuote(modPath)))
}

func (r *codeRepo) modPrefix(rev string) string {
	return r.modPath + "@" + rev
}

func (r *codeRepo) retractedVersions() (func(string) bool, error) {
	versions, err := r.Versions("")
	if err != nil {
		return nil, err
	}

	for i, v := range versions {
		if strings.HasSuffix(v, "+incompatible") {
			versions = versions[:i]
			break
		}
	}
	if len(versions) == 0 {
		return func(string) bool { return false }, nil
	}

	var highest string
	for i := len(versions) - 1; i >= 0; i-- {
		v := versions[i]
		if semver.Prerelease(v) == "" {
			highest = v
			break
		}
	}
	if highest == "" {
		highest = versions[len(versions)-1]
	}

	data, err := r.GoMod(highest)
	if err != nil {
		return nil, err
	}
	f, err := modfile.ParseLax("go.mod", data, nil)
	if err != nil {
		return nil, err
	}
	retractions := make([]modfile.VersionInterval, len(f.Retract))
	for _, r := range f.Retract {
		retractions = append(retractions, r.VersionInterval)
	}

	return func(v string) bool {
		for _, r := range retractions {
			if semver.Compare(r.Low, v) <= 0 && semver.Compare(v, r.High) <= 0 {
				return true
			}
		}
		return false
	}, nil
}

func (r *codeRepo) Zip(dst io.Writer, version string) error {
	if version != module.CanonicalVersion(version) {
		return fmt.Errorf("version %s is not canonical", version)
	}

	if module.IsPseudoVersion(version) {
		// findDir ignores the metadata encoded in a pseudo-version,
		// only using the revision at the end.
		// Invoke Stat to verify the metadata explicitly so we don't return
		// a bogus file for an invalid version.
		_, err := r.Stat(version)
		if err != nil {
			return err
		}
	}

	rev, subdir, _, err := r.findDir(version)
	if err != nil {
		return err
	}
	dl, err := r.code.ReadZip(rev, subdir, codehost.MaxZipFile)
	if err != nil {
		return err
	}
	defer dl.Close()
	subdir = strings.Trim(subdir, "/")

	// Spool to local file.
	f, err := os.CreateTemp("", "go-codehost-")
	if err != nil {
		dl.Close()
		return err
	}
	defer os.Remove(f.Name())
	defer f.Close()
	maxSize := int64(codehost.MaxZipFile)
	lr := &io.LimitedReader{R: dl, N: maxSize + 1}
	if _, err := io.Copy(f, lr); err != nil {
		dl.Close()
		return err
	}
	dl.Close()
	if lr.N <= 0 {
		return fmt.Errorf("downloaded zip file too large")
	}
	size := (maxSize + 1) - lr.N
	if _, err := f.Seek(0, 0); err != nil {
		return err
	}

	// Translate from zip file we have to zip file we want.
	zr, err := zip.NewReader(f, size)
	if err != nil {
		return err
	}

	var files []modzip.File
	if subdir != "" {
		subdir += "/"
	}
	haveLICENSE := false
	topPrefix := ""
	for _, zf := range zr.File {
		if topPrefix == "" {
			i := strings.Index(zf.Name, "/")
			if i < 0 {
				return fmt.Errorf("missing top-level directory prefix")
			}
			topPrefix = zf.Name[:i+1]
		}
		if !strings.HasPrefix(zf.Name, topPrefix) {
			return fmt.Errorf("zip file contains more than one top-level directory")
		}
		name := strings.TrimPrefix(zf.Name, topPrefix)
		if !strings.HasPrefix(name, subdir) {
			continue
		}
		name = strings.TrimPrefix(name, subdir)
		if name == "" || strings.HasSuffix(name, "/") {
			continue
		}
		files = append(files, zipFile{name: name, f: zf})
		if name == "LICENSE" {
			haveLICENSE = true
		}
	}

	if !haveLICENSE && subdir != "" {
		data, err := r.code.ReadFile(rev, "LICENSE", codehost.MaxLICENSE)
		if err == nil {
			files = append(files, dataFile{name: "LICENSE", data: data})
		}
	}

	return modzip.Create(dst, module.Version{Path: r.modPath, Version: version}, files)
}

type zipFile struct {
	name string
	f    *zip.File
}

func (f zipFile) Path() string                 { return f.name }
func (f zipFile) Lstat() (fs.FileInfo, error)  { return f.f.FileInfo(), nil }
func (f zipFile) Open() (io.ReadCloser, error) { return f.f.Open() }

type dataFile struct {
	name string
	data []byte
}

func (f dataFile) Path() string                { return f.name }
func (f dataFile) Lstat() (fs.FileInfo, error) { return dataFileInfo{f}, nil }
func (f dataFile) Open() (io.ReadCloser, error) {
	return io.NopCloser(bytes.NewReader(f.data)), nil
}

type dataFileInfo struct {
	f dataFile
}

func (fi dataFileInfo) Name() string       { return path.Base(fi.f.name) }
func (fi dataFileInfo) Size() int64        { return int64(len(fi.f.data)) }
func (fi dataFileInfo) Mode() fs.FileMode  { return 0644 }
func (fi dataFileInfo) ModTime() time.Time { return time.Time{} }
func (fi dataFileInfo) IsDir() bool        { return false }
func (fi dataFileInfo) Sys() any           { return nil }

// hasPathPrefix reports whether the path s begins with the
// elements in prefix.
func hasPathPrefix(s, prefix string) bool {
	switch {
	default:
		return false
	case len(s) == len(prefix):
		return s == prefix
	case len(s) > len(prefix):
		if prefix != "" && prefix[len(prefix)-1] == '/' {
			return strings.HasPrefix(s, prefix)
		}
		return s[len(prefix)] == '/' && s[:len(prefix)] == prefix
	}
}<|MERGE_RESOLUTION|>--- conflicted
+++ resolved
@@ -305,12 +305,6 @@
 	//
 	// (If the version is +incompatible, then the go.mod file must not exist:
 	// +incompatible is not an ongoing opt-out from semantic import versioning.)
-<<<<<<< HEAD
-	var canUseIncompatible func() bool
-	canUseIncompatible = func() bool {
-		var ok bool
-		if r.codeDir == "" && r.pathMajor == "" {
-=======
 	incompatibleOk := map[string]bool{}
 	canUseIncompatible := func(v string) bool {
 		if r.codeDir != "" || r.pathMajor != "" {
@@ -323,7 +317,6 @@
 
 		ok, seen := incompatibleOk[""]
 		if !seen {
->>>>>>> ea7850ba
 			_, errGoMod := r.code.ReadFile(info.Name, "go.mod", codehost.MaxGoMod)
 			ok = (errGoMod != nil)
 			incompatibleOk[""] = ok
@@ -333,8 +326,6 @@
 			return false
 		}
 
-<<<<<<< HEAD
-=======
 		// Per https://go.dev/issue/51324, previous versions of the 'go' command
 		// didn't always check for go.mod files in subdirectories, so if the user
 		// requests a +incompatible version explicitly, we should continue to allow
@@ -356,7 +347,6 @@
 		return true
 	}
 
->>>>>>> ea7850ba
 	// checkCanonical verifies that the canonical version v is compatible with the
 	// module path represented by r, adding a "+incompatible" suffix if needed.
 	//
@@ -406,11 +396,7 @@
 		base := strings.TrimSuffix(v, "+incompatible")
 		var errIncompatible error
 		if !module.MatchPathMajor(base, r.pathMajor) {
-<<<<<<< HEAD
-			if canUseIncompatible() {
-=======
 			if canUseIncompatible(base) {
->>>>>>> ea7850ba
 				v = base + "+incompatible"
 			} else {
 				if r.pathMajor != "" {
@@ -538,11 +524,7 @@
 		// Save the highest non-retracted canonical tag for the revision.
 		// If we don't find a better match, we'll use it as the canonical version.
 		if tagIsCanonical && semver.Compare(highestCanonical, v) < 0 && !isRetracted(v) {
-<<<<<<< HEAD
-			if module.MatchPathMajor(v, r.pathMajor) || canUseIncompatible() {
-=======
 			if module.MatchPathMajor(v, r.pathMajor) || canUseIncompatible(v) {
->>>>>>> ea7850ba
 				highestCanonical = v
 			}
 		}
