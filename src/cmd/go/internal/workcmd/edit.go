--- conflicted
+++ resolved
@@ -84,14 +84,8 @@
 		Version string
 	}
 
-<<<<<<< HEAD
-See the workspaces design proposal at
-https://go.googlesource.com/proposal/+/master/design/45713-workspace.md for
-more information.
-=======
 See the workspaces reference at https://go.dev/ref/mod#workspaces
 for more information.
->>>>>>> ea7850ba
 `,
 }
 
