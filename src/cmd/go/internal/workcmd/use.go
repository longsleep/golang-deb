// Copyright 2021 The Go Authors. All rights reserved.
// Use of this source code is governed by a BSD-style
// license that can be found in the LICENSE file.

// go work use

package workcmd

import (
	"cmd/go/internal/base"
	"cmd/go/internal/fsys"
	"cmd/go/internal/modload"
	"cmd/go/internal/str"
	"context"
	"errors"
	"fmt"
	"io/fs"
	"os"
	"path/filepath"
)

var cmdUse = &base.Command{
	UsageLine: "go work use [-r] moddirs",
	Short:     "add modules to workspace file",
	Long: `Use provides a command-line interface for adding
directories, optionally recursively, to a go.work file.

A use directive will be added to the go.work file for each argument
directory listed on the command line go.work file, if it exists on disk,
or removed from the go.work file if it does not exist on disk.

The -r flag searches recursively for modules in the argument
directories, and the use command operates as if each of the directories
were specified as arguments: namely, use directives will be added for
directories that exist, and removed for directories that do not exist.

See the workspaces reference at https://go.dev/ref/mod#workspaces
for more information.
`,
}

var useR = cmdUse.Flag.Bool("r", false, "")

func init() {
	cmdUse.Run = runUse // break init cycle

	base.AddModCommonFlags(&cmdUse.Flag)
}

func runUse(ctx context.Context, cmd *base.Command, args []string) {
	modload.ForceUseModules = true

	var gowork string
	modload.InitWorkfile()
	gowork = modload.WorkFilePath()

	if gowork == "" {
		base.Fatalf("go: no go.work file found\n\t(run 'go work init' first or specify path using GOWORK environment variable)")
	}
	workFile, err := modload.ReadWorkFile(gowork)
	if err != nil {
		base.Fatalf("go: %v", err)
	}
	workDir := filepath.Dir(gowork) // Absolute, since gowork itself is absolute.

	haveDirs := make(map[string][]string) // absolute → original(s)
	for _, use := range workFile.Use {
		var abs string
		if filepath.IsAbs(use.Path) {
			abs = filepath.Clean(use.Path)
		} else {
			abs = filepath.Join(workDir, use.Path)
		}
		haveDirs[abs] = append(haveDirs[abs], use.Path)
	}

	// keepDirs maps each absolute path to keep to the literal string to use for
	// that path (either an absolute or a relative path), or the empty string if
	// all entries for the absolute path should be removed.
	keepDirs := make(map[string]string)

	// lookDir updates the entry in keepDirs for the directory dir,
	// which is either absolute or relative to the current working directory
	// (not necessarily the directory containing the workfile).
	lookDir := func(dir string) {
		absDir, dir := pathRel(workDir, dir)

		fi, err := os.Stat(filepath.Join(absDir, "go.mod"))
		if err != nil {
			if os.IsNotExist(err) {
				keepDirs[absDir] = ""
				return
			}
			base.Errorf("go: %v", err)
		}

		if !fi.Mode().IsRegular() {
			base.Errorf("go: %v is not regular", filepath.Join(dir, "go.mod"))
		}

		if dup := keepDirs[absDir]; dup != "" && dup != dir {
			base.Errorf(`go: already added "%s" as "%s"`, dir, dup)
		}
		keepDirs[absDir] = dir
	}

	if len(args) == 0 {
		base.Fatalf("go: 'go work use' requires one or more directory arguments")
	}
	for _, useDir := range args {
		if !*useR {
			lookDir(useDir)
			continue
		}

		// Add or remove entries for any subdirectories that still exist.
		err := fsys.Walk(useDir, func(path string, info fs.FileInfo, err error) error {
			if !info.IsDir() {
				if info.Mode()&fs.ModeSymlink != 0 {
					if target, err := fsys.Stat(path); err == nil && target.IsDir() {
						fmt.Fprintf(os.Stderr, "warning: ignoring symlink %s\n", path)
					}
				}
				return nil
			}
			lookDir(path)
			return nil
		})
		if err != nil && !errors.Is(err, os.ErrNotExist) {
			base.Errorf("go: %v", err)
		}

		// Remove entries for subdirectories that no longer exist.
		// Because they don't exist, they will be skipped by Walk.
		absArg, _ := pathRel(workDir, useDir)
		for absDir, _ := range haveDirs {
			if str.HasFilePathPrefix(absDir, absArg) {
				if _, ok := keepDirs[absDir]; !ok {
					keepDirs[absDir] = "" // Mark for deletion.
				}
			}
		}
	}

	base.ExitIfErrors()

	for absDir, keepDir := range keepDirs {
		nKept := 0
		for _, dir := range haveDirs[absDir] {
			if dir == keepDir { // (note that dir is always non-empty)
				nKept++
			} else {
				workFile.DropUse(dir)
			}
		}
		if keepDir != "" && nKept != 1 {
			// If we kept more than one copy, delete them all.
			// We'll recreate a unique copy with AddUse.
			if nKept > 1 {
				workFile.DropUse(keepDir)
			}
			workFile.AddUse(keepDir, "")
		}
	}
	modload.UpdateWorkFile(workFile)
	modload.WriteWorkFile(gowork, workFile)
}

// pathRel returns the absolute and canonical forms of dir for use in a
// go.work file located in directory workDir.
//
// If dir is relative, it is intepreted relative to base.Cwd()
// and its canonical form is relative to workDir if possible.
// If dir is absolute or cannot be made relative to workDir,
// its canonical form is absolute.
//
// Canonical absolute paths are clean.
// Canonical relative paths are clean and slash-separated.
func pathRel(workDir, dir string) (abs, canonical string) {
	if filepath.IsAbs(dir) {
		abs = filepath.Clean(dir)
		return abs, abs
	}

	abs = filepath.Join(base.Cwd(), dir)
	rel, err := filepath.Rel(workDir, abs)
	if err != nil {
		// The path can't be made relative to the go.work file,
		// so it must be kept absolute instead.
		return abs, abs
	}

	// Normalize relative paths to use slashes, so that checked-in go.work
	// files with relative paths within the repo are platform-independent.
<<<<<<< HEAD
	return abs, filepath.ToSlash(rel)
=======
	return abs, modload.ToDirectoryPath(rel)
>>>>>>> ea7850ba
}<|MERGE_RESOLUTION|>--- conflicted
+++ resolved
@@ -192,9 +192,5 @@
 
 	// Normalize relative paths to use slashes, so that checked-in go.work
 	// files with relative paths within the repo are platform-independent.
-<<<<<<< HEAD
-	return abs, filepath.ToSlash(rel)
-=======
 	return abs, modload.ToDirectoryPath(rel)
->>>>>>> ea7850ba
 }