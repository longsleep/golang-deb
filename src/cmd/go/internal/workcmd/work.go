--- conflicted
+++ resolved
@@ -27,11 +27,7 @@
 builds from local modules.
 
 go.work files are line-oriented. Each line holds a single directive,
-<<<<<<< HEAD
-made up of a keyword followed by aruments. For example:
-=======
 made up of a keyword followed by arguments. For example:
->>>>>>> 1336a97c
 
 	go 1.18
 
