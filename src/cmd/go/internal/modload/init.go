// Copyright 2018 The Go Authors. All rights reserved.
// Use of this source code is governed by a BSD-style
// license that can be found in the LICENSE file.

package modload

import (
	"bytes"
	"context"
	"encoding/json"
	"errors"
	"fmt"
	"go/build"
	"internal/lazyregexp"
	"io/ioutil"
	"os"
	"path"
	"path/filepath"
	"strconv"
	"strings"
	"sync"

	"cmd/go/internal/base"
	"cmd/go/internal/cfg"
	"cmd/go/internal/fsys"
	"cmd/go/internal/lockedfile"
	"cmd/go/internal/modconv"
	"cmd/go/internal/modfetch"
	"cmd/go/internal/search"

	"golang.org/x/mod/modfile"
	"golang.org/x/mod/module"
	"golang.org/x/mod/semver"
)

// Variables set by other packages.
//
// TODO(#40775): See if these can be plumbed as explicit parameters.
var (
	// RootMode determines whether a module root is needed.
	RootMode Root

	// ForceUseModules may be set to force modules to be enabled when
	// GO111MODULE=auto or to report an error when GO111MODULE=off.
	ForceUseModules bool

	allowMissingModuleImports bool

	// ExplicitWriteGoMod prevents LoadPackages, ListModules, and other functions
	// from updating go.mod and go.sum or reporting errors when updates are
	// needed. A package should set this if it would cause go.mod to be written
	// multiple times (for example, 'go get' calls LoadPackages multiple times) or
	// if it needs some other operation to be successful before go.mod and go.sum
	// can be written (for example, 'go mod download' must download modules before
	// adding sums to go.sum). Packages that set this are responsible for calling
	// WriteGoMod explicitly.
	ExplicitWriteGoMod bool
)

// Variables set in Init.
var (
	initialized bool

	// These are primarily used to initialize the MainModules, and should be
	// eventually superceded by them but are still used in cases where the module
	// roots are required but MainModules hasn't been initialized yet. Set to
	// the modRoots of the main modules.
	// modRoots != nil implies len(modRoots) > 0
	modRoots []string
	gopath   string
)

// EnterModule resets MainModules and requirements to refer to just this one module.
func EnterModule(ctx context.Context, enterModroot string) {
	MainModules = nil // reset MainModules
	requirements = nil
	workFilePath = "" // Force module mode
	modfetch.Reset()

	modRoots = []string{enterModroot}
	LoadModFile(ctx)
}

// Variable set in InitWorkfile
var (
	// Set to the path to the go.work file, or "" if workspace mode is disabled.
	workFilePath string
)

type MainModuleSet struct {
	// versions are the module.Version values of each of the main modules.
	// For each of them, the Path fields are ordinary module paths and the Version
	// fields are empty strings.
	versions []module.Version

	// modRoot maps each module in versions to its absolute filesystem path.
	modRoot map[module.Version]string

	// pathPrefix is the path prefix for packages in the module, without a trailing
	// slash. For most modules, pathPrefix is just version.Path, but the
	// standard-library module "std" has an empty prefix.
	pathPrefix map[module.Version]string

	// inGorootSrc caches whether modRoot is within GOROOT/src.
	// The "std" module is special within GOROOT/src, but not otherwise.
	inGorootSrc map[module.Version]bool

	modFiles map[module.Version]*modfile.File

	modContainingCWD module.Version

	workFileGoVersion string

	workFileReplaceMap map[module.Version]module.Version
	// highest replaced version of each module path; empty string for wildcard-only replacements
	highestReplaced map[string]string

	indexMu sync.Mutex
	indices map[module.Version]*modFileIndex
}

func (mms *MainModuleSet) PathPrefix(m module.Version) string {
	return mms.pathPrefix[m]
}

// Versions returns the module.Version values of each of the main modules.
// For each of them, the Path fields are ordinary module paths and the Version
// fields are empty strings.
// Callers should not modify the returned slice.
func (mms *MainModuleSet) Versions() []module.Version {
	if mms == nil {
		return nil
	}
	return mms.versions
}

func (mms *MainModuleSet) Contains(path string) bool {
	if mms == nil {
		return false
	}
	for _, v := range mms.versions {
		if v.Path == path {
			return true
		}
	}
	return false
}

func (mms *MainModuleSet) ModRoot(m module.Version) string {
	if mms == nil {
		return ""
	}
	return mms.modRoot[m]
}

func (mms *MainModuleSet) InGorootSrc(m module.Version) bool {
	if mms == nil {
		return false
	}
	return mms.inGorootSrc[m]
}

func (mms *MainModuleSet) mustGetSingleMainModule() module.Version {
	if mms == nil || len(mms.versions) == 0 {
		panic("internal error: mustGetSingleMainModule called in context with no main modules")
	}
	if len(mms.versions) != 1 {
		if inWorkspaceMode() {
			panic("internal error: mustGetSingleMainModule called in workspace mode")
		} else {
			panic("internal error: multiple main modules present outside of workspace mode")
		}
	}
	return mms.versions[0]
}

func (mms *MainModuleSet) GetSingleIndexOrNil() *modFileIndex {
	if mms == nil {
		return nil
	}
	if len(mms.versions) == 0 {
		return nil
	}
	return mms.indices[mms.mustGetSingleMainModule()]
}

func (mms *MainModuleSet) Index(m module.Version) *modFileIndex {
	mms.indexMu.Lock()
	defer mms.indexMu.Unlock()
	return mms.indices[m]
}

func (mms *MainModuleSet) SetIndex(m module.Version, index *modFileIndex) {
	mms.indexMu.Lock()
	defer mms.indexMu.Unlock()
	mms.indices[m] = index
}

func (mms *MainModuleSet) ModFile(m module.Version) *modfile.File {
	return mms.modFiles[m]
}

func (mms *MainModuleSet) Len() int {
	if mms == nil {
		return 0
	}
	return len(mms.versions)
}

// ModContainingCWD returns the main module containing the working directory,
// or module.Version{} if none of the main modules contain the working
// directory.
func (mms *MainModuleSet) ModContainingCWD() module.Version {
	return mms.modContainingCWD
}

func (mms *MainModuleSet) HighestReplaced() map[string]string {
	return mms.highestReplaced
}

// GoVersion returns the go version set on the single module, in module mode,
// or the go.work file in workspace mode.
func (mms *MainModuleSet) GoVersion() string {
	if !inWorkspaceMode() {
		return modFileGoVersion(mms.ModFile(mms.mustGetSingleMainModule()))
	}
	v := mms.workFileGoVersion
	if v == "" {
		// Fall back to 1.18 for go.work files.
		v = "1.18"
	}
	return v
}

func (mms *MainModuleSet) WorkFileReplaceMap() map[module.Version]module.Version {
	return mms.workFileReplaceMap
}

var MainModules *MainModuleSet

type Root int

const (
	// AutoRoot is the default for most commands. modload.Init will look for
	// a go.mod file in the current directory or any parent. If none is found,
	// modules may be disabled (GO111MODULE=auto) or commands may run in a
	// limited module mode.
	AutoRoot Root = iota

	// NoRoot is used for commands that run in module mode and ignore any go.mod
	// file the current directory or in parent directories.
	NoRoot

	// NeedRoot is used for commands that must run in module mode and don't
	// make sense without a main module.
	NeedRoot
)

// ModFile returns the parsed go.mod file.
//
// Note that after calling LoadPackages or LoadModGraph,
// the require statements in the modfile.File are no longer
// the source of truth and will be ignored: edits made directly
// will be lost at the next call to WriteGoMod.
// To make permanent changes to the require statements
// in go.mod, edit it before loading.
func ModFile() *modfile.File {
	Init()
	modFile := MainModules.ModFile(MainModules.mustGetSingleMainModule())
	if modFile == nil {
		die()
	}
	return modFile
}

func BinDir() string {
	Init()
	if cfg.GOBIN != "" {
		return cfg.GOBIN
	}
	if gopath == "" {
		return ""
	}
	return filepath.Join(gopath, "bin")
}

// InitWorkfile initializes the workFilePath variable for commands that
// operate in workspace mode. It should not be called by other commands,
// for example 'go mod tidy', that don't operate in workspace mode.
func InitWorkfile() {
<<<<<<< HEAD
=======
	if RootMode == NoRoot {
		workFilePath = ""
		return
	}

>>>>>>> ea7850ba
	switch gowork := cfg.Getenv("GOWORK"); gowork {
	case "off":
		workFilePath = ""
	case "", "auto":
		workFilePath = findWorkspaceFile(base.Cwd())
	default:
		if !filepath.IsAbs(gowork) {
			base.Fatalf("the path provided to GOWORK must be an absolute path")
		}
		workFilePath = gowork
	}
}

// WorkFilePath returns the absolute path of the go.work file, or "" if not in
// workspace mode. WorkFilePath must be called after InitWorkfile.
func WorkFilePath() string {
	return workFilePath
}

// Init determines whether module mode is enabled, locates the root of the
// current module (if any), sets environment variables for Git subprocesses, and
// configures the cfg, codehost, load, modfetch, and search packages for use
// with modules.
func Init() {
	if initialized {
		return
	}
	initialized = true

	// Keep in sync with WillBeEnabled. We perform extra validation here, and
	// there are lots of diagnostics and side effects, so we can't use
	// WillBeEnabled directly.
	var mustUseModules bool
	env := cfg.Getenv("GO111MODULE")
	switch env {
	default:
		base.Fatalf("go: unknown environment setting GO111MODULE=%s", env)
	case "auto":
		mustUseModules = ForceUseModules
	case "on", "":
		mustUseModules = true
	case "off":
		if ForceUseModules {
			base.Fatalf("go: modules disabled by GO111MODULE=off; see 'go help modules'")
		}
		mustUseModules = false
		return
	}

	if err := fsys.Init(base.Cwd()); err != nil {
		base.Fatalf("go: %v", err)
	}

	// Disable any prompting for passwords by Git.
	// Only has an effect for 2.3.0 or later, but avoiding
	// the prompt in earlier versions is just too hard.
	// If user has explicitly set GIT_TERMINAL_PROMPT=1, keep
	// prompting.
	// See golang.org/issue/9341 and golang.org/issue/12706.
	if os.Getenv("GIT_TERMINAL_PROMPT") == "" {
		os.Setenv("GIT_TERMINAL_PROMPT", "0")
	}

	// Disable any ssh connection pooling by Git.
	// If a Git subprocess forks a child into the background to cache a new connection,
	// that child keeps stdout/stderr open. After the Git subprocess exits,
	// os /exec expects to be able to read from the stdout/stderr pipe
	// until EOF to get all the data that the Git subprocess wrote before exiting.
	// The EOF doesn't come until the child exits too, because the child
	// is holding the write end of the pipe.
	// This is unfortunate, but it has come up at least twice
	// (see golang.org/issue/13453 and golang.org/issue/16104)
	// and confuses users when it does.
	// If the user has explicitly set GIT_SSH or GIT_SSH_COMMAND,
	// assume they know what they are doing and don't step on it.
	// But default to turning off ControlMaster.
	if os.Getenv("GIT_SSH") == "" && os.Getenv("GIT_SSH_COMMAND") == "" {
		os.Setenv("GIT_SSH_COMMAND", "ssh -o ControlMaster=no -o BatchMode=yes")
	}

	if os.Getenv("GCM_INTERACTIVE") == "" {
		os.Setenv("GCM_INTERACTIVE", "never")
	}
	if modRoots != nil {
		// modRoot set before Init was called ("go mod init" does this).
		// No need to search for go.mod.
	} else if RootMode == NoRoot {
		if cfg.ModFile != "" && !base.InGOFLAGS("-modfile") {
			base.Fatalf("go: -modfile cannot be used with commands that ignore the current module")
		}
		modRoots = nil
	} else if inWorkspaceMode() {
		// We're in workspace mode.
	} else {
		if modRoot := findModuleRoot(base.Cwd()); modRoot == "" {
			if cfg.ModFile != "" {
				base.Fatalf("go: cannot find main module, but -modfile was set.\n\t-modfile cannot be used to set the module root directory.")
			}
			if RootMode == NeedRoot {
				base.Fatalf("go: %v", ErrNoModRoot)
			}
			if !mustUseModules {
				// GO111MODULE is 'auto', and we can't find a module root.
				// Stay in GOPATH mode.
				return
			}
		} else if search.InDir(modRoot, os.TempDir()) == "." {
			// If you create /tmp/go.mod for experimenting,
			// then any tests that create work directories under /tmp
			// will find it and get modules when they're not expecting them.
			// It's a bit of a peculiar thing to disallow but quite mysterious
			// when it happens. See golang.org/issue/26708.
			fmt.Fprintf(os.Stderr, "go: warning: ignoring go.mod in system temp root %v\n", os.TempDir())
			if !mustUseModules {
				return
			}
		} else {
			modRoots = []string{modRoot}
		}
	}
	if cfg.ModFile != "" && !strings.HasSuffix(cfg.ModFile, ".mod") {
		base.Fatalf("go: -modfile=%s: file does not have .mod extension", cfg.ModFile)
	}

	// We're in module mode. Set any global variables that need to be set.
	cfg.ModulesEnabled = true
	setDefaultBuildMod()
	list := filepath.SplitList(cfg.BuildContext.GOPATH)
	if len(list) > 0 && list[0] != "" {
		gopath = list[0]
		if _, err := fsys.Stat(filepath.Join(gopath, "go.mod")); err == nil {
			base.Fatalf("$GOPATH/go.mod exists but should not")
		}
	}
}

// WillBeEnabled checks whether modules should be enabled but does not
// initialize modules by installing hooks. If Init has already been called,
// WillBeEnabled returns the same result as Enabled.
//
// This function is needed to break a cycle. The main package needs to know
// whether modules are enabled in order to install the module or GOPATH version
// of 'go get', but Init reads the -modfile flag in 'go get', so it shouldn't
// be called until the command is installed and flags are parsed. Instead of
// calling Init and Enabled, the main package can call this function.
func WillBeEnabled() bool {
	if modRoots != nil || cfg.ModulesEnabled {
		// Already enabled.
		return true
	}
	if initialized {
		// Initialized, not enabled.
		return false
	}

	// Keep in sync with Init. Init does extra validation and prints warnings or
	// exits, so it can't call this function directly.
	env := cfg.Getenv("GO111MODULE")
	switch env {
	case "on", "":
		return true
	case "auto":
		break
	default:
		return false
	}

	if modRoot := findModuleRoot(base.Cwd()); modRoot == "" {
		// GO111MODULE is 'auto', and we can't find a module root.
		// Stay in GOPATH mode.
		return false
	} else if search.InDir(modRoot, os.TempDir()) == "." {
		// If you create /tmp/go.mod for experimenting,
		// then any tests that create work directories under /tmp
		// will find it and get modules when they're not expecting them.
		// It's a bit of a peculiar thing to disallow but quite mysterious
		// when it happens. See golang.org/issue/26708.
		return false
	}
	return true
}

// Enabled reports whether modules are (or must be) enabled.
// If modules are enabled but there is no main module, Enabled returns true
// and then the first use of module information will call die
// (usually through MustModRoot).
func Enabled() bool {
	Init()
	return modRoots != nil || cfg.ModulesEnabled
}

func VendorDir() string {
	return filepath.Join(MainModules.ModRoot(MainModules.mustGetSingleMainModule()), "vendor")
}

func inWorkspaceMode() bool {
	if !initialized {
		panic("inWorkspaceMode called before modload.Init called")
	}
	return workFilePath != ""
}

// HasModRoot reports whether a main module is present.
// HasModRoot may return false even if Enabled returns true: for example, 'get'
// does not require a main module.
func HasModRoot() bool {
	Init()
	return modRoots != nil
}

// MustHaveModRoot checks that a main module or main modules are present,
// and calls base.Fatalf if there are no main modules.
func MustHaveModRoot() {
	Init()
	if !HasModRoot() {
		die()
	}
}

// ModFilePath returns the path that would be used for the go.mod
// file, if in module mode. ModFilePath calls base.Fatalf if there is no main
// module, even if -modfile is set.
func ModFilePath() string {
	MustHaveModRoot()
	return modFilePath(findModuleRoot(base.Cwd()))
}

func modFilePath(modRoot string) string {
	if cfg.ModFile != "" {
		return cfg.ModFile
	}
	return filepath.Join(modRoot, "go.mod")
}

func die() {
	if cfg.Getenv("GO111MODULE") == "off" {
		base.Fatalf("go: modules disabled by GO111MODULE=off; see 'go help modules'")
	}
	if inWorkspaceMode() {
		base.Fatalf("go: no modules were found in the current workspace; see 'go help work'")
	}
	if dir, name := findAltConfig(base.Cwd()); dir != "" {
		rel, err := filepath.Rel(base.Cwd(), dir)
		if err != nil {
			rel = dir
		}
		cdCmd := ""
		if rel != "." {
			cdCmd = fmt.Sprintf("cd %s && ", rel)
		}
		base.Fatalf("go: cannot find main module, but found %s in %s\n\tto create a module there, run:\n\t%sgo mod init", name, dir, cdCmd)
	}
	base.Fatalf("go: %v", ErrNoModRoot)
}

var ErrNoModRoot = errors.New("go.mod file not found in current directory or any parent directory; see 'go help modules'")

type goModDirtyError struct{}

func (goModDirtyError) Error() string {
	if cfg.BuildModExplicit {
		return fmt.Sprintf("updates to go.mod needed, disabled by -mod=%v; to update it:\n\tgo mod tidy", cfg.BuildMod)
	}
	if cfg.BuildModReason != "" {
		return fmt.Sprintf("updates to go.mod needed, disabled by -mod=%s\n\t(%s)\n\tto update it:\n\tgo mod tidy", cfg.BuildMod, cfg.BuildModReason)
	}
	return "updates to go.mod needed; to update it:\n\tgo mod tidy"
}

var errGoModDirty error = goModDirtyError{}

func loadWorkFile(path string) (goVersion string, modRoots []string, replaces []*modfile.Replace, err error) {
	workDir := filepath.Dir(path)
	wf, err := ReadWorkFile(path)
	if err != nil {
		return "", nil, nil, err
	}
	if wf.Go != nil {
		goVersion = wf.Go.Version
	}
	seen := map[string]bool{}
	for _, d := range wf.Use {
		modRoot := d.Path
		if !filepath.IsAbs(modRoot) {
			modRoot = filepath.Join(workDir, modRoot)
		}

		if seen[modRoot] {
			return "", nil, nil, fmt.Errorf("path %s appears multiple times in workspace", modRoot)
		}
		seen[modRoot] = true
		modRoots = append(modRoots, modRoot)
	}

	return goVersion, modRoots, wf.Replace, nil
}

// ReadWorkFile reads and parses the go.work file at the given path.
func ReadWorkFile(path string) (*modfile.WorkFile, error) {
	workData, err := ioutil.ReadFile(path)
	if err != nil {
		return nil, err
	}

	return modfile.ParseWork(path, workData, nil)
}

// WriteWorkFile cleans and writes out the go.work file to the given path.
func WriteWorkFile(path string, wf *modfile.WorkFile) error {
	wf.SortBlocks()
	wf.Cleanup()
	out := modfile.Format(wf.Syntax)

	return ioutil.WriteFile(path, out, 0666)
}

// UpdateWorkFile updates comments on directory directives in the go.work
// file to include the associated module path.
func UpdateWorkFile(wf *modfile.WorkFile) {
	missingModulePaths := map[string]string{} // module directory listed in file -> abspath modroot

	for _, d := range wf.Use {
		if d.Path == "" {
			continue // d is marked for deletion.
		}
		modRoot := d.Path
		if d.ModulePath == "" {
			missingModulePaths[d.Path] = modRoot
		}
	}

	// Clean up and annotate directories.
	// TODO(matloob): update x/mod to actually add module paths.
	for moddir, absmodroot := range missingModulePaths {
		_, f, err := ReadModFile(filepath.Join(absmodroot, "go.mod"), nil)
		if err != nil {
			continue // Error will be reported if modules are loaded.
		}
		wf.AddUse(moddir, f.Module.Mod.Path)
	}
}

// LoadModFile sets Target and, if there is a main module, parses the initial
// build list from its go.mod file.
//
// LoadModFile may make changes in memory, like adding a go directive and
// ensuring requirements are consistent. The caller is responsible for ensuring
// those changes are written to disk by calling LoadPackages or ListModules
// (unless ExplicitWriteGoMod is set) or by calling WriteGoMod directly.
//
// As a side-effect, LoadModFile may change cfg.BuildMod to "vendor" if
// -mod wasn't set explicitly and automatic vendoring should be enabled.
//
// If LoadModFile or CreateModFile has already been called, LoadModFile returns
// the existing in-memory requirements (rather than re-reading them from disk).
//
// LoadModFile checks the roots of the module graph for consistency with each
// other, but unlike LoadModGraph does not load the full module graph or check
// it for global consistency. Most callers outside of the modload package should
// use LoadModGraph instead.
func LoadModFile(ctx context.Context) *Requirements {
	if requirements != nil {
		return requirements
	}

	Init()
	var (
		workFileGoVersion string
		workFileReplaces  []*modfile.Replace
	)
	if inWorkspaceMode() {
		var err error
		workFileGoVersion, modRoots, workFileReplaces, err = loadWorkFile(workFilePath)
		if err != nil {
			base.Fatalf("reading go.work: %v", err)
		}
		for _, modRoot := range modRoots {
			sumFile := strings.TrimSuffix(modFilePath(modRoot), ".mod") + ".sum"
			modfetch.WorkspaceGoSumFiles = append(modfetch.WorkspaceGoSumFiles, sumFile)
		}
		modfetch.GoSumFile = workFilePath + ".sum"
	} else if modRoots == nil {
		// We're in module mode, but not inside a module.
		//
		// Commands like 'go build', 'go run', 'go list' have no go.mod file to
		// read or write. They would need to find and download the latest versions
		// of a potentially large number of modules with no way to save version
		// information. We can succeed slowly (but not reproducibly), but that's
		// not usually a good experience.
		//
		// Instead, we forbid resolving import paths to modules other than std and
		// cmd. Users may still build packages specified with .go files on the
		// command line, but they'll see an error if those files import anything
		// outside std.
		//
		// This can be overridden by calling AllowMissingModuleImports.
		// For example, 'go get' does this, since it is expected to resolve paths.
		//
		// See golang.org/issue/32027.
	} else {
		modfetch.GoSumFile = strings.TrimSuffix(modFilePath(modRoots[0]), ".mod") + ".sum"
	}
	if len(modRoots) == 0 {
		// TODO(#49228): Instead of creating a fake module with an empty modroot,
		// make MainModules.Len() == 0 mean that we're in module mode but not inside
		// any module.
		mainModule := module.Version{Path: "command-line-arguments"}
		MainModules = makeMainModules([]module.Version{mainModule}, []string{""}, []*modfile.File{nil}, []*modFileIndex{nil}, "", nil)
		goVersion := LatestGoVersion()
		rawGoVersion.Store(mainModule, goVersion)
		pruning := pruningForGoVersion(goVersion)
		if inWorkspaceMode() {
			pruning = workspace
		}
		requirements = newRequirements(pruning, nil, nil)
		return requirements
	}

	var modFiles []*modfile.File
	var mainModules []module.Version
	var indices []*modFileIndex
	for _, modroot := range modRoots {
		gomod := modFilePath(modroot)
		var fixed bool
		data, f, err := ReadModFile(gomod, fixVersion(ctx, &fixed))
		if err != nil {
			base.Fatalf("go: %v", err)
		}

		modFiles = append(modFiles, f)
		mainModule := f.Module.Mod
		mainModules = append(mainModules, mainModule)
		indices = append(indices, indexModFile(data, f, mainModule, fixed))

		if err := module.CheckImportPath(f.Module.Mod.Path); err != nil {
			if pathErr, ok := err.(*module.InvalidPathError); ok {
				pathErr.Kind = "module"
			}
			base.Fatalf("go: %v", err)
		}
	}

	MainModules = makeMainModules(mainModules, modRoots, modFiles, indices, workFileGoVersion, workFileReplaces)
	setDefaultBuildMod() // possibly enable automatic vendoring
	rs := requirementsFromModFiles(ctx, modFiles)

	if inWorkspaceMode() {
		// We don't need to do anything for vendor or update the mod file so
		// return early.
		requirements = rs
		return rs
	}

	mainModule := MainModules.mustGetSingleMainModule()

	if cfg.BuildMod == "vendor" {
		readVendorList(mainModule)
		index := MainModules.Index(mainModule)
		modFile := MainModules.ModFile(mainModule)
		checkVendorConsistency(index, modFile)
		rs.initVendor(vendorList)
	}

	if rs.hasRedundantRoot() {
		// If any module path appears more than once in the roots, we know that the
		// go.mod file needs to be updated even though we have not yet loaded any
		// transitive dependencies.
		var err error
		rs, err = updateRoots(ctx, rs.direct, rs, nil, nil, false)
		if err != nil {
			base.Fatalf("go: %v", err)
		}
	}

	if MainModules.Index(mainModule).goVersionV == "" && rs.pruning != workspace {
		// TODO(#45551): Do something more principled instead of checking
		// cfg.CmdName directly here.
		if cfg.BuildMod == "mod" && cfg.CmdName != "mod graph" && cfg.CmdName != "mod why" {
			addGoStmt(MainModules.ModFile(mainModule), mainModule, LatestGoVersion())

			// We need to add a 'go' version to the go.mod file, but we must assume
			// that its existing contents match something between Go 1.11 and 1.16.
			// Go 1.11 through 1.16 do not support graph pruning, but the latest Go
			// version uses a pruned module graph — so we need to convert the
			// requirements to support pruning.
			var err error
			rs, err = convertPruning(ctx, rs, pruned)
			if err != nil {
				base.Fatalf("go: %v", err)
			}
		} else {
			rawGoVersion.Store(mainModule, modFileGoVersion(MainModules.ModFile(mainModule)))
		}
	}

	requirements = rs
	return requirements
}

// CreateModFile initializes a new module by creating a go.mod file.
//
// If modPath is empty, CreateModFile will attempt to infer the path from the
// directory location within GOPATH.
//
// If a vendoring configuration file is present, CreateModFile will attempt to
// translate it to go.mod directives. The resulting build list may not be
// exactly the same as in the legacy configuration (for example, we can't get
// packages at multiple versions from the same module).
func CreateModFile(ctx context.Context, modPath string) {
	modRoot := base.Cwd()
	modRoots = []string{modRoot}
	Init()
	modFilePath := modFilePath(modRoot)
	if _, err := fsys.Stat(modFilePath); err == nil {
		base.Fatalf("go: %s already exists", modFilePath)
	}

	if modPath == "" {
		var err error
		modPath, err = findModulePath(modRoot)
		if err != nil {
			base.Fatalf("go: %v", err)
		}
	} else if err := module.CheckImportPath(modPath); err != nil {
		if pathErr, ok := err.(*module.InvalidPathError); ok {
			pathErr.Kind = "module"
			// Same as build.IsLocalPath()
			if pathErr.Path == "." || pathErr.Path == ".." ||
				strings.HasPrefix(pathErr.Path, "./") || strings.HasPrefix(pathErr.Path, "../") {
				pathErr.Err = errors.New("is a local import path")
			}
		}
		base.Fatalf("go: %v", err)
	} else if _, _, ok := module.SplitPathVersion(modPath); !ok {
		if strings.HasPrefix(modPath, "gopkg.in/") {
			invalidMajorVersionMsg := fmt.Errorf("module paths beginning with gopkg.in/ must always have a major version suffix in the form of .vN:\n\tgo mod init %s", suggestGopkgIn(modPath))
			base.Fatalf(`go: invalid module path "%v": %v`, modPath, invalidMajorVersionMsg)
		}
		invalidMajorVersionMsg := fmt.Errorf("major version suffixes must be in the form of /vN and are only allowed for v2 or later:\n\tgo mod init %s", suggestModulePath(modPath))
		base.Fatalf(`go: invalid module path "%v": %v`, modPath, invalidMajorVersionMsg)
	}

	fmt.Fprintf(os.Stderr, "go: creating new go.mod: module %s\n", modPath)
	modFile := new(modfile.File)
	modFile.AddModuleStmt(modPath)
	MainModules = makeMainModules([]module.Version{modFile.Module.Mod}, []string{modRoot}, []*modfile.File{modFile}, []*modFileIndex{nil}, "", nil)
	addGoStmt(modFile, modFile.Module.Mod, LatestGoVersion()) // Add the go directive before converted module requirements.

	convertedFrom, err := convertLegacyConfig(modFile, modRoot)
	if convertedFrom != "" {
		fmt.Fprintf(os.Stderr, "go: copying requirements from %s\n", base.ShortPath(convertedFrom))
	}
	if err != nil {
		base.Fatalf("go: %v", err)
	}

	rs := requirementsFromModFiles(ctx, []*modfile.File{modFile})
	rs, err = updateRoots(ctx, rs.direct, rs, nil, nil, false)
	if err != nil {
		base.Fatalf("go: %v", err)
	}
	requirements = rs
	if err := commitRequirements(ctx); err != nil {
		base.Fatalf("go: %v", err)
	}

	// Suggest running 'go mod tidy' unless the project is empty. Even if we
	// imported all the correct requirements above, we're probably missing
	// some sums, so the next build command in -mod=readonly will likely fail.
	//
	// We look for non-hidden .go files or subdirectories to determine whether
	// this is an existing project. Walking the tree for packages would be more
	// accurate, but could take much longer.
	empty := true
	files, _ := os.ReadDir(modRoot)
	for _, f := range files {
		name := f.Name()
		if strings.HasPrefix(name, ".") || strings.HasPrefix(name, "_") {
			continue
		}
		if strings.HasSuffix(name, ".go") || f.IsDir() {
			empty = false
			break
		}
	}
	if !empty {
		fmt.Fprintf(os.Stderr, "go: to add module requirements and sums:\n\tgo mod tidy\n")
	}
}

// CreateWorkFile initializes a new workspace by creating a go.work file.
func CreateWorkFile(ctx context.Context, workFile string, modDirs []string) {
	if _, err := fsys.Stat(workFile); err == nil {
		base.Fatalf("go: %s already exists", workFile)
	}

	goV := LatestGoVersion() // Use current Go version by default
	workF := new(modfile.WorkFile)
	workF.Syntax = new(modfile.FileSyntax)
	workF.AddGoStmt(goV)

	for _, dir := range modDirs {
		_, f, err := ReadModFile(filepath.Join(dir, "go.mod"), nil)
		if err != nil {
			if os.IsNotExist(err) {
				base.Fatalf("go: creating workspace file: no go.mod file exists in directory %v", dir)
			}
			base.Fatalf("go: error parsing go.mod in directory %s: %v", dir, err)
		}
		workF.AddUse(ToDirectoryPath(dir), f.Module.Mod.Path)
	}

	UpdateWorkFile(workF)
	WriteWorkFile(workFile, workF)
}

// fixVersion returns a modfile.VersionFixer implemented using the Query function.
//
// It resolves commit hashes and branch names to versions,
// canonicalizes versions that appeared in early vgo drafts,
// and does nothing for versions that already appear to be canonical.
//
// The VersionFixer sets 'fixed' if it ever returns a non-canonical version.
func fixVersion(ctx context.Context, fixed *bool) modfile.VersionFixer {
	return func(path, vers string) (resolved string, err error) {
		defer func() {
			if err == nil && resolved != vers {
				*fixed = true
			}
		}()

		// Special case: remove the old -gopkgin- hack.
		if strings.HasPrefix(path, "gopkg.in/") && strings.Contains(vers, "-gopkgin-") {
			vers = vers[strings.Index(vers, "-gopkgin-")+len("-gopkgin-"):]
		}

		// fixVersion is called speculatively on every
		// module, version pair from every go.mod file.
		// Avoid the query if it looks OK.
		_, pathMajor, ok := module.SplitPathVersion(path)
		if !ok {
			return "", &module.ModuleError{
				Path: path,
				Err: &module.InvalidVersionError{
					Version: vers,
					Err:     fmt.Errorf("malformed module path %q", path),
				},
			}
		}
		if vers != "" && module.CanonicalVersion(vers) == vers {
			if err := module.CheckPathMajor(vers, pathMajor); err != nil {
				return "", module.VersionError(module.Version{Path: path, Version: vers}, err)
			}
			return vers, nil
		}

		info, err := Query(ctx, path, vers, "", nil)
		if err != nil {
			return "", err
		}
		return info.Version, nil
	}
}

// AllowMissingModuleImports allows import paths to be resolved to modules
// when there is no module root. Normally, this is forbidden because it's slow
// and there's no way to make the result reproducible, but some commands
// like 'go get' are expected to do this.
//
// This function affects the default cfg.BuildMod when outside of a module,
// so it can only be called prior to Init.
func AllowMissingModuleImports() {
	if initialized {
		panic("AllowMissingModuleImports after Init")
	}
	allowMissingModuleImports = true
}

// makeMainModules creates a MainModuleSet and associated variables according to
// the given main modules.
func makeMainModules(ms []module.Version, rootDirs []string, modFiles []*modfile.File, indices []*modFileIndex, workFileGoVersion string, workFileReplaces []*modfile.Replace) *MainModuleSet {
	for _, m := range ms {
		if m.Version != "" {
			panic("mainModulesCalled with module.Version with non empty Version field: " + fmt.Sprintf("%#v", m))
		}
	}
	modRootContainingCWD := findModuleRoot(base.Cwd())
	mainModules := &MainModuleSet{
		versions:           ms[:len(ms):len(ms)],
		inGorootSrc:        map[module.Version]bool{},
		pathPrefix:         map[module.Version]string{},
		modRoot:            map[module.Version]string{},
		modFiles:           map[module.Version]*modfile.File{},
		indices:            map[module.Version]*modFileIndex{},
		workFileGoVersion:  workFileGoVersion,
		workFileReplaceMap: toReplaceMap(workFileReplaces),
		highestReplaced:    map[string]string{},
	}
	mainModulePaths := make(map[string]bool)
	for _, m := range ms {
		mainModulePaths[m.Path] = true
	}
	replacedByWorkFile := make(map[string]bool)
	replacements := make(map[module.Version]module.Version)
	for _, r := range workFileReplaces {
		if mainModulePaths[r.Old.Path] && r.Old.Version == "" {
			base.Errorf("go: workspace module %v is replaced at all versions in the go.work file. To fix, remove the replacement from the go.work file or specify the version at which to replace the module.", r.Old.Path)
		}
		replacedByWorkFile[r.Old.Path] = true
		v, ok := mainModules.highestReplaced[r.Old.Path]
		if !ok || semver.Compare(r.Old.Version, v) > 0 {
			mainModules.highestReplaced[r.Old.Path] = r.Old.Version
		}
		replacements[r.Old] = r.New
	}
	for i, m := range ms {
		mainModules.pathPrefix[m] = m.Path
		mainModules.modRoot[m] = rootDirs[i]
		mainModules.modFiles[m] = modFiles[i]
		mainModules.indices[m] = indices[i]

		if mainModules.modRoot[m] == modRootContainingCWD {
			mainModules.modContainingCWD = m
		}

		if rel := search.InDir(rootDirs[i], cfg.GOROOTsrc); rel != "" {
			mainModules.inGorootSrc[m] = true
			if m.Path == "std" {
				// The "std" module in GOROOT/src is the Go standard library. Unlike other
				// modules, the packages in the "std" module have no import-path prefix.
				//
				// Modules named "std" outside of GOROOT/src do not receive this special
				// treatment, so it is possible to run 'go test .' in other GOROOTs to
				// test individual packages using a combination of the modified package
				// and the ordinary standard library.
				// (See https://golang.org/issue/30756.)
				mainModules.pathPrefix[m] = ""
			}
		}

		if modFiles[i] != nil {
			curModuleReplaces := make(map[module.Version]bool)
			for _, r := range modFiles[i].Replace {
				if replacedByWorkFile[r.Old.Path] {
					continue
				}
				var newV module.Version = r.New
				if WorkFilePath() != "" && newV.Version == "" && !filepath.IsAbs(newV.Path) {
					// Since we are in a workspace, we may be loading replacements from
					// multiple go.mod files. Relative paths in those replacement are
					// relative to the go.mod file, not the workspace, so the same string
					// may refer to two different paths and different strings may refer to
					// the same path. Convert them all to be absolute instead.
					//
					// (We could do this outside of a workspace too, but it would mean that
					// replacement paths in error strings needlessly differ from what's in
					// the go.mod file.)
					newV.Path = filepath.Join(rootDirs[i], newV.Path)
				}
				if prev, ok := replacements[r.Old]; ok && !curModuleReplaces[r.Old] && prev != newV {
					base.Fatalf("go: conflicting replacements for %v:\n\t%v\n\t%v\nuse \"go work edit -replace %v=[override]\" to resolve", r.Old, prev, newV, r.Old)
				}
				curModuleReplaces[r.Old] = true
				replacements[r.Old] = newV

				v, ok := mainModules.highestReplaced[r.Old.Path]
				if !ok || semver.Compare(r.Old.Version, v) > 0 {
					mainModules.highestReplaced[r.Old.Path] = r.Old.Version
				}
			}
		}
	}
	return mainModules
}

// requirementsFromModFiles returns the set of non-excluded requirements from
// the global modFile.
func requirementsFromModFiles(ctx context.Context, modFiles []*modfile.File) *Requirements {
	var roots []module.Version
	direct := map[string]bool{}
	var pruning modPruning
	if inWorkspaceMode() {
		pruning = workspace
		roots = make([]module.Version, len(MainModules.Versions()))
		copy(roots, MainModules.Versions())
	} else {
		pruning = pruningForGoVersion(MainModules.GoVersion())
		if len(modFiles) != 1 {
			panic(fmt.Errorf("requirementsFromModFiles called with %v modfiles outside workspace mode", len(modFiles)))
		}
		modFile := modFiles[0]
		roots = make([]module.Version, 0, len(modFile.Require))
		mm := MainModules.mustGetSingleMainModule()
		for _, r := range modFile.Require {
			if index := MainModules.Index(mm); index != nil && index.exclude[r.Mod] {
				if cfg.BuildMod == "mod" {
					fmt.Fprintf(os.Stderr, "go: dropping requirement on excluded version %s %s\n", r.Mod.Path, r.Mod.Version)
				} else {
					fmt.Fprintf(os.Stderr, "go: ignoring requirement on excluded version %s %s\n", r.Mod.Path, r.Mod.Version)
				}
				continue
			}

			roots = append(roots, r.Mod)
			if !r.Indirect {
				direct[r.Mod.Path] = true
			}
		}
	}
	module.Sort(roots)
	rs := newRequirements(pruning, roots, direct)
	return rs
}

// setDefaultBuildMod sets a default value for cfg.BuildMod if the -mod flag
// wasn't provided. setDefaultBuildMod may be called multiple times.
func setDefaultBuildMod() {
	if cfg.BuildModExplicit {
		if inWorkspaceMode() && cfg.BuildMod != "readonly" {
			base.Fatalf("go: -mod may only be set to readonly when in workspace mode, but it is set to %q"+
				"\n\tRemove the -mod flag to use the default readonly value,"+
				"\n\tor set GOWORK=off to disable workspace mode.", cfg.BuildMod)
		}
		// Don't override an explicit '-mod=' argument.
		return
	}

	// TODO(#40775): commands should pass in the module mode as an option
	// to modload functions instead of relying on an implicit setting
	// based on command name.
	switch cfg.CmdName {
	case "get", "mod download", "mod init", "mod tidy", "work sync":
		// These commands are intended to update go.mod and go.sum.
		cfg.BuildMod = "mod"
		return
	case "mod graph", "mod verify", "mod why":
		// These commands should not update go.mod or go.sum, but they should be
		// able to fetch modules not in go.sum and should not report errors if
		// go.mod is inconsistent. They're useful for debugging, and they need
		// to work in buggy situations.
		cfg.BuildMod = "mod"
		return
	case "mod vendor":
		cfg.BuildMod = "readonly"
		return
	}
	if modRoots == nil {
		if allowMissingModuleImports {
			cfg.BuildMod = "mod"
		} else {
			cfg.BuildMod = "readonly"
		}
		return
	}

	if len(modRoots) == 1 {
		index := MainModules.GetSingleIndexOrNil()
		if fi, err := fsys.Stat(filepath.Join(modRoots[0], "vendor")); err == nil && fi.IsDir() {
			modGo := "unspecified"
			if index != nil && index.goVersionV != "" {
				if semver.Compare(index.goVersionV, "v1.14") >= 0 {
					// The Go version is at least 1.14, and a vendor directory exists.
					// Set -mod=vendor by default.
					cfg.BuildMod = "vendor"
					cfg.BuildModReason = "Go version in go.mod is at least 1.14 and vendor directory exists."
					return
				} else {
					modGo = index.goVersionV[1:]
				}
			}

			// Since a vendor directory exists, we should record why we didn't use it.
			// This message won't normally be shown, but it may appear with import errors.
			cfg.BuildModReason = fmt.Sprintf("Go version in go.mod is %s, so vendor directory was not used.", modGo)
		}
	}

	cfg.BuildMod = "readonly"
}

func mustHaveCompleteRequirements() bool {
	return cfg.BuildMod != "mod" && !inWorkspaceMode()
}

// convertLegacyConfig imports module requirements from a legacy vendoring
// configuration file, if one is present.
func convertLegacyConfig(modFile *modfile.File, modRoot string) (from string, err error) {
	noneSelected := func(path string) (version string) { return "none" }
	queryPackage := func(path, rev string) (module.Version, error) {
		pkgMods, modOnly, err := QueryPattern(context.Background(), path, rev, noneSelected, nil)
		if err != nil {
			return module.Version{}, err
		}
		if len(pkgMods) > 0 {
			return pkgMods[0].Mod, nil
		}
		return modOnly.Mod, nil
	}
	for _, name := range altConfigs {
		cfg := filepath.Join(modRoot, name)
		data, err := os.ReadFile(cfg)
		if err == nil {
			convert := modconv.Converters[name]
			if convert == nil {
				return "", nil
			}
			cfg = filepath.ToSlash(cfg)
			err := modconv.ConvertLegacyConfig(modFile, cfg, data, queryPackage)
			return name, err
		}
	}
	return "", nil
}

// addGoStmt adds a go directive to the go.mod file if it does not already
// include one. The 'go' version added, if any, is the latest version supported
// by this toolchain.
func addGoStmt(modFile *modfile.File, mod module.Version, v string) {
	if modFile.Go != nil && modFile.Go.Version != "" {
		return
	}
	if err := modFile.AddGoStmt(v); err != nil {
		base.Fatalf("go: internal error: %v", err)
	}
	rawGoVersion.Store(mod, v)
}

// LatestGoVersion returns the latest version of the Go language supported by
// this toolchain, like "1.17".
func LatestGoVersion() string {
	tags := build.Default.ReleaseTags
	version := tags[len(tags)-1]
	if !strings.HasPrefix(version, "go") || !modfile.GoVersionRE.MatchString(version[2:]) {
		base.Fatalf("go: internal error: unrecognized default version %q", version)
	}
	return version[2:]
}

// priorGoVersion returns the Go major release immediately preceding v,
// or v itself if v is the first Go major release (1.0) or not a supported
// Go version.
func priorGoVersion(v string) string {
	vTag := "go" + v
	tags := build.Default.ReleaseTags
	for i, tag := range tags {
		if tag == vTag {
			if i == 0 {
				return v
			}

			version := tags[i-1]
			if !strings.HasPrefix(version, "go") || !modfile.GoVersionRE.MatchString(version[2:]) {
				base.Fatalf("go: internal error: unrecognized version %q", version)
			}
			return version[2:]
		}
	}
	return v
}

var altConfigs = []string{
	"Gopkg.lock",

	"GLOCKFILE",
	"Godeps/Godeps.json",
	"dependencies.tsv",
	"glide.lock",
	"vendor.conf",
	"vendor.yml",
	"vendor/manifest",
	"vendor/vendor.json",

	".git/config",
}

func findModuleRoot(dir string) (roots string) {
	if dir == "" {
		panic("dir not set")
	}
	dir = filepath.Clean(dir)

	// Look for enclosing go.mod.
	for {
		if fi, err := fsys.Stat(filepath.Join(dir, "go.mod")); err == nil && !fi.IsDir() {
			return dir
		}
		d := filepath.Dir(dir)
		if d == dir {
			break
		}
		dir = d
	}
	return ""
}

func findWorkspaceFile(dir string) (root string) {
	if dir == "" {
		panic("dir not set")
	}
	dir = filepath.Clean(dir)

	// Look for enclosing go.mod.
	for {
		f := filepath.Join(dir, "go.work")
		if fi, err := fsys.Stat(f); err == nil && !fi.IsDir() {
			return f
		}
		d := filepath.Dir(dir)
		if d == dir {
			break
		}
		if d == cfg.GOROOT {
			// As a special case, don't cross GOROOT to find a go.work file.
			// The standard library and commands built in go always use the vendored
			// dependencies, so avoid using a most likely irrelevant go.work file.
			return ""
		}
		dir = d
	}
	return ""
}

func findAltConfig(dir string) (root, name string) {
	if dir == "" {
		panic("dir not set")
	}
	dir = filepath.Clean(dir)
	if rel := search.InDir(dir, cfg.BuildContext.GOROOT); rel != "" {
		// Don't suggest creating a module from $GOROOT/.git/config
		// or a config file found in any parent of $GOROOT (see #34191).
		return "", ""
	}
	for {
		for _, name := range altConfigs {
			if fi, err := fsys.Stat(filepath.Join(dir, name)); err == nil && !fi.IsDir() {
				return dir, name
			}
		}
		d := filepath.Dir(dir)
		if d == dir {
			break
		}
		dir = d
	}
	return "", ""
}

func findModulePath(dir string) (string, error) {
	// TODO(bcmills): once we have located a plausible module path, we should
	// query version control (if available) to verify that it matches the major
	// version of the most recent tag.
	// See https://golang.org/issue/29433, https://golang.org/issue/27009, and
	// https://golang.org/issue/31549.

	// Cast about for import comments,
	// first in top-level directory, then in subdirectories.
	list, _ := os.ReadDir(dir)
	for _, info := range list {
		if info.Type().IsRegular() && strings.HasSuffix(info.Name(), ".go") {
			if com := findImportComment(filepath.Join(dir, info.Name())); com != "" {
				return com, nil
			}
		}
	}
	for _, info1 := range list {
		if info1.IsDir() {
			files, _ := os.ReadDir(filepath.Join(dir, info1.Name()))
			for _, info2 := range files {
				if info2.Type().IsRegular() && strings.HasSuffix(info2.Name(), ".go") {
					if com := findImportComment(filepath.Join(dir, info1.Name(), info2.Name())); com != "" {
						return path.Dir(com), nil
					}
				}
			}
		}
	}

	// Look for Godeps.json declaring import path.
	data, _ := os.ReadFile(filepath.Join(dir, "Godeps/Godeps.json"))
	var cfg1 struct{ ImportPath string }
	json.Unmarshal(data, &cfg1)
	if cfg1.ImportPath != "" {
		return cfg1.ImportPath, nil
	}

	// Look for vendor.json declaring import path.
	data, _ = os.ReadFile(filepath.Join(dir, "vendor/vendor.json"))
	var cfg2 struct{ RootPath string }
	json.Unmarshal(data, &cfg2)
	if cfg2.RootPath != "" {
		return cfg2.RootPath, nil
	}

	// Look for path in GOPATH.
	var badPathErr error
	for _, gpdir := range filepath.SplitList(cfg.BuildContext.GOPATH) {
		if gpdir == "" {
			continue
		}
		if rel := search.InDir(dir, filepath.Join(gpdir, "src")); rel != "" && rel != "." {
			path := filepath.ToSlash(rel)
			// gorelease will alert users publishing their modules to fix their paths.
			if err := module.CheckImportPath(path); err != nil {
				badPathErr = err
				break
			}
			return path, nil
		}
	}

	reason := "outside GOPATH, module path must be specified"
	if badPathErr != nil {
		// return a different error message if the module was in GOPATH, but
		// the module path determined above would be an invalid path.
		reason = fmt.Sprintf("bad module path inferred from directory in GOPATH: %v", badPathErr)
	}
	msg := `cannot determine module path for source directory %s (%s)

Example usage:
	'go mod init example.com/m' to initialize a v0 or v1 module
	'go mod init example.com/m/v2' to initialize a v2 module

Run 'go help mod init' for more information.
`
	return "", fmt.Errorf(msg, dir, reason)
}

var (
	importCommentRE = lazyregexp.New(`(?m)^package[ \t]+[^ \t\r\n/]+[ \t]+//[ \t]+import[ \t]+(\"[^"]+\")[ \t]*\r?\n`)
)

func findImportComment(file string) string {
	data, err := os.ReadFile(file)
	if err != nil {
		return ""
	}
	m := importCommentRE.FindSubmatch(data)
	if m == nil {
		return ""
	}
	path, err := strconv.Unquote(string(m[1]))
	if err != nil {
		return ""
	}
	return path
}

// WriteGoMod writes the current build list back to go.mod.
func WriteGoMod(ctx context.Context) error {
	requirements = LoadModFile(ctx)
	return commitRequirements(ctx)
}

// commitRequirements ensures go.mod and go.sum are up to date with the current
// requirements.
//
// In "mod" mode, commitRequirements writes changes to go.mod and go.sum.
//
// In "readonly" and "vendor" modes, commitRequirements returns an error if
// go.mod or go.sum are out of date in a semantically significant way.
//
// In workspace mode, commitRequirements only writes changes to go.work.sum.
func commitRequirements(ctx context.Context) (err error) {
	if inWorkspaceMode() {
		// go.mod files aren't updated in workspace mode, but we still want to
		// update the go.work.sum file.
		return modfetch.WriteGoSum(keepSums(ctx, loaded, requirements, addBuildListZipSums), mustHaveCompleteRequirements())
	}
	if MainModules.Len() != 1 || MainModules.ModRoot(MainModules.Versions()[0]) == "" {
		// We aren't in a module, so we don't have anywhere to write a go.mod file.
		return nil
	}
	mainModule := MainModules.mustGetSingleMainModule()
	modFile := MainModules.ModFile(mainModule)
	if modFile == nil {
		// command-line-arguments has no .mod file to write.
		return nil
	}
	modFilePath := modFilePath(MainModules.ModRoot(mainModule))

	var list []*modfile.Require
	for _, m := range requirements.rootModules {
		list = append(list, &modfile.Require{
			Mod:      m,
			Indirect: !requirements.direct[m.Path],
		})
	}
	if modFile.Go == nil || modFile.Go.Version == "" {
		modFile.AddGoStmt(modFileGoVersion(modFile))
	}
	if semver.Compare("v"+modFileGoVersion(modFile), separateIndirectVersionV) < 0 {
		modFile.SetRequire(list)
	} else {
		modFile.SetRequireSeparateIndirect(list)
	}
	modFile.Cleanup()

	index := MainModules.GetSingleIndexOrNil()
	dirty := index.modFileIsDirty(modFile)
	if dirty && cfg.BuildMod != "mod" {
		// If we're about to fail due to -mod=readonly,
		// prefer to report a dirty go.mod over a dirty go.sum
		return errGoModDirty
	}

	if !dirty && cfg.CmdName != "mod tidy" {
		// The go.mod file has the same semantic content that it had before
		// (but not necessarily the same exact bytes).
		// Don't write go.mod, but write go.sum in case we added or trimmed sums.
		// 'go mod init' shouldn't write go.sum, since it will be incomplete.
		if cfg.CmdName != "mod init" {
			if err := modfetch.WriteGoSum(keepSums(ctx, loaded, requirements, addBuildListZipSums), mustHaveCompleteRequirements()); err != nil {
				return err
			}
		}
		return nil
	}
	if _, ok := fsys.OverlayPath(modFilePath); ok {
		if dirty {
			return errors.New("updates to go.mod needed, but go.mod is part of the overlay specified with -overlay")
		}
		return nil
	}

	new, err := modFile.Format()
	if err != nil {
		return err
	}
	defer func() {
		// At this point we have determined to make the go.mod file on disk equal to new.
		MainModules.SetIndex(mainModule, indexModFile(new, modFile, mainModule, false))

		// Update go.sum after releasing the side lock and refreshing the index.
		// 'go mod init' shouldn't write go.sum, since it will be incomplete.
		if cfg.CmdName != "mod init" {
			if err == nil {
				err = modfetch.WriteGoSum(keepSums(ctx, loaded, requirements, addBuildListZipSums), mustHaveCompleteRequirements())
			}
		}
	}()

	// Make a best-effort attempt to acquire the side lock, only to exclude
	// previous versions of the 'go' command from making simultaneous edits.
	if unlock, err := modfetch.SideLock(); err == nil {
		defer unlock()
	}

	errNoChange := errors.New("no update needed")

	err = lockedfile.Transform(modFilePath, func(old []byte) ([]byte, error) {
		if bytes.Equal(old, new) {
			// The go.mod file is already equal to new, possibly as the result of some
			// other process.
			return nil, errNoChange
		}

		if index != nil && !bytes.Equal(old, index.data) {
			// The contents of the go.mod file have changed. In theory we could add all
			// of the new modules to the build list, recompute, and check whether any
			// module in *our* build list got bumped to a different version, but that's
			// a lot of work for marginal benefit. Instead, fail the command: if users
			// want to run concurrent commands, they need to start with a complete,
			// consistent module definition.
			return nil, fmt.Errorf("existing contents have changed since last read")
		}

		return new, nil
	})

	if err != nil && err != errNoChange {
		return fmt.Errorf("updating go.mod: %w", err)
	}
	return nil
}

// keepSums returns the set of modules (and go.mod file entries) for which
// checksums would be needed in order to reload the same set of packages
// loaded by the most recent call to LoadPackages or ImportFromFiles,
// including any go.mod files needed to reconstruct the MVS result,
// in addition to the checksums for every module in keepMods.
func keepSums(ctx context.Context, ld *loader, rs *Requirements, which whichSums) map[module.Version]bool {
	// Every module in the full module graph contributes its requirements,
	// so in order to ensure that the build list itself is reproducible,
	// we need sums for every go.mod in the graph (regardless of whether
	// that version is selected).
	keep := make(map[module.Version]bool)

	// Add entries for modules in the build list with paths that are prefixes of
	// paths of loaded packages. We need to retain sums for all of these modules —
	// not just the modules containing the actual packages — in order to rule out
	// ambiguous import errors the next time we load the package.
	if ld != nil {
		for _, pkg := range ld.pkgs {
			// We check pkg.mod.Path here instead of pkg.inStd because the
			// pseudo-package "C" is not in std, but not provided by any module (and
			// shouldn't force loading the whole module graph).
			if pkg.testOf != nil || (pkg.mod.Path == "" && pkg.err == nil) || module.CheckImportPath(pkg.path) != nil {
				continue
			}

			if rs.pruning == pruned && pkg.mod.Path != "" {
				if v, ok := rs.rootSelected(pkg.mod.Path); ok && v == pkg.mod.Version {
					// pkg was loaded from a root module, and because the main module has
					// a pruned module graph we do not check non-root modules for
					// conflicts for packages that can be found in roots. So we only need
					// the checksums for the root modules that may contain pkg, not all
					// possible modules.
					for prefix := pkg.path; prefix != "."; prefix = path.Dir(prefix) {
						if v, ok := rs.rootSelected(prefix); ok && v != "none" {
							m := module.Version{Path: prefix, Version: v}
							r := resolveReplacement(m)
							keep[r] = true
						}
					}
					continue
				}
			}

			mg, _ := rs.Graph(ctx)
			for prefix := pkg.path; prefix != "."; prefix = path.Dir(prefix) {
				if v := mg.Selected(prefix); v != "none" {
					m := module.Version{Path: prefix, Version: v}
					r := resolveReplacement(m)
					keep[r] = true
				}
			}
		}
	}

	if rs.graph.Load() == nil {
		// We haven't needed to load the module graph so far.
		// Save sums for the root modules (or their replacements), but don't
		// incur the cost of loading the graph just to find and retain the sums.
		for _, m := range rs.rootModules {
			r := resolveReplacement(m)
			keep[modkey(r)] = true
			if which == addBuildListZipSums {
				keep[r] = true
			}
		}
	} else {
		mg, _ := rs.Graph(ctx)
		mg.WalkBreadthFirst(func(m module.Version) {
			if _, ok := mg.RequiredBy(m); ok {
				// The requirements from m's go.mod file are present in the module graph,
				// so they are relevant to the MVS result regardless of whether m was
				// actually selected.
				r := resolveReplacement(m)
				keep[modkey(r)] = true
			}
		})

		if which == addBuildListZipSums {
			for _, m := range mg.BuildList() {
				r := resolveReplacement(m)
				keep[r] = true
			}
		}
	}

	return keep
}

type whichSums int8

const (
	loadedZipSumsOnly = whichSums(iota)
	addBuildListZipSums
)

// modKey returns the module.Version under which the checksum for m's go.mod
// file is stored in the go.sum file.
func modkey(m module.Version) module.Version {
	return module.Version{Path: m.Path, Version: m.Version + "/go.mod"}
}

func suggestModulePath(path string) string {
	var m string

	i := len(path)
	for i > 0 && ('0' <= path[i-1] && path[i-1] <= '9' || path[i-1] == '.') {
		i--
	}
	url := path[:i]
	url = strings.TrimSuffix(url, "/v")
	url = strings.TrimSuffix(url, "/")

	f := func(c rune) bool {
		return c > '9' || c < '0'
	}
	s := strings.FieldsFunc(path[i:], f)
	if len(s) > 0 {
		m = s[0]
	}
	m = strings.TrimLeft(m, "0")
	if m == "" || m == "1" {
		return url + "/v2"
	}

	return url + "/v" + m
}

func suggestGopkgIn(path string) string {
	var m string
	i := len(path)
	for i > 0 && (('0' <= path[i-1] && path[i-1] <= '9') || (path[i-1] == '.')) {
		i--
	}
	url := path[:i]
	url = strings.TrimSuffix(url, ".v")
	url = strings.TrimSuffix(url, "/v")
	url = strings.TrimSuffix(url, "/")

	f := func(c rune) bool {
		return c > '9' || c < '0'
	}
	s := strings.FieldsFunc(path, f)
	if len(s) > 0 {
		m = s[0]
	}

	m = strings.TrimLeft(m, "0")

	if m == "" {
		return url + ".v1"
	}
	return url + ".v" + m
}<|MERGE_RESOLUTION|>--- conflicted
+++ resolved
@@ -288,14 +288,11 @@
 // operate in workspace mode. It should not be called by other commands,
 // for example 'go mod tidy', that don't operate in workspace mode.
 func InitWorkfile() {
-<<<<<<< HEAD
-=======
 	if RootMode == NoRoot {
 		workFilePath = ""
 		return
 	}
 
->>>>>>> ea7850ba
 	switch gowork := cfg.Getenv("GOWORK"); gowork {
 	case "off":
 		workFilePath = ""
