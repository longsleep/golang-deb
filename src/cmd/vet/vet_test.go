// Copyright 2013 The Go Authors. All rights reserved.
// Use of this source code is governed by a BSD-style
// license that can be found in the LICENSE file.

package main_test

import (
	"bytes"
	"errors"
	"fmt"
	"internal/testenv"
	"io/ioutil"
	"log"
	"os"
	"os/exec"
	"path/filepath"
	"regexp"
	"strconv"
	"strings"
	"sync"
	"testing"
)

const (
	dataDir = "testdata"
	binary  = "./testvet.exe"
)

// We implement TestMain so remove the test binary when all is done.
func TestMain(m *testing.M) {
	result := m.Run()
	os.Remove(binary)
	os.Exit(result)
}

var (
	buildMu sync.Mutex // guards following
	built   = false    // We have built the binary.
	failed  = false    // We have failed to build the binary, don't try again.
)

func Build(t *testing.T) {
	buildMu.Lock()
	defer buildMu.Unlock()
	if built {
		return
	}
	if failed {
		t.Skip("cannot run on this environment")
	}
	testenv.MustHaveGoBuild(t)
	cmd := exec.Command(testenv.GoToolPath(t), "build", "-o", binary)
	output, err := cmd.CombinedOutput()
	if err != nil {
		failed = true
		fmt.Fprintf(os.Stderr, "%s\n", output)
		t.Fatal(err)
	}
	built = true
}

func vetCmd(t *testing.T, args ...string) *exec.Cmd {
	cmd := exec.Command(testenv.GoToolPath(t), "vet", "-vettool="+binary)
	cmd.Args = append(cmd.Args, args...)
	testdata, err := filepath.Abs("testdata")
	if err != nil {
		t.Fatal(err)
	}
	cmd.Env = append(os.Environ(), "GOPATH="+testdata)
	return cmd
}

func TestVet(t *testing.T) {
	t.Parallel()
	Build(t)
	for _, pkg := range []string{
		"asm",
		"assign",
		"atomic",
		"bool",
		"buildtag",
		"cgo",
		"composite",
		"copylock",
		"deadcode",
		"httpresponse",
		"lostcancel",
		"method",
		"nilfunc",
		"print",
<<<<<<< HEAD
=======
		"print2",
>>>>>>> 9b97c35f
		"rangeloop",
		"shift",
		"structtag",
		"testingpkg",
		// "testtag" has its own test
		"unmarshal",
		"unsafeptr",
		"unused",
	} {
		pkg := pkg
		t.Run(pkg, func(t *testing.T) {
			t.Parallel()

			// Skip cgo test on platforms without cgo.
			if pkg == "cgo" && !cgoEnabled(t) {
				return
			}

			cmd := vetCmd(t, "-printfuncs=Warn,Warnf", pkg)

			// The asm test assumes amd64.
			if pkg == "asm" {
				cmd.Env = append(cmd.Env, "GOOS=linux", "GOARCH=amd64")
			}

			dir := filepath.Join("testdata/src", pkg)
			gos, err := filepath.Glob(filepath.Join(dir, "*.go"))
			if err != nil {
				t.Fatal(err)
			}
			asms, err := filepath.Glob(filepath.Join(dir, "*.s"))
			if err != nil {
				t.Fatal(err)
			}
			var files []string
			files = append(files, gos...)
			files = append(files, asms...)

			errchk(cmd, files, t)
		})
	}
}

func cgoEnabled(t *testing.T) bool {
	// Don't trust build.Default.CgoEnabled as it is false for
	// cross-builds unless CGO_ENABLED is explicitly specified.
	// That's fine for the builders, but causes commands like
	// 'GOARCH=386 go test .' to fail.
	// Instead, we ask the go command.
	cmd := exec.Command(testenv.GoToolPath(t), "list", "-f", "{{context.CgoEnabled}}")
	out, _ := cmd.CombinedOutput()
	return string(out) == "true\n"
}

func errchk(c *exec.Cmd, files []string, t *testing.T) {
	output, err := c.CombinedOutput()
	if _, ok := err.(*exec.ExitError); !ok {
		t.Logf("vet output:\n%s", output)
		t.Fatal(err)
	}
	fullshort := make([]string, 0, len(files)*2)
	for _, f := range files {
		fullshort = append(fullshort, f, filepath.Base(f))
	}
	err = errorCheck(string(output), false, fullshort...)
	if err != nil {
		t.Errorf("error check failed: %s", err)
	}
}

// TestTags verifies that the -tags argument controls which files to check.
func TestTags(t *testing.T) {
	t.Parallel()
	Build(t)
	for tag, wantFile := range map[string]int{
		"testtag":     1, // file1
		"x testtag y": 1,
		"othertag":    2,
	} {
		tag, wantFile := tag, wantFile
		t.Run(tag, func(t *testing.T) {
			t.Parallel()
			t.Logf("-tags=%s", tag)
			cmd := vetCmd(t, "-tags="+tag, "tagtest")
			output, err := cmd.CombinedOutput()

			want := fmt.Sprintf("file%d.go", wantFile)
			dontwant := fmt.Sprintf("file%d.go", 3-wantFile)

			// file1 has testtag and file2 has !testtag.
			if !bytes.Contains(output, []byte(filepath.Join("tagtest", want))) {
				t.Errorf("%s: %s was excluded, should be included", tag, want)
			}
			if bytes.Contains(output, []byte(filepath.Join("tagtest", dontwant))) {
				t.Errorf("%s: %s was included, should be excluded", tag, dontwant)
			}
			if t.Failed() {
				t.Logf("err=%s, output=<<%s>>", err, output)
			}
		})
	}
}

// All declarations below were adapted from test/run.go.

// errorCheck matches errors in outStr against comments in source files.
// For each line of the source files which should generate an error,
// there should be a comment of the form // ERROR "regexp".
// If outStr has an error for a line which has no such comment,
// this function will report an error.
// Likewise if outStr does not have an error for a line which has a comment,
// or if the error message does not match the <regexp>.
// The <regexp> syntax is Perl but it's best to stick to egrep.
//
// Sources files are supplied as fullshort slice.
// It consists of pairs: full path to source file and its base name.
func errorCheck(outStr string, wantAuto bool, fullshort ...string) (err error) {
	var errs []error
	out := splitOutput(outStr, wantAuto)
	// Cut directory name.
	for i := range out {
		for j := 0; j < len(fullshort); j += 2 {
			full, short := fullshort[j], fullshort[j+1]
			out[i] = strings.ReplaceAll(out[i], full, short)
		}
	}

	var want []wantedError
	for j := 0; j < len(fullshort); j += 2 {
		full, short := fullshort[j], fullshort[j+1]
		want = append(want, wantedErrors(full, short)...)
	}
	for _, we := range want {
		var errmsgs []string
		if we.auto {
			errmsgs, out = partitionStrings("<autogenerated>", out)
		} else {
			errmsgs, out = partitionStrings(we.prefix, out)
		}
		if len(errmsgs) == 0 {
			errs = append(errs, fmt.Errorf("%s:%d: missing error %q", we.file, we.lineNum, we.reStr))
			continue
		}
		matched := false
		n := len(out)
		for _, errmsg := range errmsgs {
			// Assume errmsg says "file:line: foo".
			// Cut leading "file:line: " to avoid accidental matching of file name instead of message.
			text := errmsg
			if i := strings.Index(text, " "); i >= 0 {
				text = text[i+1:]
			}
			if we.re.MatchString(text) {
				matched = true
			} else {
				out = append(out, errmsg)
			}
		}
		if !matched {
			errs = append(errs, fmt.Errorf("%s:%d: no match for %#q in:\n\t%s", we.file, we.lineNum, we.reStr, strings.Join(out[n:], "\n\t")))
			continue
		}
	}

	if len(out) > 0 {
		errs = append(errs, fmt.Errorf("Unmatched Errors:"))
		for _, errLine := range out {
			errs = append(errs, fmt.Errorf("%s", errLine))
		}
	}

	if len(errs) == 0 {
		return nil
	}
	if len(errs) == 1 {
		return errs[0]
	}
	var buf bytes.Buffer
	fmt.Fprintf(&buf, "\n")
	for _, err := range errs {
		fmt.Fprintf(&buf, "%s\n", err.Error())
	}
	return errors.New(buf.String())
}

func splitOutput(out string, wantAuto bool) []string {
	// gc error messages continue onto additional lines with leading tabs.
	// Split the output at the beginning of each line that doesn't begin with a tab.
	// <autogenerated> lines are impossible to match so those are filtered out.
	var res []string
	for _, line := range strings.Split(out, "\n") {
		line = strings.TrimSuffix(line, "\r") // normalize Windows output
		if strings.HasPrefix(line, "\t") {
			res[len(res)-1] += "\n" + line
		} else if strings.HasPrefix(line, "go tool") || strings.HasPrefix(line, "#") || !wantAuto && strings.HasPrefix(line, "<autogenerated>") {
			continue
		} else if strings.TrimSpace(line) != "" {
			res = append(res, line)
		}
	}
	return res
}

// matchPrefix reports whether s starts with file name prefix followed by a :,
// and possibly preceded by a directory name.
func matchPrefix(s, prefix string) bool {
	i := strings.Index(s, ":")
	if i < 0 {
		return false
	}
	j := strings.LastIndex(s[:i], "/")
	s = s[j+1:]
	if len(s) <= len(prefix) || s[:len(prefix)] != prefix {
		return false
	}
	if s[len(prefix)] == ':' {
		return true
	}
	return false
}

func partitionStrings(prefix string, strs []string) (matched, unmatched []string) {
	for _, s := range strs {
		if matchPrefix(s, prefix) {
			matched = append(matched, s)
		} else {
			unmatched = append(unmatched, s)
		}
	}
	return
}

type wantedError struct {
	reStr   string
	re      *regexp.Regexp
	lineNum int
	auto    bool // match <autogenerated> line
	file    string
	prefix  string
}

var (
	errRx       = regexp.MustCompile(`// (?:GC_)?ERROR (.*)`)
	errAutoRx   = regexp.MustCompile(`// (?:GC_)?ERRORAUTO (.*)`)
	errQuotesRx = regexp.MustCompile(`"([^"]*)"`)
	lineRx      = regexp.MustCompile(`LINE(([+-])([0-9]+))?`)
)

// wantedErrors parses expected errors from comments in a file.
func wantedErrors(file, short string) (errs []wantedError) {
	cache := make(map[string]*regexp.Regexp)

	src, err := ioutil.ReadFile(file)
	if err != nil {
		log.Fatal(err)
	}
	for i, line := range strings.Split(string(src), "\n") {
		lineNum := i + 1
		if strings.Contains(line, "////") {
			// double comment disables ERROR
			continue
		}
		var auto bool
		m := errAutoRx.FindStringSubmatch(line)
		if m != nil {
			auto = true
		} else {
			m = errRx.FindStringSubmatch(line)
		}
		if m == nil {
			continue
		}
		all := m[1]
		mm := errQuotesRx.FindAllStringSubmatch(all, -1)
		if mm == nil {
			log.Fatalf("%s:%d: invalid errchk line: %s", file, lineNum, line)
		}
		for _, m := range mm {
			replacedOnce := false
			rx := lineRx.ReplaceAllStringFunc(m[1], func(m string) string {
				if replacedOnce {
					return m
				}
				replacedOnce = true
				n := lineNum
				if strings.HasPrefix(m, "LINE+") {
					delta, _ := strconv.Atoi(m[5:])
					n += delta
				} else if strings.HasPrefix(m, "LINE-") {
					delta, _ := strconv.Atoi(m[5:])
					n -= delta
				}
				return fmt.Sprintf("%s:%d", short, n)
			})
			re := cache[rx]
			if re == nil {
				var err error
				re, err = regexp.Compile(rx)
				if err != nil {
					log.Fatalf("%s:%d: invalid regexp \"%#q\" in ERROR line: %v", file, lineNum, rx, err)
				}
				cache[rx] = re
			}
			prefix := fmt.Sprintf("%s:%d", short, lineNum)
			errs = append(errs, wantedError{
				reStr:   rx,
				re:      re,
				prefix:  prefix,
				auto:    auto,
				lineNum: lineNum,
				file:    short,
			})
		}
	}

	return
}<|MERGE_RESOLUTION|>--- conflicted
+++ resolved
@@ -88,10 +88,7 @@
 		"method",
 		"nilfunc",
 		"print",
-<<<<<<< HEAD
-=======
 		"print2",
->>>>>>> 9b97c35f
 		"rangeloop",
 		"shift",
 		"structtag",
