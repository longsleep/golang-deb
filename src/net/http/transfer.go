--- conflicted
+++ resolved
@@ -143,6 +143,9 @@
 		return true
 	}
 	if t.ContentLength == 0 && isIdentity(t.TransferEncoding) {
+		if t.Method == "GET" || t.Method == "HEAD" {
+			return false
+		}
 		return true
 	}
 
@@ -310,6 +313,7 @@
 		}
 	case *Request:
 		t.Header = rr.Header
+		t.RequestMethod = rr.Method
 		t.ProtoMajor = rr.ProtoMajor
 		t.ProtoMinor = rr.ProtoMinor
 		// Transfer semantics for Requests are exactly like those for
@@ -325,7 +329,7 @@
 	}
 
 	// Transfer encoding, content length
-	t.TransferEncoding, err = fixTransferEncoding(t.RequestMethod, t.Header)
+	t.TransferEncoding, err = fixTransferEncoding(isResponse, t.RequestMethod, t.Header)
 	if err != nil {
 		return err
 	}
@@ -413,16 +417,12 @@
 func isIdentity(te []string) bool { return len(te) == 1 && te[0] == "identity" }
 
 // Sanitize transfer encoding
-func fixTransferEncoding(requestMethod string, header Header) ([]string, error) {
+func fixTransferEncoding(isResponse bool, requestMethod string, header Header) ([]string, error) {
 	raw, present := header["Transfer-Encoding"]
 	if !present {
 		return nil, nil
 	}
-<<<<<<< HEAD
-
-=======
 	isRequest := !isResponse
->>>>>>> 908ef349
 	delete(header, "Transfer-Encoding")
 
 	encodings := strings.Split(raw[0], ",")
@@ -447,12 +447,6 @@
 		return nil, &badStringError{"too many transfer encodings", strings.Join(te, ",")}
 	}
 	if len(te) > 0 {
-<<<<<<< HEAD
-		// Chunked encoding trumps Content-Length. See RFC 2616
-		// Section 4.4. Currently len(te) > 0 implies chunked
-		// encoding.
-		delete(header, "Content-Length")
-=======
 		// RFC 7230 3.3.2 says "A sender MUST NOT send a
 		// Content-Length header field in any message that
 		// contains a Transfer-Encoding header field."
@@ -462,7 +456,6 @@
 			}
 			delete(header, "Content-Length")
 		}
->>>>>>> 908ef349
 		return te, nil
 	}
 
@@ -473,9 +466,17 @@
 // function is not a method, because ultimately it should be shared by
 // ReadResponse and ReadRequest.
 func fixLength(isResponse bool, status int, requestMethod string, header Header, te []string) (int64, error) {
-
+	contentLens := header["Content-Length"]
+	isRequest := !isResponse
 	// Logic based on response type or status
 	if noBodyExpected(requestMethod) {
+		// For HTTP requests, as part of hardening against request
+		// smuggling (RFC 7230), don't allow a Content-Length header for
+		// methods which don't permit bodies. As an exception, allow
+		// exactly one Content-Length header if its value is "0".
+		if isRequest && len(contentLens) > 0 && !(len(contentLens) == 1 && contentLens[0] == "0") {
+			return 0, fmt.Errorf("http: method cannot contain a Content-Length; got %q", contentLens)
+		}
 		return 0, nil
 	}
 	if status/100 == 1 {
@@ -486,13 +487,21 @@
 		return 0, nil
 	}
 
+	if len(contentLens) > 1 {
+		// harden against HTTP request smuggling. See RFC 7230.
+		return 0, errors.New("http: message cannot contain multiple Content-Length headers")
+	}
+
 	// Logic based on Transfer-Encoding
 	if chunked(te) {
 		return -1, nil
 	}
 
 	// Logic based on Content-Length
-	cl := strings.TrimSpace(header.get("Content-Length"))
+	var cl string
+	if len(contentLens) == 1 {
+		cl = strings.TrimSpace(contentLens[0])
+	}
 	if cl != "" {
 		n, err := parseContentLength(cl)
 		if err != nil {
@@ -503,11 +512,14 @@
 		header.Del("Content-Length")
 	}
 
-	if !isResponse && requestMethod == "GET" {
-		// RFC 2616 doesn't explicitly permit nor forbid an
+	if !isResponse {
+		// RFC 2616 neither explicitly permits nor forbids an
 		// entity-body on a GET request so we permit one if
 		// declared, but we default to 0 here (not -1 below)
 		// if there's no mention of a body.
+		// Likewise, all other request methods are assumed to have
+		// no body if neither Transfer-Encoding chunked nor a
+		// Content-Length are set.
 		return 0, nil
 	}
 
@@ -604,10 +616,7 @@
 		if b.hdr != nil {
 			if e := b.readTrailer(); e != nil {
 				err = e
-<<<<<<< HEAD
-=======
 				b.closed = true
->>>>>>> 908ef349
 			}
 			b.hdr = nil
 		} else {
