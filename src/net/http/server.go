--- conflicted
+++ resolved
@@ -796,13 +796,8 @@
 	if w.req.ContentLength != 0 && !w.closeAfterReply {
 		ecr, isExpecter := w.req.Body.(*expectContinueReader)
 		if !isExpecter || ecr.resp.wroteContinue {
-<<<<<<< HEAD
-			n, _ := io.CopyN(ioutil.Discard, w.req.Body, maxPostHandlerReadBytes+1)
-			if n >= maxPostHandlerReadBytes {
-=======
 			n, err := io.CopyN(ioutil.Discard, w.req.Body, maxPostHandlerReadBytes+1)
 			if n >= maxPostHandlerReadBytes || (err != nil && err != io.EOF) {
->>>>>>> 908ef349
 				w.requestTooLarge()
 				delHeader("Connection")
 				setHeader.connection = "close"
