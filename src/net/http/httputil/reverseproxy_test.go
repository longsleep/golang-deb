--- conflicted
+++ resolved
@@ -316,8 +316,6 @@
 	if bodyBytes, _ := ioutil.ReadAll(res.Body); string(bodyBytes) != expected {
 		t.Errorf("got body %q; expected %q", bodyBytes, expected)
 	}
-<<<<<<< HEAD
-=======
 }
 
 func TestReverseProxyFlushIntervalHeaders(t *testing.T) {
@@ -359,7 +357,6 @@
 	if res.Header.Get("MyHeader") != expected {
 		t.Errorf("got header %q; expected %q", res.Header.Get("MyHeader"), expected)
 	}
->>>>>>> 9b97c35f
 }
 
 func TestReverseProxyCancelation(t *testing.T) {
