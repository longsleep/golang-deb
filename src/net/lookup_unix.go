--- conflicted
+++ resolved
@@ -299,13 +299,6 @@
 				Server: server,
 			}
 		}
-<<<<<<< HEAD
-		if len(txts) == 0 {
-			txts = txt.TXT
-		} else {
-			txts = append(txts, txt.TXT...)
-		}
-=======
 		// Multiple strings in one TXT record need to be
 		// concatenated without separator to be consistent
 		// with previous Go resolver.
@@ -321,7 +314,6 @@
 			txts = make([]string, 0, 1)
 		}
 		txts = append(txts, string(txtJoin))
->>>>>>> 5d85b420
 	}
 	return txts, nil
 }
