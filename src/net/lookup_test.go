// Copyright 2009 The Go Authors. All rights reserved.
// Use of this source code is governed by a BSD-style
// license that can be found in the LICENSE file.

// +build !js

package net

import (
	"bytes"
	"context"
	"fmt"
	"internal/testenv"
	"reflect"
	"runtime"
	"sort"
	"strings"
	"sync"
	"sync/atomic"
	"testing"
	"time"
)

func lookupLocalhost(ctx context.Context, fn func(context.Context, string, string) ([]IPAddr, error), network, host string) ([]IPAddr, error) {
	switch host {
	case "localhost":
		return []IPAddr{
			{IP: IPv4(127, 0, 0, 1)},
			{IP: IPv6loopback},
		}, nil
	default:
		return fn(ctx, network, host)
	}
}

// The Lookup APIs use various sources such as local database, DNS or
// mDNS, and may use platform-dependent DNS stub resolver if possible.
// The APIs accept any of forms for a query; host name in various
// encodings, UTF-8 encoded net name, domain name, FQDN or absolute
// FQDN, but the result would be one of the forms and it depends on
// the circumstances.

var lookupGoogleSRVTests = []struct {
	service, proto, name string
	cname, target        string
}{
	{
		"xmpp-server", "tcp", "google.com",
		"google.com.", "google.com.",
	},
	{
		"xmpp-server", "tcp", "google.com.",
		"google.com.", "google.com.",
	},

	// non-standard back door
	{
		"", "", "_xmpp-server._tcp.google.com",
		"google.com.", "google.com.",
	},
	{
		"", "", "_xmpp-server._tcp.google.com.",
		"google.com.", "google.com.",
	},
}

var backoffDuration = [...]time.Duration{time.Second, 5 * time.Second, 30 * time.Second}

func TestLookupGoogleSRV(t *testing.T) {
	t.Parallel()
	mustHaveExternalNetwork(t)

	if runtime.GOOS == "darwin" && (runtime.GOARCH == "arm" || runtime.GOARCH == "arm64") {
		t.Skip("no resolv.conf on iOS")
	}

	if !supportsIPv4() || !*testIPv4 {
		t.Skip("IPv4 is required")
	}

	attempts := 0
	for i := 0; i < len(lookupGoogleSRVTests); i++ {
		tt := lookupGoogleSRVTests[i]
		cname, srvs, err := LookupSRV(tt.service, tt.proto, tt.name)
		if err != nil {
			testenv.SkipFlakyNet(t)
			if attempts < len(backoffDuration) {
				dur := backoffDuration[attempts]
				t.Logf("backoff %v after failure %v\n", dur, err)
				time.Sleep(dur)
				attempts++
				i--
				continue
			}
			t.Fatal(err)
		}
		if len(srvs) == 0 {
			t.Error("got no record")
		}
		if !strings.HasSuffix(cname, tt.cname) {
			t.Errorf("got %s; want %s", cname, tt.cname)
		}
		for _, srv := range srvs {
			if !strings.HasSuffix(srv.Target, tt.target) {
				t.Errorf("got %v; want a record containing %s", srv, tt.target)
			}
		}
	}
}

var lookupGmailMXTests = []struct {
	name, host string
}{
	{"gmail.com", "google.com."},
	{"gmail.com.", "google.com."},
}

func TestLookupGmailMX(t *testing.T) {
	t.Parallel()
	mustHaveExternalNetwork(t)

	if runtime.GOOS == "darwin" && (runtime.GOARCH == "arm" || runtime.GOARCH == "arm64") {
		t.Skip("no resolv.conf on iOS")
	}

	if !supportsIPv4() || !*testIPv4 {
		t.Skip("IPv4 is required")
	}

	attempts := 0
	for i := 0; i < len(lookupGmailMXTests); i++ {
		tt := lookupGmailMXTests[i]
		mxs, err := LookupMX(tt.name)
		if err != nil {
			testenv.SkipFlakyNet(t)
			if attempts < len(backoffDuration) {
				dur := backoffDuration[attempts]
				t.Logf("backoff %v after failure %v\n", dur, err)
				time.Sleep(dur)
				attempts++
				i--
				continue
			}
			t.Fatal(err)
		}
		if len(mxs) == 0 {
			t.Error("got no record")
		}
		for _, mx := range mxs {
			if !strings.HasSuffix(mx.Host, tt.host) {
				t.Errorf("got %v; want a record containing %s", mx, tt.host)
			}
		}
	}
}

var lookupGmailNSTests = []struct {
	name, host string
}{
	{"gmail.com", "google.com."},
	{"gmail.com.", "google.com."},
}

func TestLookupGmailNS(t *testing.T) {
	t.Parallel()
	mustHaveExternalNetwork(t)

	if runtime.GOOS == "darwin" && (runtime.GOARCH == "arm" || runtime.GOARCH == "arm64") {
		t.Skip("no resolv.conf on iOS")
	}

	if !supportsIPv4() || !*testIPv4 {
		t.Skip("IPv4 is required")
	}

	attempts := 0
	for i := 0; i < len(lookupGmailNSTests); i++ {
		tt := lookupGmailNSTests[i]
		nss, err := LookupNS(tt.name)
		if err != nil {
			testenv.SkipFlakyNet(t)
			if attempts < len(backoffDuration) {
				dur := backoffDuration[attempts]
				t.Logf("backoff %v after failure %v\n", dur, err)
				time.Sleep(dur)
				attempts++
				i--
				continue
			}
			t.Fatal(err)
		}
		if len(nss) == 0 {
			t.Error("got no record")
		}
		for _, ns := range nss {
			if !strings.HasSuffix(ns.Host, tt.host) {
				t.Errorf("got %v; want a record containing %s", ns, tt.host)
			}
		}
	}
}

var lookupGmailTXTTests = []struct {
	name, txt, host string
}{
	{"gmail.com", "spf", "google.com"},
	{"gmail.com.", "spf", "google.com"},
}

func TestLookupGmailTXT(t *testing.T) {
	if runtime.GOOS == "plan9" {
		t.Skip("skipping on plan9; see https://golang.org/issue/29722")
	}
	t.Parallel()
	mustHaveExternalNetwork(t)

	if runtime.GOOS == "darwin" && (runtime.GOARCH == "arm" || runtime.GOARCH == "arm64") {
		t.Skip("no resolv.conf on iOS")
	}

	if !supportsIPv4() || !*testIPv4 {
		t.Skip("IPv4 is required")
	}

	attempts := 0
	for i := 0; i < len(lookupGmailTXTTests); i++ {
		tt := lookupGmailTXTTests[i]
		txts, err := LookupTXT(tt.name)
		if err != nil {
			testenv.SkipFlakyNet(t)
			if attempts < len(backoffDuration) {
				dur := backoffDuration[attempts]
				t.Logf("backoff %v after failure %v\n", dur, err)
				time.Sleep(dur)
				attempts++
				i--
				continue
			}
			t.Fatal(err)
		}
		if len(txts) == 0 {
			t.Error("got no record")
		}
		found := false
		for _, txt := range txts {
			if strings.Contains(txt, tt.txt) && (strings.HasSuffix(txt, tt.host) || strings.HasSuffix(txt, tt.host+".")) {
				found = true
				break
			}
		}
		if !found {
			t.Errorf("got %v; want a record containing %s, %s", txts, tt.txt, tt.host)
		}
	}
}

var lookupGooglePublicDNSAddrTests = []string{
	"8.8.8.8",
	"8.8.4.4",
	"2001:4860:4860::8888",
	"2001:4860:4860::8844",
}

func TestLookupGooglePublicDNSAddr(t *testing.T) {
	mustHaveExternalNetwork(t)

	if !supportsIPv4() || !supportsIPv6() || !*testIPv4 || !*testIPv6 {
		t.Skip("both IPv4 and IPv6 are required")
	}

	defer dnsWaitGroup.Wait()

	for _, ip := range lookupGooglePublicDNSAddrTests {
		names, err := LookupAddr(ip)
		if err != nil {
			t.Fatal(err)
		}
		if len(names) == 0 {
			t.Error("got no record")
		}
		for _, name := range names {
			if !strings.HasSuffix(name, ".google.com.") && !strings.HasSuffix(name, ".google.") {
				t.Errorf("got %q; want a record ending in .google.com. or .google.", name)
			}
		}
	}
}

func TestLookupIPv6LinkLocalAddr(t *testing.T) {
	if !supportsIPv6() || !*testIPv6 {
		t.Skip("IPv6 is required")
	}

	defer dnsWaitGroup.Wait()

	addrs, err := LookupHost("localhost")
	if err != nil {
		t.Fatal(err)
	}
	found := false
	for _, addr := range addrs {
		if addr == "fe80::1%lo0" {
			found = true
			break
		}
	}
	if !found {
		t.Skipf("not supported on %s", runtime.GOOS)
	}
	if _, err := LookupAddr("fe80::1%lo0"); err != nil {
		t.Error(err)
	}
}

func TestLookupIPv6LinkLocalAddrWithZone(t *testing.T) {
	if !supportsIPv6() || !*testIPv6 {
		t.Skip("IPv6 is required")
	}

	ipaddrs, err := DefaultResolver.LookupIPAddr(context.Background(), "fe80::1%lo0")
	if err != nil {
		t.Error(err)
	}
	for _, addr := range ipaddrs {
		if e, a := "lo0", addr.Zone; e != a {
			t.Errorf("wrong zone: want %q, got %q", e, a)
		}
	}

	addrs, err := DefaultResolver.LookupHost(context.Background(), "fe80::1%lo0")
	if err != nil {
		t.Error(err)
	}
	for _, addr := range addrs {
		if e, a := "fe80::1%lo0", addr; e != a {
			t.Errorf("wrong host: want %q got %q", e, a)
		}
	}
}

var lookupCNAMETests = []struct {
	name, cname string
}{
	{"www.iana.org", "icann.org."},
	{"www.iana.org.", "icann.org."},
	{"www.google.com", "google.com."},
}

func TestLookupCNAME(t *testing.T) {
	mustHaveExternalNetwork(t)

	if !supportsIPv4() || !*testIPv4 {
		t.Skip("IPv4 is required")
	}

	defer dnsWaitGroup.Wait()

	attempts := 0
	for i := 0; i < len(lookupCNAMETests); i++ {
		tt := lookupCNAMETests[i]
		cname, err := LookupCNAME(tt.name)
		if err != nil {
			testenv.SkipFlakyNet(t)
			if attempts < len(backoffDuration) {
				dur := backoffDuration[attempts]
				t.Logf("backoff %v after failure %v\n", dur, err)
				time.Sleep(dur)
				attempts++
				i--
				continue
			}
			t.Fatal(err)
		}
		if !strings.HasSuffix(cname, tt.cname) {
			t.Errorf("got %s; want a record containing %s", cname, tt.cname)
		}
	}
}

var lookupGoogleHostTests = []struct {
	name string
}{
	{"google.com"},
	{"google.com."},
}

func TestLookupGoogleHost(t *testing.T) {
	mustHaveExternalNetwork(t)

	if !supportsIPv4() || !*testIPv4 {
		t.Skip("IPv4 is required")
	}

	defer dnsWaitGroup.Wait()

	for _, tt := range lookupGoogleHostTests {
		addrs, err := LookupHost(tt.name)
		if err != nil {
			t.Fatal(err)
		}
		if len(addrs) == 0 {
			t.Error("got no record")
		}
		for _, addr := range addrs {
			if ParseIP(addr) == nil {
				t.Errorf("got %q; want a literal IP address", addr)
			}
		}
	}
}

func TestLookupLongTXT(t *testing.T) {
	testenv.SkipFlaky(t, 22857)
	mustHaveExternalNetwork(t)

	defer dnsWaitGroup.Wait()

	txts, err := LookupTXT("golang.rsc.io")
	if err != nil {
		t.Fatal(err)
	}
	sort.Strings(txts)
	want := []string{
		strings.Repeat("abcdefghijklmnopqrstuvwxyABCDEFGHJIKLMNOPQRSTUVWXY", 10),
		"gophers rule",
	}
	if !reflect.DeepEqual(txts, want) {
		t.Fatalf("LookupTXT golang.rsc.io incorrect\nhave %q\nwant %q", txts, want)
	}
}

var lookupGoogleIPTests = []struct {
	name string
}{
	{"google.com"},
	{"google.com."},
}

func TestLookupGoogleIP(t *testing.T) {
	mustHaveExternalNetwork(t)

	if !supportsIPv4() || !*testIPv4 {
		t.Skip("IPv4 is required")
	}

	defer dnsWaitGroup.Wait()

	for _, tt := range lookupGoogleIPTests {
		ips, err := LookupIP(tt.name)
		if err != nil {
			t.Fatal(err)
		}
		if len(ips) == 0 {
			t.Error("got no record")
		}
		for _, ip := range ips {
			if ip.To4() == nil && ip.To16() == nil {
				t.Errorf("got %v; want an IP address", ip)
			}
		}
	}
}

var revAddrTests = []struct {
	Addr      string
	Reverse   string
	ErrPrefix string
}{
	{"1.2.3.4", "4.3.2.1.in-addr.arpa.", ""},
	{"245.110.36.114", "114.36.110.245.in-addr.arpa.", ""},
	{"::ffff:12.34.56.78", "78.56.34.12.in-addr.arpa.", ""},
	{"::1", "1.0.0.0.0.0.0.0.0.0.0.0.0.0.0.0.0.0.0.0.0.0.0.0.0.0.0.0.0.0.0.0.ip6.arpa.", ""},
	{"1::", "0.0.0.0.0.0.0.0.0.0.0.0.0.0.0.0.0.0.0.0.0.0.0.0.0.0.0.0.1.0.0.0.ip6.arpa.", ""},
	{"1234:567::89a:bcde", "e.d.c.b.a.9.8.0.0.0.0.0.0.0.0.0.0.0.0.0.0.0.0.0.7.6.5.0.4.3.2.1.ip6.arpa.", ""},
	{"1234:567:fefe:bcbc:adad:9e4a:89a:bcde", "e.d.c.b.a.9.8.0.a.4.e.9.d.a.d.a.c.b.c.b.e.f.e.f.7.6.5.0.4.3.2.1.ip6.arpa.", ""},
	{"1.2.3", "", "unrecognized address"},
	{"1.2.3.4.5", "", "unrecognized address"},
	{"1234:567:bcbca::89a:bcde", "", "unrecognized address"},
	{"1234:567::bcbc:adad::89a:bcde", "", "unrecognized address"},
}

func TestReverseAddress(t *testing.T) {
	defer dnsWaitGroup.Wait()
	for i, tt := range revAddrTests {
		a, err := reverseaddr(tt.Addr)
		if len(tt.ErrPrefix) > 0 && err == nil {
			t.Errorf("#%d: expected %q, got <nil> (error)", i, tt.ErrPrefix)
			continue
		}
		if len(tt.ErrPrefix) == 0 && err != nil {
			t.Errorf("#%d: expected <nil>, got %q (error)", i, err)
		}
		if err != nil && err.(*DNSError).Err != tt.ErrPrefix {
			t.Errorf("#%d: expected %q, got %q (mismatched error)", i, tt.ErrPrefix, err.(*DNSError).Err)
		}
		if a != tt.Reverse {
			t.Errorf("#%d: expected %q, got %q (reverse address)", i, tt.Reverse, a)
		}
	}
}

func TestDNSFlood(t *testing.T) {
	if !*testDNSFlood {
		t.Skip("test disabled; use -dnsflood to enable")
	}

	defer dnsWaitGroup.Wait()

	var N = 5000
	if runtime.GOOS == "darwin" {
		// On Darwin this test consumes kernel threads much
		// than other platforms for some reason.
		// When we monitor the number of allocated Ms by
		// observing on runtime.newm calls, we can see that it
		// easily reaches the per process ceiling
		// kern.num_threads when CGO_ENABLED=1 and
		// GODEBUG=netdns=go.
		N = 500
	}

	const timeout = 3 * time.Second
	ctxHalfTimeout, cancel := context.WithTimeout(context.Background(), timeout/2)
	defer cancel()
	ctxTimeout, cancel := context.WithTimeout(context.Background(), timeout)
	defer cancel()

	c := make(chan error, 2*N)
	for i := 0; i < N; i++ {
		name := fmt.Sprintf("%d.net-test.golang.org", i)
		go func() {
			_, err := DefaultResolver.LookupIPAddr(ctxHalfTimeout, name)
			c <- err
		}()
		go func() {
			_, err := DefaultResolver.LookupIPAddr(ctxTimeout, name)
			c <- err
		}()
	}
	qstats := struct {
		succeeded, failed         int
		timeout, temporary, other int
		unknown                   int
	}{}
	deadline := time.After(timeout + time.Second)
	for i := 0; i < 2*N; i++ {
		select {
		case <-deadline:
			t.Fatal("deadline exceeded")
		case err := <-c:
			switch err := err.(type) {
			case nil:
				qstats.succeeded++
			case Error:
				qstats.failed++
				if err.Timeout() {
					qstats.timeout++
				}
				if err.Temporary() {
					qstats.temporary++
				}
				if !err.Timeout() && !err.Temporary() {
					qstats.other++
				}
			default:
				qstats.failed++
				qstats.unknown++
			}
		}
	}

	// A high volume of DNS queries for sub-domain of golang.org
	// would be coordinated by authoritative or recursive server,
	// or stub resolver which implements query-response rate
	// limitation, so we can expect some query successes and more
	// failures including timeout, temporary and other here.
	// As a rule, unknown must not be shown but it might possibly
	// happen due to issue 4856 for now.
	t.Logf("%v succeeded, %v failed (%v timeout, %v temporary, %v other, %v unknown)", qstats.succeeded, qstats.failed, qstats.timeout, qstats.temporary, qstats.other, qstats.unknown)
}

func TestLookupDotsWithLocalSource(t *testing.T) {
	if !supportsIPv4() || !*testIPv4 {
		t.Skip("IPv4 is required")
	}

	mustHaveExternalNetwork(t)

	defer dnsWaitGroup.Wait()

	for i, fn := range []func() func(){forceGoDNS, forceCgoDNS} {
		fixup := fn()
		if fixup == nil {
			continue
		}
		names, err := LookupAddr("127.0.0.1")
		fixup()
		if err != nil {
			t.Logf("#%d: %v", i, err)
			continue
		}
		mode := "netgo"
		if i == 1 {
			mode = "netcgo"
		}
	loop:
		for i, name := range names {
			if strings.Index(name, ".") == len(name)-1 { // "localhost" not "localhost."
				for j := range names {
					if j == i {
						continue
					}
					if names[j] == name[:len(name)-1] {
						// It's OK if we find the name without the dot,
						// as some systems say 127.0.0.1 localhost localhost.
						continue loop
					}
				}
				t.Errorf("%s: got %s; want %s", mode, name, name[:len(name)-1])
			} else if strings.Contains(name, ".") && !strings.HasSuffix(name, ".") { // "localhost.localdomain." not "localhost.localdomain"
				t.Errorf("%s: got %s; want name ending with trailing dot", mode, name)
			}
		}
	}
}

func TestLookupDotsWithRemoteSource(t *testing.T) {
	if runtime.GOOS == "darwin" {
		testenv.SkipFlaky(t, 27992)
	}
	mustHaveExternalNetwork(t)

	if !supportsIPv4() || !*testIPv4 {
		t.Skip("IPv4 is required")
	}

	if runtime.GOOS == "darwin" && (runtime.GOARCH == "arm" || runtime.GOARCH == "arm64") {
		t.Skip("no resolv.conf on iOS")
	}

	defer dnsWaitGroup.Wait()

	if fixup := forceGoDNS(); fixup != nil {
		testDots(t, "go")
		fixup()
	}
	if fixup := forceCgoDNS(); fixup != nil {
		testDots(t, "cgo")
		fixup()
	}
}

func testDots(t *testing.T, mode string) {
	names, err := LookupAddr("8.8.8.8") // Google dns server
	if err != nil {
		testenv.SkipFlakyNet(t)
		t.Errorf("LookupAddr(8.8.8.8): %v (mode=%v)", err, mode)
	} else {
		for _, name := range names {
			if !strings.HasSuffix(name, ".google.com.") && !strings.HasSuffix(name, ".google.") {
				t.Errorf("LookupAddr(8.8.8.8) = %v, want names ending in .google.com or .google with trailing dot (mode=%v)", names, mode)
				break
			}
		}
	}

	cname, err := LookupCNAME("www.mit.edu")
	if err != nil {
		testenv.SkipFlakyNet(t)
		t.Errorf("LookupCNAME(www.mit.edu, mode=%v): %v", mode, err)
	} else if !strings.HasSuffix(cname, ".") {
		t.Errorf("LookupCNAME(www.mit.edu) = %v, want cname ending in . with trailing dot (mode=%v)", cname, mode)
	}

	mxs, err := LookupMX("google.com")
	if err != nil {
		testenv.SkipFlakyNet(t)
		t.Errorf("LookupMX(google.com): %v (mode=%v)", err, mode)
	} else {
		for _, mx := range mxs {
			if !strings.HasSuffix(mx.Host, ".google.com.") {
				t.Errorf("LookupMX(google.com) = %v, want names ending in .google.com. with trailing dot (mode=%v)", mxString(mxs), mode)
				break
			}
		}
	}

	nss, err := LookupNS("google.com")
	if err != nil {
		testenv.SkipFlakyNet(t)
		t.Errorf("LookupNS(google.com): %v (mode=%v)", err, mode)
	} else {
		for _, ns := range nss {
			if !strings.HasSuffix(ns.Host, ".google.com.") {
				t.Errorf("LookupNS(google.com) = %v, want names ending in .google.com. with trailing dot (mode=%v)", nsString(nss), mode)
				break
			}
		}
	}

	cname, srvs, err := LookupSRV("xmpp-server", "tcp", "google.com")
	if err != nil {
		testenv.SkipFlakyNet(t)
		t.Errorf("LookupSRV(xmpp-server, tcp, google.com): %v (mode=%v)", err, mode)
	} else {
		if !strings.HasSuffix(cname, ".google.com.") {
			t.Errorf("LookupSRV(xmpp-server, tcp, google.com) returned cname=%v, want name ending in .google.com. with trailing dot (mode=%v)", cname, mode)
		}
		for _, srv := range srvs {
			if !strings.HasSuffix(srv.Target, ".google.com.") {
				t.Errorf("LookupSRV(xmpp-server, tcp, google.com) returned addrs=%v, want names ending in .google.com. with trailing dot (mode=%v)", srvString(srvs), mode)
				break
			}
		}
	}
}

func mxString(mxs []*MX) string {
	var buf bytes.Buffer
	sep := ""
	fmt.Fprintf(&buf, "[")
	for _, mx := range mxs {
		fmt.Fprintf(&buf, "%s%s:%d", sep, mx.Host, mx.Pref)
		sep = " "
	}
	fmt.Fprintf(&buf, "]")
	return buf.String()
}

func nsString(nss []*NS) string {
	var buf bytes.Buffer
	sep := ""
	fmt.Fprintf(&buf, "[")
	for _, ns := range nss {
		fmt.Fprintf(&buf, "%s%s", sep, ns.Host)
		sep = " "
	}
	fmt.Fprintf(&buf, "]")
	return buf.String()
}

func srvString(srvs []*SRV) string {
	var buf bytes.Buffer
	sep := ""
	fmt.Fprintf(&buf, "[")
	for _, srv := range srvs {
		fmt.Fprintf(&buf, "%s%s:%d:%d:%d", sep, srv.Target, srv.Port, srv.Priority, srv.Weight)
		sep = " "
	}
	fmt.Fprintf(&buf, "]")
	return buf.String()
}

func TestLookupPort(t *testing.T) {
	// See https://www.iana.org/assignments/service-names-port-numbers/service-names-port-numbers.xhtml
	//
	// Please be careful about adding new test cases.
	// There are platforms which have incomplete mappings for
	// restricted resource access and security reasons.
	type test struct {
		network string
		name    string
		port    int
		ok      bool
	}
	var tests = []test{
		{"tcp", "0", 0, true},
		{"udp", "0", 0, true},
		{"udp", "domain", 53, true},

		{"--badnet--", "zzz", 0, false},
		{"tcp", "--badport--", 0, false},
		{"tcp", "-1", 0, false},
		{"tcp", "65536", 0, false},
		{"udp", "-1", 0, false},
		{"udp", "65536", 0, false},
		{"tcp", "123456789", 0, false},

		// Issue 13610: LookupPort("tcp", "")
		{"tcp", "", 0, true},
		{"tcp4", "", 0, true},
		{"tcp6", "", 0, true},
		{"udp", "", 0, true},
		{"udp4", "", 0, true},
		{"udp6", "", 0, true},
	}

	switch runtime.GOOS {
	case "android":
		if netGo {
			t.Skipf("not supported on %s without cgo; see golang.org/issues/14576", runtime.GOOS)
		}
	default:
		tests = append(tests, test{"tcp", "http", 80, true})
	}

	for _, tt := range tests {
		port, err := LookupPort(tt.network, tt.name)
		if port != tt.port || (err == nil) != tt.ok {
			t.Errorf("LookupPort(%q, %q) = %d, %v; want %d, error=%t", tt.network, tt.name, port, err, tt.port, !tt.ok)
		}
		if err != nil {
			if perr := parseLookupPortError(err); perr != nil {
				t.Error(perr)
			}
		}
	}
}

// Like TestLookupPort but with minimal tests that should always pass
// because the answers are baked-in to the net package.
func TestLookupPort_Minimal(t *testing.T) {
	type test struct {
		network string
		name    string
		port    int
	}
	var tests = []test{
		{"tcp", "http", 80},
		{"tcp", "HTTP", 80}, // case shouldn't matter
		{"tcp", "https", 443},
		{"tcp", "ssh", 22},
		{"tcp", "gopher", 70},
		{"tcp4", "http", 80},
		{"tcp6", "http", 80},
	}

	for _, tt := range tests {
		port, err := LookupPort(tt.network, tt.name)
		if port != tt.port || err != nil {
			t.Errorf("LookupPort(%q, %q) = %d, %v; want %d, error=nil", tt.network, tt.name, port, err, tt.port)
		}
	}
}

func TestLookupProtocol_Minimal(t *testing.T) {
	type test struct {
		name string
		want int
	}
	var tests = []test{
		{"tcp", 6},
		{"TcP", 6}, // case shouldn't matter
		{"icmp", 1},
		{"igmp", 2},
		{"udp", 17},
		{"ipv6-icmp", 58},
	}

	for _, tt := range tests {
		got, err := lookupProtocol(context.Background(), tt.name)
		if got != tt.want || err != nil {
			t.Errorf("LookupProtocol(%q) = %d, %v; want %d, error=nil", tt.name, got, err, tt.want)
		}
	}

}

func TestLookupNonLDH(t *testing.T) {
	if runtime.GOOS == "nacl" {
		t.Skip("skip on nacl")
	}

	defer dnsWaitGroup.Wait()

	if fixup := forceGoDNS(); fixup != nil {
		defer fixup()
	}

	// "LDH" stands for letters, digits, and hyphens and is the usual
	// description of standard DNS names.
	// This test is checking that other kinds of names are reported
	// as not found, not reported as invalid names.
	addrs, err := LookupHost("!!!.###.bogus..domain.")
	if err == nil {
		t.Fatalf("lookup succeeded: %v", addrs)
	}
	if !strings.HasSuffix(err.Error(), errNoSuchHost.Error()) {
		t.Fatalf("lookup error = %v, want %v", err, errNoSuchHost)
	}
}

func TestLookupContextCancel(t *testing.T) {
	mustHaveExternalNetwork(t)
	if runtime.GOOS == "nacl" {
		t.Skip("skip on nacl")
	}

	defer dnsWaitGroup.Wait()

	ctx, ctxCancel := context.WithCancel(context.Background())
	ctxCancel()
	_, err := DefaultResolver.LookupIPAddr(ctx, "google.com")
	if err != errCanceled {
		testenv.SkipFlakyNet(t)
		t.Fatal(err)
	}
	ctx = context.Background()
	_, err = DefaultResolver.LookupIPAddr(ctx, "google.com")
	if err != nil {
		testenv.SkipFlakyNet(t)
		t.Fatal(err)
	}
}

// Issue 24330: treat the nil *Resolver like a zero value. Verify nothing
// crashes if nil is used.
func TestNilResolverLookup(t *testing.T) {
	mustHaveExternalNetwork(t)
	if runtime.GOOS == "nacl" {
		t.Skip("skip on nacl")
	}
	var r *Resolver = nil
	ctx := context.Background()

	// Don't care about the results, just that nothing panics:
	r.LookupAddr(ctx, "8.8.8.8")
	r.LookupCNAME(ctx, "google.com")
	r.LookupHost(ctx, "google.com")
	r.LookupIPAddr(ctx, "google.com")
	r.LookupMX(ctx, "gmail.com")
	r.LookupNS(ctx, "google.com")
	r.LookupPort(ctx, "tcp", "smtp")
	r.LookupSRV(ctx, "service", "proto", "name")
	r.LookupTXT(ctx, "gmail.com")
}

// TestLookupHostCancel verifies that lookup works even after many
// canceled lookups (see golang.org/issue/24178 for details).
func TestLookupHostCancel(t *testing.T) {
	mustHaveExternalNetwork(t)
	if runtime.GOOS == "nacl" {
		t.Skip("skip on nacl")
	}

	const (
		google        = "www.google.com"
		invalidDomain = "invalid.invalid" // RFC 2606 reserves .invalid
		n             = 600               // this needs to be larger than threadLimit size
	)

	_, err := LookupHost(google)
	if err != nil {
		t.Fatal(err)
	}

	ctx, cancel := context.WithCancel(context.Background())
	cancel()
	for i := 0; i < n; i++ {
		addr, err := DefaultResolver.LookupHost(ctx, invalidDomain)
		if err == nil {
			t.Fatalf("LookupHost(%q): returns %v, but should fail", invalidDomain, addr)
		}
		if !strings.Contains(err.Error(), "canceled") {
			t.Fatalf("LookupHost(%q): failed with unexpected error: %v", invalidDomain, err)
		}
		time.Sleep(time.Millisecond * 1)
	}

	_, err = LookupHost(google)
	if err != nil {
		t.Fatal(err)
	}
}

type lookupCustomResolver struct {
	*Resolver
	mu     sync.RWMutex
	dialed bool
}

func (lcr *lookupCustomResolver) dial() func(ctx context.Context, network, address string) (Conn, error) {
	return func(ctx context.Context, network, address string) (Conn, error) {
		lcr.mu.Lock()
		lcr.dialed = true
		lcr.mu.Unlock()
		return Dial(network, address)
	}
}

// TestConcurrentPreferGoResolversDial tests that multiple resolvers with the
// PreferGo option used concurrently are all dialed properly.
func TestConcurrentPreferGoResolversDial(t *testing.T) {
	// The windows implementation of the resolver does not use the Dial
	// function.
	if runtime.GOOS == "windows" {
		t.Skip("skip on windows")
	}

	testenv.MustHaveExternalNetwork(t)
	testenv.SkipFlakyNet(t)

	defer dnsWaitGroup.Wait()

	resolvers := make([]*lookupCustomResolver, 2)
	for i := range resolvers {
		cs := lookupCustomResolver{Resolver: &Resolver{PreferGo: true}}
		cs.Dial = cs.dial()
		resolvers[i] = &cs
	}

	var wg sync.WaitGroup
	wg.Add(len(resolvers))
	for i, resolver := range resolvers {
		go func(r *Resolver, index int) {
			defer wg.Done()
			_, err := r.LookupIPAddr(context.Background(), "google.com")
			if err != nil {
				t.Fatalf("lookup failed for resolver %d: %q", index, err)
			}
		}(resolver.Resolver, i)
	}
	wg.Wait()

	for i, resolver := range resolvers {
		if !resolver.dialed {
			t.Errorf("custom resolver %d not dialed during lookup", i)
		}
	}
}

var ipVersionTests = []struct {
	network string
	version byte
}{
	{"tcp", 0},
	{"tcp4", '4'},
	{"tcp6", '6'},
	{"udp", 0},
	{"udp4", '4'},
	{"udp6", '6'},
	{"ip", 0},
	{"ip4", '4'},
	{"ip6", '6'},
	{"ip7", 0},
	{"", 0},
}

func TestIPVersion(t *testing.T) {
	for _, tt := range ipVersionTests {
		if version := ipVersion(tt.network); version != tt.version {
			t.Errorf("Family for: %s. Expected: %s, Got: %s", tt.network,
				string(tt.version), string(version))
		}
	}
}

// Issue 28600: The context that is used to lookup ips should always
// preserve the values from the context that was passed into LookupIPAddr.
func TestLookupIPAddrPreservesContextValues(t *testing.T) {
	origTestHookLookupIP := testHookLookupIP
	defer func() { testHookLookupIP = origTestHookLookupIP }()

	keyValues := []struct {
		key, value interface{}
	}{
		{"key-1", 12},
		{384, "value2"},
		{new(float64), 137},
	}
	ctx := context.Background()
	for _, kv := range keyValues {
		ctx = context.WithValue(ctx, kv.key, kv.value)
	}

	wantIPs := []IPAddr{
		{IP: IPv4(127, 0, 0, 1)},
		{IP: IPv6loopback},
	}

	checkCtxValues := func(ctx_ context.Context, fn func(context.Context, string, string) ([]IPAddr, error), network, host string) ([]IPAddr, error) {
		for _, kv := range keyValues {
			g, w := ctx_.Value(kv.key), kv.value
			if !reflect.DeepEqual(g, w) {
				t.Errorf("Value lookup:\n\tGot:  %v\n\tWant: %v", g, w)
			}
		}
		return wantIPs, nil
	}
	testHookLookupIP = checkCtxValues

	resolvers := []*Resolver{
		nil,
		new(Resolver),
	}

	for i, resolver := range resolvers {
		gotIPs, err := resolver.LookupIPAddr(ctx, "golang.org")
		if err != nil {
			t.Errorf("Resolver #%d: unexpected error: %v", i, err)
		}
		if !reflect.DeepEqual(gotIPs, wantIPs) {
			t.Errorf("#%d: mismatched IPAddr results\n\tGot: %v\n\tWant: %v", i, gotIPs, wantIPs)
		}
	}
}

<<<<<<< HEAD
=======
// Issue 30521: The lookup group should call the resolver for each network.
func TestLookupIPAddrConcurrentCallsForNetworks(t *testing.T) {
	origTestHookLookupIP := testHookLookupIP
	defer func() { testHookLookupIP = origTestHookLookupIP }()

	queries := [][]string{
		{"udp", "golang.org"},
		{"udp4", "golang.org"},
		{"udp6", "golang.org"},
		{"udp", "golang.org"},
		{"udp", "golang.org"},
	}
	results := map[[2]string][]IPAddr{
		{"udp", "golang.org"}: {
			{IP: IPv4(127, 0, 0, 1)},
			{IP: IPv6loopback},
		},
		{"udp4", "golang.org"}: {
			{IP: IPv4(127, 0, 0, 1)},
		},
		{"udp6", "golang.org"}: {
			{IP: IPv6loopback},
		},
	}
	calls := int32(0)
	waitCh := make(chan struct{})
	testHookLookupIP = func(ctx context.Context, fn func(context.Context, string, string) ([]IPAddr, error), network, host string) ([]IPAddr, error) {
		// We'll block until this is called one time for each different
		// expected result. This will ensure that the lookup group would wait
		// for the existing call if it was to be reused.
		if atomic.AddInt32(&calls, 1) == int32(len(results)) {
			close(waitCh)
		}
		select {
		case <-waitCh:
		case <-ctx.Done():
			return nil, ctx.Err()
		}
		return results[[2]string{network, host}], nil
	}

	ctx, cancel := context.WithTimeout(context.Background(), 10*time.Second)
	defer cancel()
	wg := sync.WaitGroup{}
	for _, q := range queries {
		network := q[0]
		host := q[1]
		wg.Add(1)
		go func() {
			defer wg.Done()
			gotIPs, err := DefaultResolver.lookupIPAddr(ctx, network, host)
			if err != nil {
				t.Errorf("lookupIPAddr(%v, %v): unexpected error: %v", network, host, err)
			}
			wantIPs := results[[2]string{network, host}]
			if !reflect.DeepEqual(gotIPs, wantIPs) {
				t.Errorf("lookupIPAddr(%v, %v): mismatched IPAddr results\n\tGot: %v\n\tWant: %v", network, host, gotIPs, wantIPs)
			}
		}()
	}
	wg.Wait()
}

>>>>>>> 9b97c35f
func TestWithUnexpiredValuesPreserved(t *testing.T) {
	ctx, cancel := context.WithCancel(context.Background())

	// Insert a value into it.
	key, value := "key-1", 2
	ctx = context.WithValue(ctx, key, value)

	// Now use the "values preserving context" like
	// we would for LookupIPAddr. See Issue 28600.
	ctx = withUnexpiredValuesPreserved(ctx)

	// Lookup before expiry.
	if g, w := ctx.Value(key), value; g != w {
		t.Errorf("Lookup before expiry: Got %v Want %v", g, w)
	}

	// Cancel the context.
	cancel()

	// Lookup after expiry should return nil
	if g := ctx.Value(key); g != nil {
		t.Errorf("Lookup after expiry: Got %v want nil", g)
	}
}<|MERGE_RESOLUTION|>--- conflicted
+++ resolved
@@ -1094,8 +1094,6 @@
 	}
 }
 
-<<<<<<< HEAD
-=======
 // Issue 30521: The lookup group should call the resolver for each network.
 func TestLookupIPAddrConcurrentCallsForNetworks(t *testing.T) {
 	origTestHookLookupIP := testHookLookupIP
@@ -1159,7 +1157,6 @@
 	wg.Wait()
 }
 
->>>>>>> 9b97c35f
 func TestWithUnexpiredValuesPreserved(t *testing.T) {
 	ctx, cancel := context.WithCancel(context.Background())
 
