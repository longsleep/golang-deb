// Copyright 2009 The Go Authors. All rights reserved.
// Use of this source code is governed by a BSD-style
// license that can be found in the LICENSE file.

// Garbage collector: marking and scanning

package runtime

import (
	"runtime/internal/atomic"
	"runtime/internal/sys"
	"unsafe"
)

const (
	fixedRootFinalizers = iota
	fixedRootFreeGStacks
	fixedRootCount

	// rootBlockBytes is the number of bytes to scan per data or
	// BSS root.
	rootBlockBytes = 256 << 10

	// rootBlockSpans is the number of spans to scan per span
	// root.
	rootBlockSpans = 8 * 1024 // 64MB worth of spans

	// maxObletBytes is the maximum bytes of an object to scan at
	// once. Larger objects will be split up into "oblets" of at
	// most this size. Since we can scan 1–2 MB/ms, 128 KB bounds
	// scan preemption at ~100 µs.
	//
	// This must be > _MaxSmallSize so that the object base is the
	// span base.
	maxObletBytes = 128 << 10

	// drainCheckThreshold specifies how many units of work to do
	// between self-preemption checks in gcDrain. Assuming a scan
	// rate of 1 MB/ms, this is ~100 µs. Lower values have higher
	// overhead in the scan loop (the scheduler check may perform
	// a syscall, so its overhead is nontrivial). Higher values
	// make the system less responsive to incoming work.
	drainCheckThreshold = 100000
)

// gcMarkRootPrepare queues root scanning jobs (stacks, globals, and
// some miscellany) and initializes scanning-related state.
//
// The caller must have call gcCopySpans().
//
// The world must be stopped.
//
//go:nowritebarrier
func gcMarkRootPrepare() {
	work.nFlushCacheRoots = 0

	// Compute how many data and BSS root blocks there are.
	nBlocks := func(bytes uintptr) int {
		return int((bytes + rootBlockBytes - 1) / rootBlockBytes)
	}

	work.nDataRoots = 0
	work.nBSSRoots = 0

	// Scan globals.
	for _, datap := range activeModules() {
		nDataRoots := nBlocks(datap.edata - datap.data)
		if nDataRoots > work.nDataRoots {
			work.nDataRoots = nDataRoots
		}
	}

	for _, datap := range activeModules() {
		nBSSRoots := nBlocks(datap.ebss - datap.bss)
		if nBSSRoots > work.nBSSRoots {
			work.nBSSRoots = nBSSRoots
		}
	}

	// Scan span roots for finalizer specials.
	//
	// We depend on addfinalizer to mark objects that get
	// finalizers after root marking.
	//
	// We're only interested in scanning the in-use spans,
	// which will all be swept at this point. More spans
	// may be added to this list during concurrent GC, but
	// we only care about spans that were allocated before
	// this mark phase.
	work.nSpanRoots = mheap_.sweepSpans[mheap_.sweepgen/2%2].numBlocks()

	// Scan stacks.
	//
	// Gs may be created after this point, but it's okay that we
	// ignore them because they begin life without any roots, so
	// there's nothing to scan, and any roots they create during
	// the concurrent phase will be scanned during mark
	// termination.
	work.nStackRoots = int(atomic.Loaduintptr(&allglen))

	work.markrootNext = 0
	work.markrootJobs = uint32(fixedRootCount + work.nFlushCacheRoots + work.nDataRoots + work.nBSSRoots + work.nSpanRoots + work.nStackRoots)
}

// gcMarkRootCheck checks that all roots have been scanned. It is
// purely for debugging.
func gcMarkRootCheck() {
	if work.markrootNext < work.markrootJobs {
		print(work.markrootNext, " of ", work.markrootJobs, " markroot jobs done\n")
		throw("left over markroot jobs")
	}

	lock(&allglock)
	// Check that stacks have been scanned.
	var gp *g
	for i := 0; i < work.nStackRoots; i++ {
		gp = allgs[i]
		if !gp.gcscandone {
			goto fail
		}
	}
	unlock(&allglock)
	return

fail:
	println("gp", gp, "goid", gp.goid,
		"status", readgstatus(gp),
		"gcscandone", gp.gcscandone,
		"gcscanvalid", gp.gcscanvalid)
	unlock(&allglock) // Avoid self-deadlock with traceback.
	throw("scan missed a g")
}

// ptrmask for an allocation containing a single pointer.
var oneptrmask = [...]uint8{1}

// markroot scans the i'th root.
//
// Preemption must be disabled (because this uses a gcWork).
//
// nowritebarrier is only advisory here.
//
//go:nowritebarrier
func markroot(gcw *gcWork, i uint32) {
	// TODO(austin): This is a bit ridiculous. Compute and store
	// the bases in gcMarkRootPrepare instead of the counts.
	baseFlushCache := uint32(fixedRootCount)
	baseData := baseFlushCache + uint32(work.nFlushCacheRoots)
	baseBSS := baseData + uint32(work.nDataRoots)
	baseSpans := baseBSS + uint32(work.nBSSRoots)
	baseStacks := baseSpans + uint32(work.nSpanRoots)
	end := baseStacks + uint32(work.nStackRoots)

	// Note: if you add a case here, please also update heapdump.go:dumproots.
	switch {
	case baseFlushCache <= i && i < baseData:
		flushmcache(int(i - baseFlushCache))

	case baseData <= i && i < baseBSS:
		for _, datap := range activeModules() {
			markrootBlock(datap.data, datap.edata-datap.data, datap.gcdatamask.bytedata, gcw, int(i-baseData))
		}

	case baseBSS <= i && i < baseSpans:
		for _, datap := range activeModules() {
			markrootBlock(datap.bss, datap.ebss-datap.bss, datap.gcbssmask.bytedata, gcw, int(i-baseBSS))
		}

	case i == fixedRootFinalizers:
		for fb := allfin; fb != nil; fb = fb.alllink {
			cnt := uintptr(atomic.Load(&fb.cnt))
			scanblock(uintptr(unsafe.Pointer(&fb.fin[0])), cnt*unsafe.Sizeof(fb.fin[0]), &finptrmask[0], gcw, nil)
		}

	case i == fixedRootFreeGStacks:
		// Switch to the system stack so we can call
		// stackfree.
		systemstack(markrootFreeGStacks)

	case baseSpans <= i && i < baseStacks:
		// mark mspan.specials
		markrootSpans(gcw, int(i-baseSpans))

	default:
		// the rest is scanning goroutine stacks
		var gp *g
		if baseStacks <= i && i < end {
			gp = allgs[i-baseStacks]
		} else {
			throw("markroot: bad index")
		}

		// remember when we've first observed the G blocked
		// needed only to output in traceback
		status := readgstatus(gp) // We are not in a scan state
		if (status == _Gwaiting || status == _Gsyscall) && gp.waitsince == 0 {
			gp.waitsince = work.tstart
		}

		// scang must be done on the system stack in case
		// we're trying to scan our own stack.
		systemstack(func() {
			// If this is a self-scan, put the user G in
			// _Gwaiting to prevent self-deadlock. It may
			// already be in _Gwaiting if this is a mark
			// worker or we're in mark termination.
			userG := getg().m.curg
			selfScan := gp == userG && readgstatus(userG) == _Grunning
			if selfScan {
				casgstatus(userG, _Grunning, _Gwaiting)
				userG.waitreason = waitReasonGarbageCollectionScan
			}

			// TODO: scang blocks until gp's stack has
			// been scanned, which may take a while for
			// running goroutines. Consider doing this in
			// two phases where the first is non-blocking:
			// we scan the stacks we can and ask running
			// goroutines to scan themselves; and the
			// second blocks.
			scang(gp, gcw)

			if selfScan {
				casgstatus(userG, _Gwaiting, _Grunning)
			}
		})
	}
}

// markrootBlock scans the shard'th shard of the block of memory [b0,
// b0+n0), with the given pointer mask.
//
//go:nowritebarrier
func markrootBlock(b0, n0 uintptr, ptrmask0 *uint8, gcw *gcWork, shard int) {
	if rootBlockBytes%(8*sys.PtrSize) != 0 {
		// This is necessary to pick byte offsets in ptrmask0.
		throw("rootBlockBytes must be a multiple of 8*ptrSize")
	}

	b := b0 + uintptr(shard)*rootBlockBytes
	if b >= b0+n0 {
		return
	}
	ptrmask := (*uint8)(add(unsafe.Pointer(ptrmask0), uintptr(shard)*(rootBlockBytes/(8*sys.PtrSize))))
	n := uintptr(rootBlockBytes)
	if b+n > b0+n0 {
		n = b0 + n0 - b
	}

	// Scan this shard.
	scanblock(b, n, ptrmask, gcw, nil)
}

// markrootFreeGStacks frees stacks of dead Gs.
//
// This does not free stacks of dead Gs cached on Ps, but having a few
// cached stacks around isn't a problem.
//
//TODO go:nowritebarrier
func markrootFreeGStacks() {
	// Take list of dead Gs with stacks.
	lock(&sched.gFree.lock)
	list := sched.gFree.stack
	sched.gFree.stack = gList{}
	unlock(&sched.gFree.lock)
	if list.empty() {
		return
	}

	// Free stacks.
	q := gQueue{list.head, list.head}
	for gp := list.head.ptr(); gp != nil; gp = gp.schedlink.ptr() {
		shrinkstack(gp)
		// Manipulate the queue directly since the Gs are
		// already all linked the right way.
		q.tail.set(gp)
	}

	// Put Gs back on the free list.
	lock(&sched.gFree.lock)
	sched.gFree.noStack.pushAll(q)
	unlock(&sched.gFree.lock)
}

// markrootSpans marks roots for one shard of work.spans.
//
//go:nowritebarrier
func markrootSpans(gcw *gcWork, shard int) {
	// Objects with finalizers have two GC-related invariants:
	//
	// 1) Everything reachable from the object must be marked.
	// This ensures that when we pass the object to its finalizer,
	// everything the finalizer can reach will be retained.
	//
	// 2) Finalizer specials (which are not in the garbage
	// collected heap) are roots. In practice, this means the fn
	// field must be scanned.
	//
	// TODO(austin): There are several ideas for making this more
	// efficient in issue #11485.

	sg := mheap_.sweepgen
	spans := mheap_.sweepSpans[mheap_.sweepgen/2%2].block(shard)
	// Note that work.spans may not include spans that were
	// allocated between entering the scan phase and now. This is
	// okay because any objects with finalizers in those spans
	// must have been allocated and given finalizers after we
	// entered the scan phase, so addfinalizer will have ensured
	// the above invariants for them.
	for _, s := range spans {
		if s.state != mSpanInUse {
			continue
		}
		// Check that this span was swept (it may be cached or uncached).
		if !useCheckmark && !(s.sweepgen == sg || s.sweepgen == sg+3) {
			// sweepgen was updated (+2) during non-checkmark GC pass
			print("sweep ", s.sweepgen, " ", sg, "\n")
			throw("gc: unswept span")
		}

		// Speculatively check if there are any specials
		// without acquiring the span lock. This may race with
		// adding the first special to a span, but in that
		// case addfinalizer will observe that the GC is
		// active (which is globally synchronized) and ensure
		// the above invariants. We may also ensure the
		// invariants, but it's okay to scan an object twice.
		if s.specials == nil {
			continue
		}

		// Lock the specials to prevent a special from being
		// removed from the list while we're traversing it.
		lock(&s.speciallock)

		for sp := s.specials; sp != nil; sp = sp.next {
			if sp.kind != _KindSpecialFinalizer {
				continue
			}
			// don't mark finalized object, but scan it so we
			// retain everything it points to.
			spf := (*specialfinalizer)(unsafe.Pointer(sp))
			// A finalizer can be set for an inner byte of an object, find object beginning.
			p := s.base() + uintptr(spf.special.offset)/s.elemsize*s.elemsize

			// Mark everything that can be reached from
			// the object (but *not* the object itself or
			// we'll never collect it).
			scanobject(p, gcw)

			// The special itself is a root.
			scanblock(uintptr(unsafe.Pointer(&spf.fn)), sys.PtrSize, &oneptrmask[0], gcw, nil)
		}

		unlock(&s.speciallock)
	}
}

// gcAssistAlloc performs GC work to make gp's assist debt positive.
// gp must be the calling user gorountine.
//
// This must be called with preemption enabled.
func gcAssistAlloc(gp *g) {
	// Don't assist in non-preemptible contexts. These are
	// generally fragile and won't allow the assist to block.
	if getg() == gp.m.g0 {
		return
	}
	if mp := getg().m; mp.locks > 0 || mp.preemptoff != "" {
		return
	}

	traced := false
retry:
	// Compute the amount of scan work we need to do to make the
	// balance positive. When the required amount of work is low,
	// we over-assist to build up credit for future allocations
	// and amortize the cost of assisting.
	debtBytes := -gp.gcAssistBytes
	scanWork := int64(gcController.assistWorkPerByte * float64(debtBytes))
	if scanWork < gcOverAssistWork {
		scanWork = gcOverAssistWork
		debtBytes = int64(gcController.assistBytesPerWork * float64(scanWork))
	}

	// Steal as much credit as we can from the background GC's
	// scan credit. This is racy and may drop the background
	// credit below 0 if two mutators steal at the same time. This
	// will just cause steals to fail until credit is accumulated
	// again, so in the long run it doesn't really matter, but we
	// do have to handle the negative credit case.
	bgScanCredit := atomic.Loadint64(&gcController.bgScanCredit)
	stolen := int64(0)
	if bgScanCredit > 0 {
		if bgScanCredit < scanWork {
			stolen = bgScanCredit
			gp.gcAssistBytes += 1 + int64(gcController.assistBytesPerWork*float64(stolen))
		} else {
			stolen = scanWork
			gp.gcAssistBytes += debtBytes
		}
		atomic.Xaddint64(&gcController.bgScanCredit, -stolen)

		scanWork -= stolen

		if scanWork == 0 {
			// We were able to steal all of the credit we
			// needed.
			if traced {
				traceGCMarkAssistDone()
			}
			return
		}
	}

	if trace.enabled && !traced {
		traced = true
		traceGCMarkAssistStart()
	}

	// Perform assist work
	systemstack(func() {
		gcAssistAlloc1(gp, scanWork)
		// The user stack may have moved, so this can't touch
		// anything on it until it returns from systemstack.
	})

	completed := gp.param != nil
	gp.param = nil
	if completed {
		gcMarkDone()
	}

	if gp.gcAssistBytes < 0 {
		// We were unable steal enough credit or perform
		// enough work to pay off the assist debt. We need to
		// do one of these before letting the mutator allocate
		// more to prevent over-allocation.
		//
		// If this is because we were preempted, reschedule
		// and try some more.
		if gp.preempt {
			Gosched()
			goto retry
		}

		// Add this G to an assist queue and park. When the GC
		// has more background credit, it will satisfy queued
		// assists before flushing to the global credit pool.
		//
		// Note that this does *not* get woken up when more
		// work is added to the work list. The theory is that
		// there wasn't enough work to do anyway, so we might
		// as well let background marking take care of the
		// work that is available.
		if !gcParkAssist() {
			goto retry
		}

		// At this point either background GC has satisfied
		// this G's assist debt, or the GC cycle is over.
	}
	if traced {
		traceGCMarkAssistDone()
	}
}

// gcAssistAlloc1 is the part of gcAssistAlloc that runs on the system
// stack. This is a separate function to make it easier to see that
// we're not capturing anything from the user stack, since the user
// stack may move while we're in this function.
//
// gcAssistAlloc1 indicates whether this assist completed the mark
// phase by setting gp.param to non-nil. This can't be communicated on
// the stack since it may move.
//
//go:systemstack
func gcAssistAlloc1(gp *g, scanWork int64) {
	// Clear the flag indicating that this assist completed the
	// mark phase.
	gp.param = nil

	if atomic.Load(&gcBlackenEnabled) == 0 {
		// The gcBlackenEnabled check in malloc races with the
		// store that clears it but an atomic check in every malloc
		// would be a performance hit.
		// Instead we recheck it here on the non-preemptable system
		// stack to determine if we should perform an assist.

		// GC is done, so ignore any remaining debt.
		gp.gcAssistBytes = 0
		return
	}
	// Track time spent in this assist. Since we're on the
	// system stack, this is non-preemptible, so we can
	// just measure start and end time.
	startTime := nanotime()

	decnwait := atomic.Xadd(&work.nwait, -1)
	if decnwait == work.nproc {
		println("runtime: work.nwait =", decnwait, "work.nproc=", work.nproc)
		throw("nwait > work.nprocs")
	}

	// gcDrainN requires the caller to be preemptible.
	casgstatus(gp, _Grunning, _Gwaiting)
	gp.waitreason = waitReasonGCAssistMarking

	// drain own cached work first in the hopes that it
	// will be more cache friendly.
	gcw := &getg().m.p.ptr().gcw
	workDone := gcDrainN(gcw, scanWork)

	casgstatus(gp, _Gwaiting, _Grunning)

	// Record that we did this much scan work.
	//
	// Back out the number of bytes of assist credit that
	// this scan work counts for. The "1+" is a poor man's
	// round-up, to ensure this adds credit even if
	// assistBytesPerWork is very low.
	gp.gcAssistBytes += 1 + int64(gcController.assistBytesPerWork*float64(workDone))

	// If this is the last worker and we ran out of work,
	// signal a completion point.
	incnwait := atomic.Xadd(&work.nwait, +1)
	if incnwait > work.nproc {
		println("runtime: work.nwait=", incnwait,
			"work.nproc=", work.nproc)
		throw("work.nwait > work.nproc")
	}

	if incnwait == work.nproc && !gcMarkWorkAvailable(nil) {
		// This has reached a background completion point. Set
		// gp.param to a non-nil value to indicate this. It
		// doesn't matter what we set it to (it just has to be
		// a valid pointer).
		gp.param = unsafe.Pointer(gp)
	}
	duration := nanotime() - startTime
	_p_ := gp.m.p.ptr()
	_p_.gcAssistTime += duration
	if _p_.gcAssistTime > gcAssistTimeSlack {
		atomic.Xaddint64(&gcController.assistTime, _p_.gcAssistTime)
		_p_.gcAssistTime = 0
	}
}

// gcWakeAllAssists wakes all currently blocked assists. This is used
// at the end of a GC cycle. gcBlackenEnabled must be false to prevent
// new assists from going to sleep after this point.
func gcWakeAllAssists() {
	lock(&work.assistQueue.lock)
	list := work.assistQueue.q.popList()
	injectglist(&list)
	unlock(&work.assistQueue.lock)
}

// gcParkAssist puts the current goroutine on the assist queue and parks.
//
// gcParkAssist reports whether the assist is now satisfied. If it
// returns false, the caller must retry the assist.
//
//go:nowritebarrier
func gcParkAssist() bool {
	lock(&work.assistQueue.lock)
	// If the GC cycle finished while we were getting the lock,
	// exit the assist. The cycle can't finish while we hold the
	// lock.
	if atomic.Load(&gcBlackenEnabled) == 0 {
		unlock(&work.assistQueue.lock)
		return true
	}

	gp := getg()
	oldList := work.assistQueue.q
	work.assistQueue.q.pushBack(gp)

	// Recheck for background credit now that this G is in
	// the queue, but can still back out. This avoids a
	// race in case background marking has flushed more
	// credit since we checked above.
	if atomic.Loadint64(&gcController.bgScanCredit) > 0 {
		work.assistQueue.q = oldList
		if oldList.tail != 0 {
			oldList.tail.ptr().schedlink.set(nil)
		}
		unlock(&work.assistQueue.lock)
		return false
	}
	// Park.
	goparkunlock(&work.assistQueue.lock, waitReasonGCAssistWait, traceEvGoBlockGC, 2)
	return true
}

// gcFlushBgCredit flushes scanWork units of background scan work
// credit. This first satisfies blocked assists on the
// work.assistQueue and then flushes any remaining credit to
// gcController.bgScanCredit.
//
// Write barriers are disallowed because this is used by gcDrain after
// it has ensured that all work is drained and this must preserve that
// condition.
//
//go:nowritebarrierrec
func gcFlushBgCredit(scanWork int64) {
	if work.assistQueue.q.empty() {
		// Fast path; there are no blocked assists. There's a
		// small window here where an assist may add itself to
		// the blocked queue and park. If that happens, we'll
		// just get it on the next flush.
		atomic.Xaddint64(&gcController.bgScanCredit, scanWork)
		return
	}

	scanBytes := int64(float64(scanWork) * gcController.assistBytesPerWork)

	lock(&work.assistQueue.lock)
	for !work.assistQueue.q.empty() && scanBytes > 0 {
		gp := work.assistQueue.q.pop()
		// Note that gp.gcAssistBytes is negative because gp
		// is in debt. Think carefully about the signs below.
		if scanBytes+gp.gcAssistBytes >= 0 {
			// Satisfy this entire assist debt.
			scanBytes += gp.gcAssistBytes
			gp.gcAssistBytes = 0
			// It's important that we *not* put gp in
			// runnext. Otherwise, it's possible for user
			// code to exploit the GC worker's high
			// scheduler priority to get itself always run
			// before other goroutines and always in the
			// fresh quantum started by GC.
			ready(gp, 0, false)
		} else {
			// Partially satisfy this assist.
			gp.gcAssistBytes += scanBytes
			scanBytes = 0
			// As a heuristic, we move this assist to the
			// back of the queue so that large assists
			// can't clog up the assist queue and
			// substantially delay small assists.
			work.assistQueue.q.pushBack(gp)
			break
		}
	}

	if scanBytes > 0 {
		// Convert from scan bytes back to work.
		scanWork = int64(float64(scanBytes) * gcController.assistWorkPerByte)
		atomic.Xaddint64(&gcController.bgScanCredit, scanWork)
	}
	unlock(&work.assistQueue.lock)
}

// scanstack scans gp's stack, greying all pointers found on the stack.
//
// scanstack is marked go:systemstack because it must not be preempted
// while using a workbuf.
//
//go:nowritebarrier
//go:systemstack
func scanstack(gp *g, gcw *gcWork) {
	if gp.gcscanvalid {
		return
	}

	if readgstatus(gp)&_Gscan == 0 {
		print("runtime:scanstack: gp=", gp, ", goid=", gp.goid, ", gp->atomicstatus=", hex(readgstatus(gp)), "\n")
		throw("scanstack - bad status")
	}

	switch readgstatus(gp) &^ _Gscan {
	default:
		print("runtime: gp=", gp, ", goid=", gp.goid, ", gp->atomicstatus=", readgstatus(gp), "\n")
		throw("mark - bad status")
	case _Gdead:
		return
	case _Grunning:
		print("runtime: gp=", gp, ", goid=", gp.goid, ", gp->atomicstatus=", readgstatus(gp), "\n")
		throw("scanstack: goroutine not stopped")
	case _Grunnable, _Gsyscall, _Gwaiting:
		// ok
	}

	if gp == getg() {
		throw("can't scan our own stack")
	}

	// Shrink the stack if not much of it is being used.
	shrinkstack(gp)

	var state stackScanState
	state.stack = gp.stack

	if stackTraceDebug {
		println("stack trace goroutine", gp.goid)
	}

	// Scan the saved context register. This is effectively a live
	// register that gets moved back and forth between the
	// register and sched.ctxt without a write barrier.
	if gp.sched.ctxt != nil {
		scanblock(uintptr(unsafe.Pointer(&gp.sched.ctxt)), sys.PtrSize, &oneptrmask[0], gcw, &state)
	}

	// Scan the stack. Accumulate a list of stack objects.
	scanframe := func(frame *stkframe, unused unsafe.Pointer) bool {
		scanframeworker(frame, &state, gcw)
		return true
	}
	gentraceback(^uintptr(0), ^uintptr(0), 0, gp, 0, nil, 0x7fffffff, scanframe, nil, 0)

	// Find additional pointers that point into the stack from the heap.
	// Currently this includes defers and panics. See also function copystack.
	tracebackdefers(gp, scanframe, nil)
<<<<<<< HEAD
=======
	for d := gp._defer; d != nil; d = d.link {
		// tracebackdefers above does not scan the func value, which could
		// be a stack allocated closure. See issue 30453.
		if d.fn != nil {
			scanblock(uintptr(unsafe.Pointer(&d.fn)), sys.PtrSize, &oneptrmask[0], gcw, &state)
		}
	}
>>>>>>> 9b97c35f
	if gp._panic != nil {
		state.putPtr(uintptr(unsafe.Pointer(gp._panic)))
	}

	// Find and scan all reachable stack objects.
	state.buildIndex()
	for {
		p := state.getPtr()
		if p == 0 {
			break
		}
		obj := state.findObject(p)
		if obj == nil {
			continue
		}
		t := obj.typ
		if t == nil {
			// We've already scanned this object.
			continue
		}
		obj.setType(nil) // Don't scan it again.
		if stackTraceDebug {
			println("  live stkobj at", hex(state.stack.lo+uintptr(obj.off)), "of type", t.string())
		}
		gcdata := t.gcdata
		var s *mspan
		if t.kind&kindGCProg != 0 {
			// This path is pretty unlikely, an object large enough
			// to have a GC program allocated on the stack.
			// We need some space to unpack the program into a straight
			// bitmask, which we allocate/free here.
			// TODO: it would be nice if there were a way to run a GC
			// program without having to store all its bits. We'd have
			// to change from a Lempel-Ziv style program to something else.
			// Or we can forbid putting objects on stacks if they require
			// a gc program (see issue 27447).
			s = materializeGCProg(t.ptrdata, gcdata)
			gcdata = (*byte)(unsafe.Pointer(s.startAddr))
		}

		scanblock(state.stack.lo+uintptr(obj.off), t.ptrdata, gcdata, gcw, &state)

		if s != nil {
			dematerializeGCProg(s)
		}
	}

	// Deallocate object buffers.
	// (Pointer buffers were all deallocated in the loop above.)
	for state.head != nil {
		x := state.head
		state.head = x.next
		if stackTraceDebug {
			for _, obj := range x.obj[:x.nobj] {
				if obj.typ == nil { // reachable
					continue
				}
				println("  dead stkobj at", hex(gp.stack.lo+uintptr(obj.off)), "of type", obj.typ.string())
				// Note: not necessarily really dead - only reachable-from-ptr dead.
			}
		}
		x.nobj = 0
		putempty((*workbuf)(unsafe.Pointer(x)))
	}
	if state.buf != nil || state.freeBuf != nil {
		throw("remaining pointer buffers")
	}

	gp.gcscanvalid = true
}

// Scan a stack frame: local variables and function arguments/results.
//go:nowritebarrier
func scanframeworker(frame *stkframe, state *stackScanState, gcw *gcWork) {
	if _DebugGC > 1 && frame.continpc != 0 {
		print("scanframe ", funcname(frame.fn), "\n")
	}

	locals, args, objs := getStackMap(frame, &state.cache, false)

	// Scan local variables if stack frame has been allocated.
	if locals.n > 0 {
		size := uintptr(locals.n) * sys.PtrSize
		scanblock(frame.varp-size, size, locals.bytedata, gcw, state)
	}

	// Scan arguments.
	if args.n > 0 {
		scanblock(frame.argp, uintptr(args.n)*sys.PtrSize, args.bytedata, gcw, state)
	}

	// Add all stack objects to the stack object list.
	if frame.varp != 0 {
		// varp is 0 for defers, where there are no locals.
		// In that case, there can't be a pointer to its args, either.
		// (And all args would be scanned above anyway.)
		for _, obj := range objs {
			off := obj.off
			base := frame.varp // locals base pointer
			if off >= 0 {
				base = frame.argp // arguments and return values base pointer
			}
			ptr := base + uintptr(off)
			if ptr < frame.sp {
				// object hasn't been allocated in the frame yet.
				continue
			}
			if stackTraceDebug {
				println("stkobj at", hex(ptr), "of type", obj.typ.string())
			}
			state.addObject(ptr, obj.typ)
		}
	}
}

type gcDrainFlags int

const (
	gcDrainUntilPreempt gcDrainFlags = 1 << iota
	gcDrainFlushBgCredit
	gcDrainIdle
	gcDrainFractional
)

// gcDrain scans roots and objects in work buffers, blackening grey
// objects until it is unable to get more work. It may return before
// GC is done; it's the caller's responsibility to balance work from
// other Ps.
//
// If flags&gcDrainUntilPreempt != 0, gcDrain returns when g.preempt
// is set.
//
// If flags&gcDrainIdle != 0, gcDrain returns when there is other work
// to do.
//
// If flags&gcDrainFractional != 0, gcDrain self-preempts when
// pollFractionalWorkerExit() returns true. This implies
// gcDrainNoBlock.
//
// If flags&gcDrainFlushBgCredit != 0, gcDrain flushes scan work
// credit to gcController.bgScanCredit every gcCreditSlack units of
// scan work.
//
//go:nowritebarrier
func gcDrain(gcw *gcWork, flags gcDrainFlags) {
	if !writeBarrier.needed {
		throw("gcDrain phase incorrect")
	}

	gp := getg().m.curg
	preemptible := flags&gcDrainUntilPreempt != 0
	flushBgCredit := flags&gcDrainFlushBgCredit != 0
	idle := flags&gcDrainIdle != 0

	initScanWork := gcw.scanWork

	// checkWork is the scan work before performing the next
	// self-preempt check.
	checkWork := int64(1<<63 - 1)
	var check func() bool
	if flags&(gcDrainIdle|gcDrainFractional) != 0 {
		checkWork = initScanWork + drainCheckThreshold
		if idle {
			check = pollWork
		} else if flags&gcDrainFractional != 0 {
			check = pollFractionalWorkerExit
		}
	}

	// Drain root marking jobs.
	if work.markrootNext < work.markrootJobs {
		for !(preemptible && gp.preempt) {
			job := atomic.Xadd(&work.markrootNext, +1) - 1
			if job >= work.markrootJobs {
				break
			}
			markroot(gcw, job)
			if check != nil && check() {
				goto done
			}
		}
	}

	// Drain heap marking jobs.
	for !(preemptible && gp.preempt) {
		// Try to keep work available on the global queue. We used to
		// check if there were waiting workers, but it's better to
		// just keep work available than to make workers wait. In the
		// worst case, we'll do O(log(_WorkbufSize)) unnecessary
		// balances.
		if work.full == 0 {
			gcw.balance()
		}

		b := gcw.tryGetFast()
		if b == 0 {
			b = gcw.tryGet()
			if b == 0 {
				// Flush the write barrier
				// buffer; this may create
				// more work.
				wbBufFlush(nil, 0)
				b = gcw.tryGet()
			}
		}
		if b == 0 {
			// Unable to get work.
			break
		}
		scanobject(b, gcw)

		// Flush background scan work credit to the global
		// account if we've accumulated enough locally so
		// mutator assists can draw on it.
		if gcw.scanWork >= gcCreditSlack {
			atomic.Xaddint64(&gcController.scanWork, gcw.scanWork)
			if flushBgCredit {
				gcFlushBgCredit(gcw.scanWork - initScanWork)
				initScanWork = 0
			}
			checkWork -= gcw.scanWork
			gcw.scanWork = 0

			if checkWork <= 0 {
				checkWork += drainCheckThreshold
				if check != nil && check() {
					break
				}
			}
		}
	}

done:
	// Flush remaining scan work credit.
	if gcw.scanWork > 0 {
		atomic.Xaddint64(&gcController.scanWork, gcw.scanWork)
		if flushBgCredit {
			gcFlushBgCredit(gcw.scanWork - initScanWork)
		}
		gcw.scanWork = 0
	}
}

// gcDrainN blackens grey objects until it has performed roughly
// scanWork units of scan work or the G is preempted. This is
// best-effort, so it may perform less work if it fails to get a work
// buffer. Otherwise, it will perform at least n units of work, but
// may perform more because scanning is always done in whole object
// increments. It returns the amount of scan work performed.
//
// The caller goroutine must be in a preemptible state (e.g.,
// _Gwaiting) to prevent deadlocks during stack scanning. As a
// consequence, this must be called on the system stack.
//
//go:nowritebarrier
//go:systemstack
func gcDrainN(gcw *gcWork, scanWork int64) int64 {
	if !writeBarrier.needed {
		throw("gcDrainN phase incorrect")
	}

	// There may already be scan work on the gcw, which we don't
	// want to claim was done by this call.
	workFlushed := -gcw.scanWork

	gp := getg().m.curg
	for !gp.preempt && workFlushed+gcw.scanWork < scanWork {
		// See gcDrain comment.
		if work.full == 0 {
			gcw.balance()
		}

		// This might be a good place to add prefetch code...
		// if(wbuf.nobj > 4) {
		//         PREFETCH(wbuf->obj[wbuf.nobj - 3];
		//  }
		//
		b := gcw.tryGetFast()
		if b == 0 {
			b = gcw.tryGet()
			if b == 0 {
				// Flush the write barrier buffer;
				// this may create more work.
				wbBufFlush(nil, 0)
				b = gcw.tryGet()
			}
		}

		if b == 0 {
			// Try to do a root job.
			//
			// TODO: Assists should get credit for this
			// work.
			if work.markrootNext < work.markrootJobs {
				job := atomic.Xadd(&work.markrootNext, +1) - 1
				if job < work.markrootJobs {
					markroot(gcw, job)
					continue
				}
			}
			// No heap or root jobs.
			break
		}
		scanobject(b, gcw)

		// Flush background scan work credit.
		if gcw.scanWork >= gcCreditSlack {
			atomic.Xaddint64(&gcController.scanWork, gcw.scanWork)
			workFlushed += gcw.scanWork
			gcw.scanWork = 0
		}
	}

	// Unlike gcDrain, there's no need to flush remaining work
	// here because this never flushes to bgScanCredit and
	// gcw.dispose will flush any remaining work to scanWork.

	return workFlushed + gcw.scanWork
}

// scanblock scans b as scanobject would, but using an explicit
// pointer bitmap instead of the heap bitmap.
//
// This is used to scan non-heap roots, so it does not update
// gcw.bytesMarked or gcw.scanWork.
//
// If stk != nil, possible stack pointers are also reported to stk.putPtr.
//go:nowritebarrier
func scanblock(b0, n0 uintptr, ptrmask *uint8, gcw *gcWork, stk *stackScanState) {
	// Use local copies of original parameters, so that a stack trace
	// due to one of the throws below shows the original block
	// base and extent.
	b := b0
	n := n0

	for i := uintptr(0); i < n; {
		// Find bits for the next word.
		bits := uint32(*addb(ptrmask, i/(sys.PtrSize*8)))
		if bits == 0 {
			i += sys.PtrSize * 8
			continue
		}
		for j := 0; j < 8 && i < n; j++ {
			if bits&1 != 0 {
				// Same work as in scanobject; see comments there.
				p := *(*uintptr)(unsafe.Pointer(b + i))
				if p != 0 {
					if obj, span, objIndex := findObject(p, b, i); obj != 0 {
						greyobject(obj, b, i, span, gcw, objIndex)
					} else if stk != nil && p >= stk.stack.lo && p < stk.stack.hi {
						stk.putPtr(p)
					}
				}
			}
			bits >>= 1
			i += sys.PtrSize
		}
	}
}

// scanobject scans the object starting at b, adding pointers to gcw.
// b must point to the beginning of a heap object or an oblet.
// scanobject consults the GC bitmap for the pointer mask and the
// spans for the size of the object.
//
//go:nowritebarrier
func scanobject(b uintptr, gcw *gcWork) {
	// Find the bits for b and the size of the object at b.
	//
	// b is either the beginning of an object, in which case this
	// is the size of the object to scan, or it points to an
	// oblet, in which case we compute the size to scan below.
	hbits := heapBitsForAddr(b)
	s := spanOfUnchecked(b)
	n := s.elemsize
	if n == 0 {
		throw("scanobject n == 0")
	}

	if n > maxObletBytes {
		// Large object. Break into oblets for better
		// parallelism and lower latency.
		if b == s.base() {
			// It's possible this is a noscan object (not
			// from greyobject, but from other code
			// paths), in which case we must *not* enqueue
			// oblets since their bitmaps will be
			// uninitialized.
			if s.spanclass.noscan() {
				// Bypass the whole scan.
				gcw.bytesMarked += uint64(n)
				return
			}

			// Enqueue the other oblets to scan later.
			// Some oblets may be in b's scalar tail, but
			// these will be marked as "no more pointers",
			// so we'll drop out immediately when we go to
			// scan those.
			for oblet := b + maxObletBytes; oblet < s.base()+s.elemsize; oblet += maxObletBytes {
				if !gcw.putFast(oblet) {
					gcw.put(oblet)
				}
			}
		}

		// Compute the size of the oblet. Since this object
		// must be a large object, s.base() is the beginning
		// of the object.
		n = s.base() + s.elemsize - b
		if n > maxObletBytes {
			n = maxObletBytes
		}
	}

	var i uintptr
	for i = 0; i < n; i += sys.PtrSize {
		// Find bits for this word.
		if i != 0 {
			// Avoid needless hbits.next() on last iteration.
			hbits = hbits.next()
		}
		// Load bits once. See CL 22712 and issue 16973 for discussion.
		bits := hbits.bits()
		// During checkmarking, 1-word objects store the checkmark
		// in the type bit for the one word. The only one-word objects
		// are pointers, or else they'd be merged with other non-pointer
		// data into larger allocations.
		if i != 1*sys.PtrSize && bits&bitScan == 0 {
			break // no more pointers in this object
		}
		if bits&bitPointer == 0 {
			continue // not a pointer
		}

		// Work here is duplicated in scanblock and above.
		// If you make changes here, make changes there too.
		obj := *(*uintptr)(unsafe.Pointer(b + i))

		// At this point we have extracted the next potential pointer.
		// Quickly filter out nil and pointers back to the current object.
		if obj != 0 && obj-b >= n {
			// Test if obj points into the Go heap and, if so,
			// mark the object.
			//
			// Note that it's possible for findObject to
			// fail if obj points to a just-allocated heap
			// object because of a race with growing the
			// heap. In this case, we know the object was
			// just allocated and hence will be marked by
			// allocation itself.
			if obj, span, objIndex := findObject(obj, b, i); obj != 0 {
				greyobject(obj, b, i, span, gcw, objIndex)
			}
		}
	}
	gcw.bytesMarked += uint64(n)
	gcw.scanWork += int64(i)
}

// Shade the object if it isn't already.
// The object is not nil and known to be in the heap.
// Preemption must be disabled.
//go:nowritebarrier
func shade(b uintptr) {
	if obj, span, objIndex := findObject(b, 0, 0); obj != 0 {
		gcw := &getg().m.p.ptr().gcw
		greyobject(obj, 0, 0, span, gcw, objIndex)
	}
}

// obj is the start of an object with mark mbits.
// If it isn't already marked, mark it and enqueue into gcw.
// base and off are for debugging only and could be removed.
//
// See also wbBufFlush1, which partially duplicates this logic.
//
//go:nowritebarrierrec
func greyobject(obj, base, off uintptr, span *mspan, gcw *gcWork, objIndex uintptr) {
	// obj should be start of allocation, and so must be at least pointer-aligned.
	if obj&(sys.PtrSize-1) != 0 {
		throw("greyobject: obj not pointer-aligned")
	}
	mbits := span.markBitsForIndex(objIndex)

	if useCheckmark {
		if !mbits.isMarked() {
			printlock()
			print("runtime:greyobject: checkmarks finds unexpected unmarked object obj=", hex(obj), "\n")
			print("runtime: found obj at *(", hex(base), "+", hex(off), ")\n")

			// Dump the source (base) object
			gcDumpObject("base", base, off)

			// Dump the object
			gcDumpObject("obj", obj, ^uintptr(0))

			getg().m.traceback = 2
			throw("checkmark found unmarked object")
		}
		hbits := heapBitsForAddr(obj)
		if hbits.isCheckmarked(span.elemsize) {
			return
		}
		hbits.setCheckmarked(span.elemsize)
		if !hbits.isCheckmarked(span.elemsize) {
			throw("setCheckmarked and isCheckmarked disagree")
		}
	} else {
		if debug.gccheckmark > 0 && span.isFree(objIndex) {
			print("runtime: marking free object ", hex(obj), " found at *(", hex(base), "+", hex(off), ")\n")
			gcDumpObject("base", base, off)
			gcDumpObject("obj", obj, ^uintptr(0))
			getg().m.traceback = 2
			throw("marking free object")
		}

		// If marked we have nothing to do.
		if mbits.isMarked() {
			return
		}
		mbits.setMarked()

		// Mark span.
		arena, pageIdx, pageMask := pageIndexOf(span.base())
		if arena.pageMarks[pageIdx]&pageMask == 0 {
			atomic.Or8(&arena.pageMarks[pageIdx], pageMask)
		}

		// If this is a noscan object, fast-track it to black
		// instead of greying it.
		if span.spanclass.noscan() {
			gcw.bytesMarked += uint64(span.elemsize)
			return
		}
	}

	// Queue the obj for scanning. The PREFETCH(obj) logic has been removed but
	// seems like a nice optimization that can be added back in.
	// There needs to be time between the PREFETCH and the use.
	// Previously we put the obj in an 8 element buffer that is drained at a rate
	// to give the PREFETCH time to do its work.
	// Use of PREFETCHNTA might be more appropriate than PREFETCH
	if !gcw.putFast(obj) {
		gcw.put(obj)
	}
}

// gcDumpObject dumps the contents of obj for debugging and marks the
// field at byte offset off in obj.
func gcDumpObject(label string, obj, off uintptr) {
	s := spanOf(obj)
	print(label, "=", hex(obj))
	if s == nil {
		print(" s=nil\n")
		return
	}
	print(" s.base()=", hex(s.base()), " s.limit=", hex(s.limit), " s.spanclass=", s.spanclass, " s.elemsize=", s.elemsize, " s.state=")
	if 0 <= s.state && int(s.state) < len(mSpanStateNames) {
		print(mSpanStateNames[s.state], "\n")
	} else {
		print("unknown(", s.state, ")\n")
	}

	skipped := false
	size := s.elemsize
	if s.state == mSpanManual && size == 0 {
		// We're printing something from a stack frame. We
		// don't know how big it is, so just show up to an
		// including off.
		size = off + sys.PtrSize
	}
	for i := uintptr(0); i < size; i += sys.PtrSize {
		// For big objects, just print the beginning (because
		// that usually hints at the object's type) and the
		// fields around off.
		if !(i < 128*sys.PtrSize || off-16*sys.PtrSize < i && i < off+16*sys.PtrSize) {
			skipped = true
			continue
		}
		if skipped {
			print(" ...\n")
			skipped = false
		}
		print(" *(", label, "+", i, ") = ", hex(*(*uintptr)(unsafe.Pointer(obj + i))))
		if i == off {
			print(" <==")
		}
		print("\n")
	}
	if skipped {
		print(" ...\n")
	}
}

// gcmarknewobject marks a newly allocated object black. obj must
// not contain any non-nil pointers.
//
// This is nosplit so it can manipulate a gcWork without preemption.
//
//go:nowritebarrier
//go:nosplit
func gcmarknewobject(obj, size, scanSize uintptr) {
	if useCheckmark { // The world should be stopped so this should not happen.
		throw("gcmarknewobject called while doing checkmark")
	}
	markBitsForAddr(obj).setMarked()
	gcw := &getg().m.p.ptr().gcw
	gcw.bytesMarked += uint64(size)
	gcw.scanWork += int64(scanSize)
}

// gcMarkTinyAllocs greys all active tiny alloc blocks.
//
// The world must be stopped.
func gcMarkTinyAllocs() {
	for _, p := range allp {
		c := p.mcache
		if c == nil || c.tiny == 0 {
			continue
		}
		_, span, objIndex := findObject(c.tiny, 0, 0)
		gcw := &p.gcw
		greyobject(c.tiny, 0, 0, span, gcw, objIndex)
	}
}

// Checkmarking

// To help debug the concurrent GC we remark with the world
// stopped ensuring that any object encountered has their normal
// mark bit set. To do this we use an orthogonal bit
// pattern to indicate the object is marked. The following pattern
// uses the upper two bits in the object's boundary nibble.
// 01: scalar  not marked
// 10: pointer not marked
// 11: pointer     marked
// 00: scalar      marked
// Xoring with 01 will flip the pattern from marked to unmarked and vica versa.
// The higher bit is 1 for pointers and 0 for scalars, whether the object
// is marked or not.
// The first nibble no longer holds the typeDead pattern indicating that the
// there are no more pointers in the object. This information is held
// in the second nibble.

// If useCheckmark is true, marking of an object uses the
// checkmark bits (encoding above) instead of the standard
// mark bits.
var useCheckmark = false

//go:nowritebarrier
func initCheckmarks() {
	useCheckmark = true
	for _, s := range mheap_.allspans {
		if s.state == mSpanInUse {
			heapBitsForAddr(s.base()).initCheckmarkSpan(s.layout())
		}
	}
}

func clearCheckmarks() {
	useCheckmark = false
	for _, s := range mheap_.allspans {
		if s.state == mSpanInUse {
			heapBitsForAddr(s.base()).clearCheckmarkSpan(s.layout())
		}
	}
}<|MERGE_RESOLUTION|>--- conflicted
+++ resolved
@@ -713,8 +713,6 @@
 	// Find additional pointers that point into the stack from the heap.
 	// Currently this includes defers and panics. See also function copystack.
 	tracebackdefers(gp, scanframe, nil)
-<<<<<<< HEAD
-=======
 	for d := gp._defer; d != nil; d = d.link {
 		// tracebackdefers above does not scan the func value, which could
 		// be a stack allocated closure. See issue 30453.
@@ -722,7 +720,6 @@
 			scanblock(uintptr(unsafe.Pointer(&d.fn)), sys.PtrSize, &oneptrmask[0], gcw, &state)
 		}
 	}
->>>>>>> 9b97c35f
 	if gp._panic != nil {
 		state.putPtr(uintptr(unsafe.Pointer(gp._panic)))
 	}
