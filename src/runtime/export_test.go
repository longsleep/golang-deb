// Copyright 2010 The Go Authors. All rights reserved.
// Use of this source code is governed by a BSD-style
// license that can be found in the LICENSE file.

// Export guts for testing.

package runtime

import (
	"runtime/internal/atomic"
	"runtime/internal/sys"
	"unsafe"
)

var Fadd64 = fadd64
var Fsub64 = fsub64
var Fmul64 = fmul64
var Fdiv64 = fdiv64
var F64to32 = f64to32
var F32to64 = f32to64
var Fcmp64 = fcmp64
var Fintto64 = fintto64
var F64toint = f64toint

var Entersyscall = entersyscall
var Exitsyscall = exitsyscall
var LockedOSThread = lockedOSThread
var Xadduintptr = atomic.Xadduintptr

var FuncPC = funcPC

var Fastlog2 = fastlog2

var Atoi = atoi
var Atoi32 = atoi32

type LFNode struct {
	Next    uint64
	Pushcnt uintptr
}

func LFStackPush(head *uint64, node *LFNode) {
	(*lfstack)(head).push((*lfnode)(unsafe.Pointer(node)))
}

func LFStackPop(head *uint64) *LFNode {
	return (*LFNode)(unsafe.Pointer((*lfstack)(head).pop()))
}

func GCMask(x interface{}) (ret []byte) {
	systemstack(func() {
		ret = getgcmask(x)
	})
	return
}

func RunSchedLocalQueueTest() {
	_p_ := new(p)
	gs := make([]g, len(_p_.runq))
	for i := 0; i < len(_p_.runq); i++ {
		if g, _ := runqget(_p_); g != nil {
			throw("runq is not empty initially")
		}
		for j := 0; j < i; j++ {
			runqput(_p_, &gs[i], false)
		}
		for j := 0; j < i; j++ {
			if g, _ := runqget(_p_); g != &gs[i] {
				print("bad element at iter ", i, "/", j, "\n")
				throw("bad element")
			}
		}
		if g, _ := runqget(_p_); g != nil {
			throw("runq is not empty afterwards")
		}
	}
}

func RunSchedLocalQueueStealTest() {
	p1 := new(p)
	p2 := new(p)
	gs := make([]g, len(p1.runq))
	for i := 0; i < len(p1.runq); i++ {
		for j := 0; j < i; j++ {
			gs[j].sig = 0
			runqput(p1, &gs[j], false)
		}
		gp := runqsteal(p2, p1, true)
		s := 0
		if gp != nil {
			s++
			gp.sig++
		}
		for {
			gp, _ = runqget(p2)
			if gp == nil {
				break
			}
			s++
			gp.sig++
		}
		for {
			gp, _ = runqget(p1)
			if gp == nil {
				break
			}
			gp.sig++
		}
		for j := 0; j < i; j++ {
			if gs[j].sig != 1 {
				print("bad element ", j, "(", gs[j].sig, ") at iter ", i, "\n")
				throw("bad element")
			}
		}
		if s != i/2 && s != i/2+1 {
			print("bad steal ", s, ", want ", i/2, " or ", i/2+1, ", iter ", i, "\n")
			throw("bad steal")
		}
	}
}

func RunSchedLocalQueueEmptyTest(iters int) {
	// Test that runq is not spuriously reported as empty.
	// Runq emptiness affects scheduling decisions and spurious emptiness
	// can lead to underutilization (both runnable Gs and idle Ps coexist
	// for arbitrary long time).
	done := make(chan bool, 1)
	p := new(p)
	gs := make([]g, 2)
	ready := new(uint32)
	for i := 0; i < iters; i++ {
		*ready = 0
		next0 := (i & 1) == 0
		next1 := (i & 2) == 0
		runqput(p, &gs[0], next0)
		go func() {
			for atomic.Xadd(ready, 1); atomic.Load(ready) != 2; {
			}
			if runqempty(p) {
				println("next:", next0, next1)
				throw("queue is empty")
			}
			done <- true
		}()
		for atomic.Xadd(ready, 1); atomic.Load(ready) != 2; {
		}
		runqput(p, &gs[1], next1)
		runqget(p)
		<-done
		runqget(p)
	}
}

var (
	StringHash = stringHash
	BytesHash  = bytesHash
	Int32Hash  = int32Hash
	Int64Hash  = int64Hash
	MemHash    = memhash
	MemHash32  = memhash32
	MemHash64  = memhash64
	EfaceHash  = efaceHash
	IfaceHash  = ifaceHash
)

var UseAeshash = &useAeshash

func MemclrBytes(b []byte) {
	s := (*slice)(unsafe.Pointer(&b))
	memclrNoHeapPointers(s.array, uintptr(s.len))
}

var HashLoad = &hashLoad

// entry point for testing
func GostringW(w []uint16) (s string) {
	systemstack(func() {
		s = gostringw(&w[0])
	})
	return
}

type Uintreg sys.Uintreg

var Open = open
var Close = closefd
var Read = read
var Write = write

func Envs() []string     { return envs }
func SetEnvs(e []string) { envs = e }

var BigEndian = sys.BigEndian

// For benchmarking.

func BenchSetType(n int, x interface{}) {
	e := *efaceOf(&x)
	t := e._type
	var size uintptr
	var p unsafe.Pointer
	switch t.kind & kindMask {
	case kindPtr:
		t = (*ptrtype)(unsafe.Pointer(t)).elem
		size = t.size
		p = e.data
	case kindSlice:
		slice := *(*struct {
			ptr      unsafe.Pointer
			len, cap uintptr
		})(e.data)
		t = (*slicetype)(unsafe.Pointer(t)).elem
		size = t.size * slice.len
		p = slice.ptr
	}
	allocSize := roundupsize(size)
	systemstack(func() {
		for i := 0; i < n; i++ {
			heapBitsSetType(uintptr(p), allocSize, size, t)
		}
	})
}

const PtrSize = sys.PtrSize

var ForceGCPeriod = &forcegcperiod

// SetTracebackEnv is like runtime/debug.SetTraceback, but it raises
// the "environment" traceback level, so later calls to
// debug.SetTraceback (e.g., from testing timeouts) can't lower it.
func SetTracebackEnv(level string) {
	setTraceback(level)
	traceback_env = traceback_cache
}

var ReadUnaligned32 = readUnaligned32
var ReadUnaligned64 = readUnaligned64

func CountPagesInUse() (pagesInUse, counted uintptr) {
	stopTheWorld("CountPagesInUse")

	pagesInUse = uintptr(mheap_.pagesInUse)

	for _, s := range mheap_.allspans {
		if s.state == mSpanInUse {
			counted += s.npages
		}
	}

	startTheWorld()

	return
}

func Fastrand() uint32          { return fastrand() }
func Fastrandn(n uint32) uint32 { return fastrandn(n) }

type ProfBuf profBuf

func NewProfBuf(hdrsize, bufwords, tags int) *ProfBuf {
	return (*ProfBuf)(newProfBuf(hdrsize, bufwords, tags))
}

func (p *ProfBuf) Write(tag *unsafe.Pointer, now int64, hdr []uint64, stk []uintptr) {
	(*profBuf)(p).write(tag, now, hdr, stk)
}

const (
	ProfBufBlocking    = profBufBlocking
	ProfBufNonBlocking = profBufNonBlocking
)

func (p *ProfBuf) Read(mode profBufReadMode) ([]uint64, []unsafe.Pointer, bool) {
	return (*profBuf)(p).read(profBufReadMode(mode))
}

func (p *ProfBuf) Close() {
	(*profBuf)(p).close()
}

// ReadMemStatsSlow returns both the runtime-computed MemStats and
// MemStats accumulated by scanning the heap.
func ReadMemStatsSlow() (base, slow MemStats) {
	stopTheWorld("ReadMemStatsSlow")

	// Run on the system stack to avoid stack growth allocation.
	systemstack(func() {
		// Make sure stats don't change.
		getg().m.mallocing++

		readmemstats_m(&base)

		// Initialize slow from base and zero the fields we're
		// recomputing.
		slow = base
		slow.Alloc = 0
		slow.TotalAlloc = 0
		slow.Mallocs = 0
		slow.Frees = 0
		slow.HeapReleased = 0
		var bySize [_NumSizeClasses]struct {
			Mallocs, Frees uint64
		}

		// Add up current allocations in spans.
		for _, s := range mheap_.allspans {
			if s.state != mSpanInUse {
				continue
			}
			if sizeclass := s.spanclass.sizeclass(); sizeclass == 0 {
				slow.Mallocs++
				slow.Alloc += uint64(s.elemsize)
			} else {
				slow.Mallocs += uint64(s.allocCount)
				slow.Alloc += uint64(s.allocCount) * uint64(s.elemsize)
				bySize[sizeclass].Mallocs += uint64(s.allocCount)
			}
		}

		// Add in frees. readmemstats_m flushed the cached stats, so
		// these are up-to-date.
		var smallFree uint64
		slow.Frees = mheap_.nlargefree
		for i := range mheap_.nsmallfree {
			slow.Frees += mheap_.nsmallfree[i]
			bySize[i].Frees = mheap_.nsmallfree[i]
			bySize[i].Mallocs += mheap_.nsmallfree[i]
			smallFree += mheap_.nsmallfree[i] * uint64(class_to_size[i])
		}
		slow.Frees += memstats.tinyallocs
		slow.Mallocs += slow.Frees

		slow.TotalAlloc = slow.Alloc + mheap_.largefree + smallFree

		for i := range slow.BySize {
			slow.BySize[i].Mallocs = bySize[i].Mallocs
			slow.BySize[i].Frees = bySize[i].Frees
		}

		for i := mheap_.scav.start(); i.valid(); i = i.next() {
			slow.HeapReleased += uint64(i.span().released())
		}

		getg().m.mallocing--
	})

	startTheWorld()
	return
}

// BlockOnSystemStack switches to the system stack, prints "x\n" to
// stderr, and blocks in a stack containing
// "runtime.blockOnSystemStackInternal".
func BlockOnSystemStack() {
	systemstack(blockOnSystemStackInternal)
}

func blockOnSystemStackInternal() {
	print("x\n")
	lock(&deadlock)
	lock(&deadlock)
}

type RWMutex struct {
	rw rwmutex
}

func (rw *RWMutex) RLock() {
	rw.rw.rlock()
}

func (rw *RWMutex) RUnlock() {
	rw.rw.runlock()
}

func (rw *RWMutex) Lock() {
	rw.rw.lock()
}

func (rw *RWMutex) Unlock() {
	rw.rw.unlock()
}

const RuntimeHmapSize = unsafe.Sizeof(hmap{})

func MapBucketsCount(m map[int]int) int {
	h := *(**hmap)(unsafe.Pointer(&m))
	return 1 << h.B
}

func MapBucketsPointerIsNil(m map[int]int) bool {
	h := *(**hmap)(unsafe.Pointer(&m))
	return h.buckets == nil
}

func LockOSCounts() (external, internal uint32) {
	g := getg()
	if g.m.lockedExt+g.m.lockedInt == 0 {
		if g.lockedm != 0 {
			panic("lockedm on non-locked goroutine")
		}
	} else {
		if g.lockedm == 0 {
			panic("nil lockedm on locked goroutine")
		}
	}
	return g.m.lockedExt, g.m.lockedInt
}

//go:noinline
func TracebackSystemstack(stk []uintptr, i int) int {
	if i == 0 {
		pc, sp := getcallerpc(), getcallersp()
		return gentraceback(pc, sp, 0, getg(), 0, &stk[0], len(stk), nil, nil, _TraceJumpStack)
	}
	n := 0
	systemstack(func() {
		n = TracebackSystemstack(stk, i-1)
	})
	return n
}

func KeepNArenaHints(n int) {
	hint := mheap_.arenaHints
	for i := 1; i < n; i++ {
		hint = hint.next
		if hint == nil {
			return
		}
	}
	hint.next = nil
}

// MapNextArenaHint reserves a page at the next arena growth hint,
// preventing the arena from growing there, and returns the range of
// addresses that are no longer viable.
func MapNextArenaHint() (start, end uintptr) {
	hint := mheap_.arenaHints
	addr := hint.addr
	if hint.down {
		start, end = addr-heapArenaBytes, addr
		addr -= physPageSize
	} else {
		start, end = addr, addr+heapArenaBytes
	}
	sysReserve(unsafe.Pointer(addr), physPageSize)
	return
}

func GetNextArenaHint() uintptr {
	return mheap_.arenaHints.addr
}

type G = g

func Getg() *G {
	return getg()
}

//go:noinline
func PanicForTesting(b []byte, i int) byte {
	return unexportedPanicForTesting(b, i)
}

//go:noinline
func unexportedPanicForTesting(b []byte, i int) byte {
	return b[i]
}

func G0StackOverflow() {
	systemstack(func() {
		stackOverflow(nil)
	})
}

func stackOverflow(x *byte) {
	var buf [256]byte
	stackOverflow(&buf[0])
}

func MapTombstoneCheck(m map[int]int) {
	// Make sure emptyOne and emptyRest are distributed correctly.
	// We should have a series of filled and emptyOne cells, followed by
	// a series of emptyRest cells.
	h := *(**hmap)(unsafe.Pointer(&m))
	i := interface{}(m)
	t := *(**maptype)(unsafe.Pointer(&i))

	for x := 0; x < 1<<h.B; x++ {
		b0 := (*bmap)(add(h.buckets, uintptr(x)*uintptr(t.bucketsize)))
		n := 0
		for b := b0; b != nil; b = b.overflow(t) {
			for i := 0; i < bucketCnt; i++ {
				if b.tophash[i] != emptyRest {
					n++
				}
			}
		}
		k := 0
		for b := b0; b != nil; b = b.overflow(t) {
			for i := 0; i < bucketCnt; i++ {
				if k < n && b.tophash[i] == emptyRest {
					panic("early emptyRest")
				}
				if k >= n && b.tophash[i] != emptyRest {
					panic("late non-emptyRest")
				}
				if k == n-1 && b.tophash[i] == emptyOne {
					panic("last non-emptyRest entry is emptyOne")
				}
				k++
			}
		}
	}
<<<<<<< HEAD
=======
}

// Span is a safe wrapper around an mspan, whose memory
// is managed manually.
type Span struct {
	*mspan
}

func AllocSpan(base, npages uintptr) Span {
	lock(&mheap_.lock)
	s := (*mspan)(mheap_.spanalloc.alloc())
	unlock(&mheap_.lock)
	s.init(base, npages)
	return Span{s}
}

func (s *Span) Free() {
	lock(&mheap_.lock)
	mheap_.spanalloc.free(unsafe.Pointer(s.mspan))
	unlock(&mheap_.lock)
	s.mspan = nil
}

func (s Span) Base() uintptr {
	return s.mspan.base()
}

func (s Span) Pages() uintptr {
	return s.mspan.npages
}

type TreapIter struct {
	treapIter
}

func (t TreapIter) Span() Span {
	return Span{t.span()}
}

func (t TreapIter) Valid() bool {
	return t.valid()
}

func (t TreapIter) Next() TreapIter {
	return TreapIter{t.next()}
}

func (t TreapIter) Prev() TreapIter {
	return TreapIter{t.prev()}
}

// Treap is a safe wrapper around mTreap for testing.
//
// It must never be heap-allocated because mTreap is
// notinheap.
//
//go:notinheap
type Treap struct {
	mTreap
}

func (t *Treap) Start() TreapIter {
	return TreapIter{t.start()}
}

func (t *Treap) End() TreapIter {
	return TreapIter{t.end()}
}

func (t *Treap) Insert(s Span) {
	// mTreap uses a fixalloc in mheap_ for treapNode
	// allocation which requires the mheap_ lock to manipulate.
	// Locking here is safe because the treap itself never allocs
	// or otherwise ends up grabbing this lock.
	lock(&mheap_.lock)
	t.insert(s.mspan)
	unlock(&mheap_.lock)
	t.CheckInvariants()
}

func (t *Treap) Find(npages uintptr) TreapIter {
	return TreapIter{treapIter{t.find(npages)}}
}

func (t *Treap) Erase(i TreapIter) {
	// mTreap uses a fixalloc in mheap_ for treapNode
	// freeing which requires the mheap_ lock to manipulate.
	// Locking here is safe because the treap itself never allocs
	// or otherwise ends up grabbing this lock.
	lock(&mheap_.lock)
	t.erase(i.treapIter)
	unlock(&mheap_.lock)
	t.CheckInvariants()
}

func (t *Treap) RemoveSpan(s Span) {
	// See Erase about locking.
	lock(&mheap_.lock)
	t.removeSpan(s.mspan)
	unlock(&mheap_.lock)
	t.CheckInvariants()
}

func (t *Treap) Size() int {
	i := 0
	t.mTreap.treap.walkTreap(func(t *treapNode) {
		i++
	})
	return i
}

func (t *Treap) CheckInvariants() {
	t.mTreap.treap.walkTreap(checkTreapNode)
>>>>>>> 9b97c35f
}<|MERGE_RESOLUTION|>--- conflicted
+++ resolved
@@ -512,8 +512,6 @@
 			}
 		}
 	}
-<<<<<<< HEAD
-=======
 }
 
 // Span is a safe wrapper around an mspan, whose memory
@@ -627,5 +625,4 @@
 
 func (t *Treap) CheckInvariants() {
 	t.mTreap.treap.walkTreap(checkTreapNode)
->>>>>>> 9b97c35f
 }