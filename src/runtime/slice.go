--- conflicted
+++ resolved
@@ -53,13 +53,9 @@
 
 	et := t.elem
 	if et.size == 0 {
-<<<<<<< HEAD
-		return sliceStruct{old.array, old.len, cap}
-=======
 		// append should not create a slice with nil pointer but non-zero len.
 		// We assume that append doesn't need to preserve old.array in this case.
 		return sliceStruct{unsafe.Pointer(&zerobase), old.len, cap}
->>>>>>> 908ef349
 	}
 
 	newcap := old.cap
