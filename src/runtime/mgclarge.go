// Copyright 2009 The Go Authors. All rights reserved.
// Use of this source code is governed by a BSD-style
// license that can be found in the LICENSE file.

// Page heap.
//
// See malloc.go for the general overview.
//
// Large spans are the subject of this file. Spans consisting of less than
// _MaxMHeapLists are held in lists of like sized spans. Larger spans
// are held in a treap. See https://en.wikipedia.org/wiki/Treap or
// https://faculty.washington.edu/aragon/pubs/rst89.pdf for an overview.
// sema.go also holds an implementation of a treap.
//
// Each treapNode holds a single span. The treap is sorted by page size
// and for spans of the same size a secondary sort based on start address
// is done.
// Spans are returned based on a best fit algorithm and for spans of the same
// size the one at the lowest address is selected.
//
// The primary routines are
// insert: adds a span to the treap
// remove: removes the span from that treap that best fits the required size
// removeSpan: which removes a specific span from the treap
//
// _mheap.lock must be held when manipulating this data structure.

package runtime

import (
	"unsafe"
)

//go:notinheap
type mTreap struct {
	treap *treapNode
}

//go:notinheap
type treapNode struct {
	right     *treapNode // all treapNodes > this treap node
	left      *treapNode // all treapNodes < this treap node
	parent    *treapNode // direct parent of this node, nil if root
	npagesKey uintptr    // number of pages in spanKey, used as primary sort key
	spanKey   *mspan     // span of size npagesKey, used as secondary sort key
	priority  uint32     // random number used by treap algorithm to keep tree probabilistically balanced
}

func (t *treapNode) pred() *treapNode {
	if t.left != nil {
		// If it has a left child, its predecessor will be
		// its right most left (grand)child.
		t = t.left
		for t.right != nil {
			t = t.right
		}
		return t
	}
	// If it has no left child, its predecessor will be
	// the first grandparent who's right child is its
	// ancestor.
	//
	// We compute this by walking up the treap until the
	// current node's parent is its parent's right child.
	//
	// If we find at any point walking up the treap
	// that the current node doesn't have a parent,
	// we've hit the root. This means that t is already
	// the left-most node in the treap and therefore
	// has no predecessor.
	for t.parent != nil && t.parent.right != t {
		if t.parent.left != t {
			println("runtime: predecessor t=", t, "t.spanKey=", t.spanKey)
			throw("node is not its parent's child")
		}
		t = t.parent
	}
	return t.parent
}

func (t *treapNode) succ() *treapNode {
	if t.right != nil {
		// If it has a right child, its successor will be
		// its left-most right (grand)child.
		t = t.right
		for t.left != nil {
			t = t.left
		}
		return t
	}
	// See pred.
	for t.parent != nil && t.parent.left != t {
		if t.parent.right != t {
			println("runtime: predecessor t=", t, "t.spanKey=", t.spanKey)
			throw("node is not its parent's child")
		}
		t = t.parent
	}
	return t.parent
}

// isSpanInTreap is handy for debugging. One should hold the heap lock, usually
// mheap_.lock().
func (t *treapNode) isSpanInTreap(s *mspan) bool {
	if t == nil {
		return false
	}
	return t.spanKey == s || t.left.isSpanInTreap(s) || t.right.isSpanInTreap(s)
}

// walkTreap is handy for debugging.
// Starting at some treapnode t, for example the root, do a depth first preorder walk of
// the tree executing fn at each treap node. One should hold the heap lock, usually
// mheap_.lock().
func (t *treapNode) walkTreap(fn func(tn *treapNode)) {
	if t == nil {
		return
	}
	fn(t)
	t.left.walkTreap(fn)
	t.right.walkTreap(fn)
}

// checkTreapNode when used in conjunction with walkTreap can usually detect a
// poorly formed treap.
func checkTreapNode(t *treapNode) {
	// lessThan is used to order the treap.
	// npagesKey and npages are the primary keys.
	// spanKey and span are the secondary keys.
	// span == nil (0) will always be lessThan all
	// spans of the same size.
	lessThan := func(npages uintptr, s *mspan) bool {
		if t.npagesKey != npages {
			return t.npagesKey < npages
		}
		// t.npagesKey == npages
		return t.spanKey.base() < s.base()
	}

	if t == nil {
		return
	}
	if t.spanKey.next != nil || t.spanKey.prev != nil || t.spanKey.list != nil {
		throw("span may be on an mSpanList while simultaneously in the treap")
	}
	if t.spanKey.npages != t.npagesKey {
		println("runtime: checkTreapNode treapNode t=", t, "     t.npagesKey=", t.npagesKey,
			"t.spanKey.npages=", t.spanKey.npages)
		throw("span.npages and treap.npagesKey do not match")
	}
	if t.left != nil && lessThan(t.left.npagesKey, t.left.spanKey) {
		throw("t.lessThan(t.left.npagesKey, t.left.spanKey) is not false")
	}
	if t.right != nil && !lessThan(t.right.npagesKey, t.right.spanKey) {
		throw("!t.lessThan(t.left.npagesKey, t.left.spanKey) is not false")
	}
}

// treapIter is a bidirectional iterator type which may be used to iterate over a
// an mTreap in-order forwards (increasing order) or backwards (decreasing order).
// Its purpose is to hide details about the treap from users when trying to iterate
// over it.
//
// To create iterators over the treap, call start or end on an mTreap.
type treapIter struct {
	t *treapNode
}

// span returns the span at the current position in the treap.
// If the treap is not valid, span will panic.
func (i *treapIter) span() *mspan {
	return i.t.spanKey
}

// valid returns whether the iterator represents a valid position
// in the mTreap.
func (i *treapIter) valid() bool {
	return i.t != nil
}

// next moves the iterator forward by one. Once the iterator
// ceases to be valid, calling next will panic.
func (i treapIter) next() treapIter {
	i.t = i.t.succ()
	return i
}

// prev moves the iterator backwards by one. Once the iterator
// ceases to be valid, calling prev will panic.
func (i treapIter) prev() treapIter {
	i.t = i.t.pred()
	return i
}

// start returns an iterator which points to the start of the treap (the
// left-most node in the treap).
func (root *mTreap) start() treapIter {
	t := root.treap
	if t == nil {
		return treapIter{}
	}
	for t.left != nil {
		t = t.left
	}
	return treapIter{t: t}
}

// end returns an iterator which points to the end of the treap (the
// right-most node in the treap).
func (root *mTreap) end() treapIter {
	t := root.treap
	if t == nil {
		return treapIter{}
	}
	for t.right != nil {
		t = t.right
	}
	return treapIter{t: t}
}

// insert adds span to the large span treap.
func (root *mTreap) insert(span *mspan) {
	npages := span.npages
	var last *treapNode
	pt := &root.treap
	for t := *pt; t != nil; t = *pt {
		last = t
		if t.npagesKey < npages {
			pt = &t.right
		} else if t.npagesKey > npages {
			pt = &t.left
		} else if t.spanKey.base() < span.base() {
			// t.npagesKey == npages, so sort on span addresses.
			pt = &t.right
		} else if t.spanKey.base() > span.base() {
			pt = &t.left
		} else {
			throw("inserting span already in treap")
		}
	}

	// Add t as new leaf in tree of span size and unique addrs.
	// The balanced tree is a treap using priority as the random heap priority.
	// That is, it is a binary tree ordered according to the npagesKey,
	// but then among the space of possible binary trees respecting those
	// npagesKeys, it is kept balanced on average by maintaining a heap ordering
	// on the priority: s.priority <= both s.right.priority and s.right.priority.
	// https://en.wikipedia.org/wiki/Treap
	// https://faculty.washington.edu/aragon/pubs/rst89.pdf

	t := (*treapNode)(mheap_.treapalloc.alloc())
	t.npagesKey = span.npages
	t.priority = fastrand()
	t.spanKey = span
	t.parent = last
	*pt = t // t now at a leaf.
	// Rotate up into tree according to priority.
	for t.parent != nil && t.parent.priority > t.priority {
		if t != nil && t.spanKey.npages != t.npagesKey {
			println("runtime: insert t=", t, "t.npagesKey=", t.npagesKey)
			println("runtime:      t.spanKey=", t.spanKey, "t.spanKey.npages=", t.spanKey.npages)
			throw("span and treap sizes do not match?")
		}
		if t.parent.left == t {
			root.rotateRight(t.parent)
		} else {
			if t.parent.right != t {
				throw("treap insert finds a broken treap")
			}
			root.rotateLeft(t.parent)
		}
	}
}

func (root *mTreap) removeNode(t *treapNode) {
	if t.spanKey.npages != t.npagesKey {
		throw("span and treap node npages do not match")
	}
	// Rotate t down to be leaf of tree for removal, respecting priorities.
	for t.right != nil || t.left != nil {
		if t.right == nil || t.left != nil && t.left.priority < t.right.priority {
			root.rotateRight(t)
		} else {
			root.rotateLeft(t)
		}
	}
	// Remove t, now a leaf.
	if t.parent != nil {
		if t.parent.left == t {
			t.parent.left = nil
		} else {
			t.parent.right = nil
		}
	} else {
		root.treap = nil
	}
	// Return the found treapNode's span after freeing the treapNode.
	mheap_.treapalloc.free(unsafe.Pointer(t))
}

// find searches for, finds, and returns the treap node containing the
// smallest span that can hold npages. If no span has at least npages
// it returns nil.
<<<<<<< HEAD
// This is slightly more complicated than a simple binary tree search
// since if an exact match is not found the next larger node is
// returned.
func (root *mTreap) find(npages uintptr) *treapNode {
=======
// This is a simple binary tree search that tracks the best-fit node found
// so far. The best-fit node is guaranteed to be on the path to a
// (maybe non-existent) lowest-base exact match.
func (root *mTreap) find(npages uintptr) *treapNode {
	var best *treapNode
>>>>>>> 9b97c35f
	t := root.treap
	for t != nil {
		if t.spanKey == nil {
			throw("treap node with nil spanKey found")
		}
		// If we found an exact match, try to go left anyway. There could be
		// a span there with a lower base address.
		//
		// Don't bother checking nil-ness of left and right here; even if t
		// becomes nil, we already know the other path had nothing better for
		// us anyway.
		if t.npagesKey >= npages {
			best = t
			t = t.left
		} else {
<<<<<<< HEAD
			return t
=======
			t = t.right
>>>>>>> 9b97c35f
		}
	}
	return best
}

// removeSpan searches for, finds, deletes span along with
// the associated treap node. If the span is not in the treap
// then t will eventually be set to nil and the t.spanKey
// will throw.
func (root *mTreap) removeSpan(span *mspan) {
	npages := span.npages
	t := root.treap
	for t.spanKey != span {
		if t.npagesKey < npages {
			t = t.right
		} else if t.npagesKey > npages {
			t = t.left
		} else if t.spanKey.base() < span.base() {
			t = t.right
		} else if t.spanKey.base() > span.base() {
			t = t.left
		}
	}
	root.removeNode(t)
}

// erase removes the element referred to by the current position of the
// iterator. This operation consumes the given iterator, so it should no
// longer be used. It is up to the caller to get the next or previous
// iterator before calling erase, if need be.
func (root *mTreap) erase(i treapIter) {
	root.removeNode(i.t)
}

// rotateLeft rotates the tree rooted at node x.
// turning (x a (y b c)) into (y (x a b) c).
func (root *mTreap) rotateLeft(x *treapNode) {
	// p -> (x a (y b c))
	p := x.parent
	a, y := x.left, x.right
	b, c := y.left, y.right

	y.left = x
	x.parent = y
	y.right = c
	if c != nil {
		c.parent = y
	}
	x.left = a
	if a != nil {
		a.parent = x
	}
	x.right = b
	if b != nil {
		b.parent = x
	}

	y.parent = p
	if p == nil {
		root.treap = y
	} else if p.left == x {
		p.left = y
	} else {
		if p.right != x {
			throw("large span treap rotateLeft")
		}
		p.right = y
	}
}

// rotateRight rotates the tree rooted at node y.
// turning (y (x a b) c) into (x a (y b c)).
func (root *mTreap) rotateRight(y *treapNode) {
	// p -> (y (x a b) c)
	p := y.parent
	x, c := y.left, y.right
	a, b := x.left, x.right

	x.left = a
	if a != nil {
		a.parent = x
	}
	x.right = y
	y.parent = x
	y.left = b
	if b != nil {
		b.parent = y
	}
	y.right = c
	if c != nil {
		c.parent = y
	}

	x.parent = p
	if p == nil {
		root.treap = x
	} else if p.left == y {
		p.left = x
	} else {
		if p.right != y {
			throw("large span treap rotateRight")
		}
		p.right = x
	}
}<|MERGE_RESOLUTION|>--- conflicted
+++ resolved
@@ -301,18 +301,11 @@
 // find searches for, finds, and returns the treap node containing the
 // smallest span that can hold npages. If no span has at least npages
 // it returns nil.
-<<<<<<< HEAD
-// This is slightly more complicated than a simple binary tree search
-// since if an exact match is not found the next larger node is
-// returned.
-func (root *mTreap) find(npages uintptr) *treapNode {
-=======
 // This is a simple binary tree search that tracks the best-fit node found
 // so far. The best-fit node is guaranteed to be on the path to a
 // (maybe non-existent) lowest-base exact match.
 func (root *mTreap) find(npages uintptr) *treapNode {
 	var best *treapNode
->>>>>>> 9b97c35f
 	t := root.treap
 	for t != nil {
 		if t.spanKey == nil {
@@ -328,11 +321,7 @@
 			best = t
 			t = t.left
 		} else {
-<<<<<<< HEAD
-			return t
-=======
 			t = t.right
->>>>>>> 9b97c35f
 		}
 	}
 	return best
