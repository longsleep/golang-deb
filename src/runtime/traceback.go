--- conflicted
+++ resolved
@@ -571,15 +571,6 @@
 	return uintptr(f.args), nil, !(needArgMap && f.args == _ArgsSizeUnknown)
 }
 
-// getArgInfoFast returns the argument frame information for a call to f.
-// It is short and inlineable. However, it does not handle all functions.
-// If ok reports false, you must call getArgInfo instead.
-// TODO(josharian): once we do mid-stack inlining,
-// call getArgInfo directly from getArgInfoFast and stop returning an ok bool.
-func getArgInfoFast(f funcInfo, needArgMap bool) (arglen uintptr, argmap *bitvector, ok bool) {
-	return uintptr(f.args), nil, !(needArgMap && f.args == _ArgsSizeUnknown)
-}
-
 // getArgInfo returns the argument frame information for a call to f
 // with call frame frame.
 //
@@ -670,24 +661,7 @@
 	f := findfunc(pc)
 	if f.valid() && showframe(f, gp, false, false) && gp.goid != 1 {
 		printcreatedby1(f, pc)
-<<<<<<< HEAD
-	}
-}
-
-func printcreatedby1(f funcInfo, pc uintptr) {
-	print("created by ", funcname(f), "\n")
-	tracepc := pc // back up to CALL instruction for funcline.
-	if pc > f.entry {
-		tracepc -= sys.PCQuantum
-=======
->>>>>>> 5d85b420
-	}
-	file, line := funcline(f, tracepc)
-	print("\t", file, ":", line)
-	if pc > f.entry {
-		print(" +", hex(pc-f.entry))
-	}
-	print("\n")
+	}
 }
 
 func printcreatedby1(f funcInfo, pc uintptr) {
