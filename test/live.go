// errorcheckwithauto -0 -l -live -wb=0 -d=ssa/insert_resched_checks/off
// +build !ppc64,!ppc64le
// ppc64 needs a better tighten pass to make f18 pass
// rescheduling checks need to be turned off because there are some live variables across the inserted check call

// Copyright 2014 The Go Authors. All rights reserved.
// Use of this source code is governed by a BSD-style
// license that can be found in the LICENSE file.

// liveness tests with inlining disabled.
// see also live2.go.

package main

func printnl()

//go:noescape
func printpointer(**int)

//go:noescape
func printintpointer(*int)

//go:noescape
func printstringpointer(*string)

//go:noescape
func printstring(string)

//go:noescape
func printbytepointer(*byte)

func printint(int)

func f1() {
	var x *int       // ERROR "stack object x \*int$"
	printpointer(&x) // ERROR "live at call to printpointer: x$"
	printpointer(&x)
}

func f2(b bool) {
	if b {
		printint(0) // nothing live here
		return
	}
	var x *int       // ERROR "stack object x \*int$"
	printpointer(&x) // ERROR "live at call to printpointer: x$"
	printpointer(&x)
}

func f3(b1, b2 bool) {
	// Here x and y are ambiguously live. In previous go versions they
	// were marked as live throughout the function to avoid being
	// poisoned in GODEBUG=gcdead=1 mode; this is now no longer the
	// case.

	printint(0)
	if b1 == false {
		printint(0)
		return
	}

	if b2 {
		var x *int       // ERROR "stack object x \*int$"
		printpointer(&x) // ERROR "live at call to printpointer: x$"
		printpointer(&x)
	} else {
		var y *int       // ERROR "stack object y \*int$"
		printpointer(&y) // ERROR "live at call to printpointer: y$"
		printpointer(&y)
	}
	printint(0) // nothing is live here
}

// The old algorithm treated x as live on all code that
// could flow to a return statement, so it included the
// function entry and code above the declaration of x
// but would not include an indirect use of x in an infinite loop.
// Check that these cases are handled correctly.

func f4(b1, b2 bool) { // x not live here
	if b2 {
		printint(0) // x not live here
		return
	}
	var z **int
	x := new(int) // ERROR "stack object x \*int$"
	*x = 42
	z = &x
	printint(**z) // ERROR "live at call to printint: x$"
	if b2 {
		printint(1) // x not live here
		return
	}
	for {
		printint(**z) // ERROR "live at call to printint: x$"
	}
}

func f5(b1 bool) {
	var z **int
	if b1 {
		x := new(int) // ERROR "stack object x \*int$"
		*x = 42
		z = &x
	} else {
		y := new(int) // ERROR "stack object y \*int$"
		*y = 54
		z = &y
	}
	printint(**z) // nothing live here
}

// confusion about the _ result used to cause spurious "live at entry to f6: _".

func f6() (_, y string) {
	y = "hello"
	return
}

// confusion about addressed results used to cause "live at entry to f7: x".

func f7() (x string) { // ERROR "stack object x string"
	_ = &x
	x = "hello"
	return
}

// ignoring block returns used to cause "live at entry to f8: x, y".

func f8() (x, y string) {
	return g8()
}

func g8() (string, string)

// ignoring block assignments used to cause "live at entry to f9: x"
// issue 7205

var i9 interface{}

func f9() bool {
	g8()
	x := i9
	y := interface{}(g18()) // ERROR "live at call to convT2E: x.data$" "live at call to g18: x.data$" "stack object .autotmp_[0-9]+ \[2\]string$"
	i9 = y                  // make y escape so the line above has to call convT2E
	return x != y
}

// liveness formerly confused by UNDEF followed by RET,
// leading to "live at entry to f10: ~r1" (unnamed result).

func f10() string {
	panic(1)
}

// liveness formerly confused by select, thinking runtime.selectgo
// can return to next instruction; it always jumps elsewhere.
// note that you have to use at least two cases in the select
// to get a true select; smaller selects compile to optimized helper functions.

var c chan *int
var b bool

// this used to have a spurious "live at entry to f11a: ~r0"
func f11a() *int {
	select { // ERROR "stack object .autotmp_[0-9]+ \[2\]struct"
	case <-c:
		return nil
	case <-c:
		return nil
	}
}

func f11b() *int {
	p := new(int)
	if b {
		// At this point p is dead: the code here cannot
		// get to the bottom of the function.
		// This used to have a spurious "live at call to printint: p".
		printint(1) // nothing live here!
		select {    // ERROR "stack object .autotmp_[0-9]+ \[2\]struct"
		case <-c:
			return nil
		case <-c:
			return nil
		}
	}
	println(*p)
	return nil
}

var sink *int

func f11c() *int {
	p := new(int)
	sink = p // prevent stack allocation, otherwise p is rematerializeable
	if b {
		// Unlike previous, the cases in this select fall through,
		// so we can get to the println, so p is not dead.
		printint(1) // ERROR "live at call to printint: p$"
		select {    // ERROR "live at call to selectgo: p$" "stack object .autotmp_[0-9]+ \[2\]struct"
		case <-c:
		case <-c:
		}
	}
	println(*p)
	return nil
}

// similarly, select{} does not fall through.
// this used to have a spurious "live at entry to f12: ~r0".

func f12() *int {
	if b {
		select {}
	} else {
		return nil
	}
}

// incorrectly placed VARDEF annotations can cause missing liveness annotations.
// this used to be missing the fact that s is live during the call to g13 (because it is
// needed for the call to h13).

func f13() {
	s := g14()
	s = h13(s, g13(s)) // ERROR "live at call to g13: s.ptr$"
}

func g13(string) string
func h13(string, string) string

// more incorrectly placed VARDEF.

func f14() {
	x := g14() // ERROR "stack object x string$"
	printstringpointer(&x)
}

func g14() string

// Checking that various temporaries do not persist or cause
// ambiguously live values that must be zeroed.
// The exact temporary names are inconsequential but we are
// trying to check that there is only one at any given site,
// and also that none show up in "ambiguously live" messages.

var m map[string]int
var mi map[interface{}]int

// str and iface are used to ensure that a temp is required for runtime calls below.
func str() string
func iface() interface{}

func f16() {
	if b {
		delete(mi, iface()) // ERROR "stack object .autotmp_[0-9]+ interface \{\}$"
	}
	delete(mi, iface())
	delete(mi, iface())
}

var m2s map[string]*byte
var m2 map[[2]string]*byte
var x2 [2]string
var bp *byte

func f17a(p *byte) { // ERROR "live at entry to f17a: p$"
	if b {
		m2[x2] = p // ERROR "live at call to mapassign: p$"
	}
	m2[x2] = p // ERROR "live at call to mapassign: p$"
	m2[x2] = p // ERROR "live at call to mapassign: p$"
}

func f17b(p *byte) { // ERROR "live at entry to f17b: p$"
	// key temporary
	if b {
		m2s[str()] = p // ERROR "live at call to mapassign_faststr: p$" "live at call to str: p$"
	}
	m2s[str()] = p // ERROR "live at call to mapassign_faststr: p$" "live at call to str: p$"
	m2s[str()] = p // ERROR "live at call to mapassign_faststr: p$" "live at call to str: p$"
}

func f17c() {
	// key and value temporaries
	if b {
		m2s[str()] = f17d() // ERROR "live at call to f17d: .autotmp_[0-9]+$" "live at call to mapassign_faststr: .autotmp_[0-9]+$"
	}
	m2s[str()] = f17d() // ERROR "live at call to f17d: .autotmp_[0-9]+$" "live at call to mapassign_faststr: .autotmp_[0-9]+$"
	m2s[str()] = f17d() // ERROR "live at call to f17d: .autotmp_[0-9]+$" "live at call to mapassign_faststr: .autotmp_[0-9]+$"
}

func f17d() *byte

func g18() [2]string

func f18() {
	// key temporary for mapaccess.
	// temporary introduced by orderexpr.
	var z *byte
	if b {
		z = m2[g18()] // ERROR "stack object .autotmp_[0-9]+ \[2\]string$"
	}
	z = m2[g18()]
	z = m2[g18()]
	printbytepointer(z)
}

var ch chan *byte

// byteptr is used to ensure that a temp is required for runtime calls below.
func byteptr() *byte

func f19() {
	// dest temporary for channel receive.
	var z *byte

	if b {
		z = <-ch // ERROR "stack object .autotmp_[0-9]+ \*byte$"
	}
	z = <-ch
	z = <-ch // ERROR "live at call to chanrecv1: .autotmp_[0-9]+$"
	printbytepointer(z)
}

func f20() {
	// src temporary for channel send
	if b {
		ch <- byteptr() // ERROR "stack object .autotmp_[0-9]+ \*byte$"
	}
	ch <- byteptr()
	ch <- byteptr()
}

func f21() {
	// key temporary for mapaccess using array literal key.
	var z *byte
	if b {
		z = m2[[2]string{"x", "y"}] // ERROR "stack object .autotmp_[0-9]+ \[2\]string$"
	}
	z = m2[[2]string{"x", "y"}]
	z = m2[[2]string{"x", "y"}]
	printbytepointer(z)
}

func f23() {
	// key temporary for two-result map access using array literal key.
	var z *byte
	var ok bool
	if b {
		z, ok = m2[[2]string{"x", "y"}] // ERROR "stack object .autotmp_[0-9]+ \[2\]string$"
	}
	z, ok = m2[[2]string{"x", "y"}]
	z, ok = m2[[2]string{"x", "y"}]
	printbytepointer(z)
	print(ok)
}

func f24() {
	// key temporary for map access using array literal key.
	// value temporary too.
	if b {
		m2[[2]string{"x", "y"}] = nil // ERROR "stack object .autotmp_[0-9]+ \[2\]string$"
	}
	m2[[2]string{"x", "y"}] = nil
	m2[[2]string{"x", "y"}] = nil
}

// defer should not cause spurious ambiguously live variables

func f25(b bool) {
	defer g25()
	if b {
		return
	}
	var x string
	x = g14()
	printstring(x)
}

func g25()

// non-escaping ... slices passed to function call should die on return,
// so that the temporaries do not stack and do not cause ambiguously
// live variables.

func f26(b bool) {
	if b {
		print26((*int)(nil), (*int)(nil), (*int)(nil)) // ERROR "stack object .autotmp_[0-9]+ \[3\]interface \{\}$"
	}
	print26((*int)(nil), (*int)(nil), (*int)(nil))
	print26((*int)(nil), (*int)(nil), (*int)(nil))
	printnl()
}

//go:noescape
func print26(...interface{})

// non-escaping closures passed to function call should die on return

func f27(b bool) {
	x := 0
	if b {
		call27(func() { x++ }) // ERROR "stack object .autotmp_[0-9]+ struct \{"
	}
	call27(func() { x++ })
	call27(func() { x++ })
	printnl()
}

// but defer does escape to later execution in the function

func f27defer(b bool) {
	x := 0
	if b {
		defer call27(func() { x++ }) // ERROR "stack object .autotmp_[0-9]+ struct \{"
	}
	defer call27(func() { x++ }) // ERROR "stack object .autotmp_[0-9]+ struct \{"
	printnl()
}

// and newproc (go) escapes to the heap

func f27go(b bool) {
	x := 0
	if b {
		go call27(func() { x++ }) // ERROR "live at call to newobject: &x$" "live at call to newproc: &x$"
	}
	go call27(func() { x++ }) // ERROR "live at call to newobject: &x$"
	printnl()
}

//go:noescape
func call27(func())

// concatstring slice should die on return

var s1, s2, s3, s4, s5, s6, s7, s8, s9, s10 string

func f28(b bool) {
	if b {
		printstring(s1 + s2 + s3 + s4 + s5 + s6 + s7 + s8 + s9 + s10) // ERROR "stack object .autotmp_[0-9]+ \[10\]string$"
	}
	printstring(s1 + s2 + s3 + s4 + s5 + s6 + s7 + s8 + s9 + s10)
	printstring(s1 + s2 + s3 + s4 + s5 + s6 + s7 + s8 + s9 + s10)
}

// map iterator should die on end of range loop

func f29(b bool) {
	if b {
		for k := range m { // ERROR "live at call to mapiterinit: .autotmp_[0-9]+$" "live at call to mapiternext: .autotmp_[0-9]+$" "stack object .autotmp_[0-9]+ map.iter\[string\]int$"
			printstring(k) // ERROR "live at call to printstring: .autotmp_[0-9]+$"
		}
	}
	for k := range m { // ERROR "live at call to mapiterinit: .autotmp_[0-9]+$" "live at call to mapiternext: .autotmp_[0-9]+$"
		printstring(k) // ERROR "live at call to printstring: .autotmp_[0-9]+$"
	}
	for k := range m { // ERROR "live at call to mapiterinit: .autotmp_[0-9]+$" "live at call to mapiternext: .autotmp_[0-9]+$"
		printstring(k) // ERROR "live at call to printstring: .autotmp_[0-9]+$"
	}
}

// copy of array of pointers should die at end of range loop
var pstructarr [10]pstruct

// Struct size chosen to make pointer to element in pstructarr
// not computable by strength reduction.
type pstruct struct {
	intp *int
	_    [8]byte
}

func f30(b bool) {
	// live temp during printintpointer(p):
	// the internal iterator pointer if a pointer to pstruct in pstructarr
	// can not be easily computed by strength reduction.
	if b {
		for _, p := range pstructarr { // ERROR "stack object .autotmp_[0-9]+ \[10\]pstruct$"
			printintpointer(p.intp) // ERROR "live at call to printintpointer: .autotmp_[0-9]+$"
		}
	}
	for _, p := range pstructarr {
		printintpointer(p.intp) // ERROR "live at call to printintpointer: .autotmp_[0-9]+$"
	}
	for _, p := range pstructarr {
		printintpointer(p.intp) // ERROR "live at call to printintpointer: .autotmp_[0-9]+$"
	}
}

// conversion to interface should not leave temporary behind

func f31(b1, b2, b3 bool) {
	if b1 {
		g31(g18()) // ERROR "stack object .autotmp_[0-9]+ \[2\]string$"
	}
	if b2 {
		h31(g18()) // ERROR "live at call to convT2E: .autotmp_[0-9]+$" "live at call to newobject: .autotmp_[0-9]+$"
	}
	if b3 {
		panic(g18())
	}
	print(b3)
}

func g31(interface{})
func h31(...interface{})

// non-escaping partial functions passed to function call should die on return

type T32 int

func (t *T32) Inc() { // ERROR "live at entry to \(\*T32\).Inc: t$"
	*t++
}

var t32 T32

func f32(b bool) {
	if b {
		call32(t32.Inc) // ERROR "stack object .autotmp_[0-9]+ struct \{"
	}
	call32(t32.Inc)
	call32(t32.Inc)
}

//go:noescape
func call32(func())

// temporaries introduced during if conditions and && || expressions
// should die once the condition has been acted upon.

var m33 map[interface{}]int

func f33() {
	if m33[byteptr()] == 0 { // ERROR "stack object .autotmp_[0-9]+ interface \{\}$"
		printnl()
		return
	} else {
		printnl()
	}
	printnl()
}

func f34() {
	if m33[byteptr()] == 0 { // ERROR "stack object .autotmp_[0-9]+ interface \{\}$"
		printnl()
		return
	}
	printnl()
}

func f35() {
	if m33[byteptr()] == 0 && // ERROR "stack object .autotmp_[0-9]+ interface \{\}"
		m33[byteptr()] == 0 { // ERROR "stack object .autotmp_[0-9]+ interface \{\}"
		printnl()
		return
	}
	printnl()
}

func f36() {
	if m33[byteptr()] == 0 || // ERROR "stack object .autotmp_[0-9]+ interface \{\}"
		m33[byteptr()] == 0 { // ERROR "stack object .autotmp_[0-9]+ interface \{\}"
		printnl()
		return
	}
	printnl()
}

func f37() {
	if (m33[byteptr()] == 0 || // ERROR "stack object .autotmp_[0-9]+ interface \{\}"
		m33[byteptr()] == 0) && // ERROR "stack object .autotmp_[0-9]+ interface \{\}"
<<<<<<< HEAD
		m33[byteptr()] == 0 { // ERROR "stack object .autotmp_[0-9]+ interface \{\}"
=======
		m33[byteptr()] == 0 {
>>>>>>> 9b97c35f
		printnl()
		return
	}
	printnl()
}

// select temps should disappear in the case bodies

var c38 chan string

func fc38() chan string
func fi38(int) *string
func fb38() *bool

func f38(b bool) {
	// we don't care what temps are printed on the lines with output.
	// we care that the println lines have no live variables
	// and therefore no output.
	if b {
		select { // ERROR "live at call to selectgo:( .autotmp_[0-9]+)+$" "stack object .autotmp_[0-9]+ \[4\]struct \{"
		case <-fc38():
			printnl()
		case fc38() <- *fi38(1): // ERROR "live at call to fc38:( .autotmp_[0-9]+)+$" "live at call to fi38:( .autotmp_[0-9]+)+$" "stack object .autotmp_[0-9]+ string$"
			printnl()
		case *fi38(2) = <-fc38(): // ERROR "live at call to fc38:( .autotmp_[0-9]+)+$" "live at call to fi38:( .autotmp_[0-9]+)+$" "stack object .autotmp_[0-9]+ string$"
			printnl()
		case *fi38(3), *fb38() = <-fc38(): // ERROR "stack object .autotmp_[0-9]+ string$" "live at call to fc38:( .autotmp_[0-9]+)+$" "live at call to fi38:( .autotmp_[0-9]+)+$"
			printnl()
		}
		printnl()
	}
	printnl()
}

// issue 8097: mishandling of x = x during return.

func f39() (x []int) {
	x = []int{1}
	printnl() // ERROR "live at call to printnl: .autotmp_[0-9]+$"
	return x
}

func f39a() (x []int) {
	x = []int{1}
	printnl() // ERROR "live at call to printnl: .autotmp_[0-9]+$"
	return
}

func f39b() (x [10]*int) {
	x = [10]*int{}
	x[0] = new(int) // ERROR "live at call to newobject: x$"
	printnl()       // ERROR "live at call to printnl: x$"
	return x
}

func f39c() (x [10]*int) {
	x = [10]*int{}
	x[0] = new(int) // ERROR "live at call to newobject: x$"
	printnl()       // ERROR "live at call to printnl: x$"
	return
}

// issue 8142: lost 'addrtaken' bit on inlined variables.
// no inlining in this test, so just checking that non-inlined works.

type T40 struct {
	m map[int]int
}

//go:noescape
func useT40(*T40)

func newT40() *T40 {
	ret := T40{}
	ret.m = make(map[int]int, 42) // ERROR "live at call to makemap: &ret$"
	return &ret
}

func bad40() {
	t := newT40()
	_ = t
	printnl()
}

func good40() {
	ret := T40{}              // ERROR "stack object ret T40$"
	ret.m = make(map[int]int) // ERROR "live at call to fastrand: .autotmp_[0-9]+ ret$" "stack object .autotmp_[0-9]+ map.hdr\[int\]int$"
	t := &ret
	printnl() // ERROR "live at call to printnl: ret$"
	// Note: ret is live at the printnl because the compiler moves &ret
	// from before the printnl to after.
	useT40(t)
}

func ddd1(x, y *int) { // ERROR "live at entry to ddd1: x y$"
	ddd2(x, y) // ERROR "stack object .autotmp_[0-9]+ \[2\]\*int$"
	printnl()
	// Note: no .?autotmp live at printnl.  See issue 16996.
}
func ddd2(a ...*int) { // ERROR "live at entry to ddd2: a$"
	sink = a[0]
}

// issue 16016: autogenerated wrapper should have arguments live
type T struct{}

func (*T) Foo(ptr *int) {}

type R struct{ *T } // ERRORAUTO "live at entry to \(\*R\)\.Foo: \.this ptr" "live at entry to R\.Foo: \.this ptr"

// issue 18860: output arguments must be live all the time if there is a defer.
// In particular, at printint r must be live.
func f41(p, q *int) (r *int) { // ERROR "live at entry to f41: p q$"
	r = p
	defer func() { // ERROR "live at call to deferproc: q r$" "live at call to deferreturn: r$"
		recover()
	}()
	printint(0) // ERROR "live at call to printint: q r$"
	r = q
	return // ERROR "live at call to deferreturn: r$"
}

func f42() {
	var p, q, r int
<<<<<<< HEAD
	f43([]*int{&p,&q,&r}) // ERROR "stack object .autotmp_[0-9]+ \[3\]\*int$"
	f43([]*int{&p,&r,&q})
	f43([]*int{&q,&p,&r})
}
=======
	f43([]*int{&p, &q, &r}) // ERROR "stack object .autotmp_[0-9]+ \[3\]\*int$"
	f43([]*int{&p, &r, &q})
	f43([]*int{&q, &p, &r})
}

>>>>>>> 9b97c35f
//go:noescape
func f43(a []*int)<|MERGE_RESOLUTION|>--- conflicted
+++ resolved
@@ -572,11 +572,7 @@
 func f37() {
 	if (m33[byteptr()] == 0 || // ERROR "stack object .autotmp_[0-9]+ interface \{\}"
 		m33[byteptr()] == 0) && // ERROR "stack object .autotmp_[0-9]+ interface \{\}"
-<<<<<<< HEAD
-		m33[byteptr()] == 0 { // ERROR "stack object .autotmp_[0-9]+ interface \{\}"
-=======
 		m33[byteptr()] == 0 {
->>>>>>> 9b97c35f
 		printnl()
 		return
 	}
@@ -701,17 +697,10 @@
 
 func f42() {
 	var p, q, r int
-<<<<<<< HEAD
-	f43([]*int{&p,&q,&r}) // ERROR "stack object .autotmp_[0-9]+ \[3\]\*int$"
-	f43([]*int{&p,&r,&q})
-	f43([]*int{&q,&p,&r})
-}
-=======
 	f43([]*int{&p, &q, &r}) // ERROR "stack object .autotmp_[0-9]+ \[3\]\*int$"
 	f43([]*int{&p, &r, &q})
 	f43([]*int{&q, &p, &r})
 }
 
->>>>>>> 9b97c35f
 //go:noescape
 func f43(a []*int)