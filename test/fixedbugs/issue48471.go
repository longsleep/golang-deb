--- conflicted
+++ resolved
@@ -38,14 +38,6 @@
 	var i I
 	i = new(T)    // ERROR "cannot use new\(T\) \(.*type \*T\) as type I in assignment:\n\t\*T does not implement I \(missing M method\)"
 	i = I(new(T)) // ERROR "cannot convert new\(T\) \(.*type \*T\) to type I:\n\t\*T does not implement I \(missing M method\)"
-<<<<<<< HEAD
-	i = new(T2)   // ERROR "cannot use new\(T2\) \(.*type \*T2\) as type I in assignment:\n\t\*T2 does not implement I \(missing M method\)\n\t\thave m\(int\) at \w+.+\d.\d+\n\t\twant M\(int\)"
-	i = new(T3)   // ERROR "cannot use new\(T3\) \(.*type \*T3\) as type I in assignment:\n\t\*T3 does not implement I \(wrong type for M method\)\n\t\thave M\(string\) at \w+.+\d.\d+\n\t\twant M\(int\)"
-	i = T4{}      // ERROR "cannot use T4\{\} \(.*type T4\) as type I in assignment:\n\tT4 does not implement I \(M method has pointer receiver\)"
-	i = new(I)    // ERROR "cannot use new\(I\) \(.*type \*I\) as type I in assignment:\n\t\*I does not implement I \(type \*I is pointer to interface, not interface\)"
-	_ = i.(*T2)   // ERROR "impossible type assertion: i.\(\*T2\)\n\t\*T2 does not implement I \(missing M method\)\n\t\thave m\(int\) at \w+.+\d.\d+\n\t\twant M\(int\)"
-	_ = i.(*T3)   // ERROR "impossible type assertion: i.\(\*T3\)\n\t\*T3 does not implement I \(wrong type for M method\)\n\t\thave M\(string\) at \w+.+\d.\d+\n\t\twant M\(int\)"
-=======
 	i = new(T2)   // ERROR "cannot use new\(T2\) \(.*type \*T2\) as type I in assignment:\n\t\*T2 does not implement I \(missing M method\)\n\t\thave m\(int\)\n\t\twant M\(int\)"
 
 	i = new(T3) // ERROR "cannot use new\(T3\) \(.*type \*T3\) as type I in assignment:\n\t\*T3 does not implement I \(wrong type for M method\)\n\t\thave M\(string\)\n\t\twant M\(int\)"
@@ -58,7 +50,6 @@
 	_ = i.(T5)  // ERROR ""impossible type assertion: i.\(T5\)\n\tT5 does not implement I \(missing M method\)\n\t\thave m\(int\)\n\t\twant M\(int\)"
 	_ = i.(T6)  // ERROR "impossible type assertion: i.\(T6\)\n\tT6 does not implement I \(missing M method\)\n\t\thave m\(int\) string\n\t\twant M\(int\)"
 
->>>>>>> fd27be00
 	var t *T4
 	t = i // ERROR "cannot use i \(variable of type I\) as type \*T4 in assignment:\n\tneed type assertion"
 	_ = i
