--- conflicted
+++ resolved
@@ -6,14 +6,6 @@
 
 package main
 
-<<<<<<< HEAD
-var a [10]int      // ok
-var b [1e1]int     // ok
-var c [1.5]int     // ERROR "truncated|must be integer"
-var d ["abc"]int   // ERROR "invalid array bound|not numeric|must be integer"
-var e [nil]int     // ERROR "use of untyped nil|invalid array bound|not numeric|must be constant"
-var f [e]int       // ok: error already reported for e
-=======
 var a [10]int    // ok
 var b [1e1]int   // ok
 var c [1.5]int   // ERROR "truncated|must be integer"
@@ -21,7 +13,6 @@
 var e [nil]int   // ERROR "use of untyped nil|invalid array (bound|length)|not numeric|must be constant"
 // var f [e]int  // ok with Go 1.17 because an error was reported for e; leads to an error for Go 1.18
 var f [ee]int      // ERROR "undefined|undeclared"
->>>>>>> 1336a97c
 var g [1 << 65]int // ERROR "array bound is too large|overflows|must be integer"
 var h [len(a)]int  // ok
 
