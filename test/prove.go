// +build amd64
// errorcheck -0 -d=ssa/prove/debug=1

// Copyright 2016 The Go Authors. All rights reserved.
// Use of this source code is governed by a BSD-style
// license that can be found in the LICENSE file.

package main

import "math"

func f0(a []int) int {
	a[0] = 1
	a[0] = 1 // ERROR "Proved IsInBounds$"
	a[6] = 1
	a[6] = 1 // ERROR "Proved IsInBounds$"
	a[5] = 1 // ERROR "Proved IsInBounds$"
	a[5] = 1 // ERROR "Proved IsInBounds$"
	return 13
}

func f1(a []int) int {
	if len(a) <= 5 {
		return 18
	}
	a[0] = 1 // ERROR "Proved IsInBounds$"
	a[0] = 1 // ERROR "Proved IsInBounds$"
	a[6] = 1
	a[6] = 1 // ERROR "Proved IsInBounds$"
	a[5] = 1 // ERROR "Proved IsInBounds$"
	a[5] = 1 // ERROR "Proved IsInBounds$"
	return 26
}

func f1b(a []int, i int, j uint) int {
	if i >= 0 && i < len(a) {
		return a[i] // ERROR "Proved IsInBounds$"
	}
	if i >= 10 && i < len(a) {
		return a[i] // ERROR "Proved IsInBounds$"
	}
	if i >= 10 && i < len(a) {
		return a[i] // ERROR "Proved IsInBounds$"
	}
	if i >= 10 && i < len(a) {
		return a[i-10] // ERROR "Proved IsInBounds$"
	}
	if j < uint(len(a)) {
		return a[j] // ERROR "Proved IsInBounds$"
	}
	return 0
}

func f1c(a []int, i int64) int {
	c := uint64(math.MaxInt64 + 10) // overflows int
	d := int64(c)
	if i >= d && i < int64(len(a)) {
		// d overflows, should not be handled.
		return a[i]
	}
	return 0
}

func f2(a []int) int {
	for i := range a { // ERROR "Induction variable: limits \[0,\?\), increment 1"
		a[i+1] = i
		a[i+1] = i // ERROR "Proved IsInBounds$"
	}
	return 34
}

func f3(a []uint) int {
	for i := uint(0); i < uint(len(a)); i++ {
		a[i] = i // ERROR "Proved IsInBounds$"
	}
	return 41
}

func f4a(a, b, c int) int {
	if a < b {
		if a == b { // ERROR "Disproved Eq64$"
			return 47
		}
		if a > b { // ERROR "Disproved Greater64$"
			return 50
		}
		if a < b { // ERROR "Proved Less64$"
			return 53
		}
		// We can't get to this point and prove knows that, so
		// there's no message for the next (obvious) branch.
		if a != a {
			return 56
		}
		return 61
	}
	return 63
}

func f4b(a, b, c int) int {
	if a <= b {
		if a >= b {
			if a == b { // ERROR "Proved Eq64$"
				return 70
			}
			return 75
		}
		return 77
	}
	return 79
}

func f4c(a, b, c int) int {
	if a <= b {
		if a >= b {
			if a != b { // ERROR "Disproved Neq64$"
				return 73
			}
			return 75
		}
		return 77
	}
	return 79
}

func f4d(a, b, c int) int {
	if a < b {
		if a < c {
			if a < b { // ERROR "Proved Less64$"
				if a < c { // ERROR "Proved Less64$"
					return 87
				}
				return 89
			}
			return 91
		}
		return 93
	}
	return 95
}

func f4e(a, b, c int) int {
	if a < b {
		if b > a { // ERROR "Proved Greater64$"
			return 101
		}
		return 103
	}
	return 105
}

func f4f(a, b, c int) int {
	if a <= b {
		if b > a {
			if b == a { // ERROR "Disproved Eq64$"
				return 112
			}
			return 114
		}
		if b >= a { // ERROR "Proved Geq64$"
			if b == a { // ERROR "Proved Eq64$"
				return 118
			}
			return 120
		}
		return 122
	}
	return 124
}

func f5(a, b uint) int {
	if a == b {
		if a <= b { // ERROR "Proved Leq64U$"
			return 130
		}
		return 132
	}
	return 134
}

// These comparisons are compile time constants.
func f6a(a uint8) int {
	if a < a { // ERROR "Disproved Less8U$"
		return 140
	}
	return 151
}

func f6b(a uint8) int {
	if a < a { // ERROR "Disproved Less8U$"
		return 140
	}
	return 151
}

func f6x(a uint8) int {
	if a > a { // ERROR "Disproved Greater8U$"
		return 143
	}
	return 151
}

func f6d(a uint8) int {
	if a <= a { // ERROR "Proved Leq8U$"
		return 146
	}
	return 151
}

func f6e(a uint8) int {
	if a >= a { // ERROR "Proved Geq8U$"
		return 149
	}
	return 151
}

func f7(a []int, b int) int {
	if b < len(a) {
		a[b] = 3
		if b < len(a) { // ERROR "Proved Less64$"
			a[b] = 5 // ERROR "Proved IsInBounds$"
		}
	}
	return 161
}

func f8(a, b uint) int {
	if a == b {
		return 166
	}
	if a > b {
		return 169
	}
	if a < b { // ERROR "Proved Less64U$"
		return 172
	}
	return 174
}

func f9(a, b bool) int {
	if a {
		return 1
	}
	if a || b { // ERROR "Disproved Arg$"
		return 2
	}
	return 3
}

func f10(a string) int {
	n := len(a)
	// We optimize comparisons with small constant strings (see cmd/compile/internal/gc/walk.go),
	// so this string literal must be long.
	if a[:n>>1] == "aaaaaaaaaaaaaaaaaaaaaaaaaaaaaaaaaaaaaaaaaaaaaaaaaaaaaaaaaaaaaaaaaaaaaaaaaaaaaaaaaaaaa" {
		return 0
	}
	return 1
}

func f11a(a []int, i int) {
	useInt(a[i])
	useInt(a[i]) // ERROR "Proved IsInBounds$"
}

func f11b(a []int, i int) {
	useSlice(a[i:])
	useSlice(a[i:]) // ERROR "Proved IsSliceInBounds$"
}

func f11c(a []int, i int) {
	useSlice(a[:i])
	useSlice(a[:i]) // ERROR "Proved IsSliceInBounds$"
}

func f11d(a []int, i int) {
	useInt(a[2*i+7])
	useInt(a[2*i+7]) // ERROR "Proved IsInBounds$"
}

func f12(a []int, b int) {
	useSlice(a[:b])
}

func f13a(a, b, c int, x bool) int {
	if a > 12 {
		if x {
			if a < 12 { // ERROR "Disproved Less64$"
				return 1
			}
		}
		if x {
			if a <= 12 { // ERROR "Disproved Leq64$"
				return 2
			}
		}
		if x {
			if a == 12 { // ERROR "Disproved Eq64$"
				return 3
			}
		}
		if x {
			if a >= 12 { // ERROR "Proved Geq64$"
				return 4
			}
		}
		if x {
			if a > 12 { // ERROR "Proved Greater64$"
				return 5
			}
		}
		return 6
	}
	return 0
}

func f13b(a int, x bool) int {
	if a == -9 {
		if x {
			if a < -9 { // ERROR "Disproved Less64$"
				return 7
			}
		}
		if x {
			if a <= -9 { // ERROR "Proved Leq64$"
				return 8
			}
		}
		if x {
			if a == -9 { // ERROR "Proved Eq64$"
				return 9
			}
		}
		if x {
			if a >= -9 { // ERROR "Proved Geq64$"
				return 10
			}
		}
		if x {
			if a > -9 { // ERROR "Disproved Greater64$"
				return 11
			}
		}
		return 12
	}
	return 0
}

func f13c(a int, x bool) int {
	if a < 90 {
		if x {
			if a < 90 { // ERROR "Proved Less64$"
				return 13
			}
		}
		if x {
			if a <= 90 { // ERROR "Proved Leq64$"
				return 14
			}
		}
		if x {
			if a == 90 { // ERROR "Disproved Eq64$"
				return 15
			}
		}
		if x {
			if a >= 90 { // ERROR "Disproved Geq64$"
				return 16
			}
		}
		if x {
			if a > 90 { // ERROR "Disproved Greater64$"
				return 17
			}
		}
		return 18
	}
	return 0
}

func f13d(a int) int {
	if a < 5 {
		if a < 9 { // ERROR "Proved Less64$"
			return 1
		}
	}
	return 0
}

func f13e(a int) int {
	if a > 9 {
		if a > 5 { // ERROR "Proved Greater64$"
			return 1
		}
	}
	return 0
}

func f13f(a int64) int64 {
	if a > math.MaxInt64 {
		if a == 0 { // ERROR "Disproved Eq64$"
			return 1
		}
	}
	return 0
}

func f13g(a int) int {
	if a < 3 {
		return 5
	}
	if a > 3 {
		return 6
	}
	if a == 3 { // ERROR "Proved Eq64$"
		return 7
	}
	return 8
}

func f13h(a int) int {
	if a < 3 {
		if a > 1 {
			if a == 2 { // ERROR "Proved Eq64$"
				return 5
			}
		}
	}
	return 0
}

func f13i(a uint) int {
	if a == 0 {
		return 1
	}
	if a > 0 { // ERROR "Proved Greater64U$"
		return 2
	}
	return 3
}

func f14(p, q *int, a []int) {
	// This crazy ordering usually gives i1 the lowest value ID,
	// j the middle value ID, and i2 the highest value ID.
	// That used to confuse CSE because it ordered the args
	// of the two + ops below differently.
	// That in turn foiled bounds check elimination.
	i1 := *p
	j := *q
	i2 := *p
	useInt(a[i1+j])
	useInt(a[i2+j]) // ERROR "Proved IsInBounds$"
}

func f15(s []int, x int) {
	useSlice(s[x:])
	useSlice(s[:x]) // ERROR "Proved IsSliceInBounds$"
}

func f16(s []int) []int {
	if len(s) >= 10 {
		return s[:10] // ERROR "Proved IsSliceInBounds$"
	}
	return nil
}

func f17(b []int) {
	for i := 0; i < len(b); i++ { // ERROR "Induction variable: limits \[0,\?\), increment 1"
		// This tests for i <= cap, which we can only prove
		// using the derived relation between len and cap.
		// This depends on finding the contradiction, since we
		// don't query this condition directly.
		useSlice(b[:i]) // ERROR "Proved IsSliceInBounds$"
	}
}

func f18(b []int, x int, y uint) {
	_ = b[x]
	_ = b[y]

	if x > len(b) { // ERROR "Disproved Greater64$"
		return
	}
	if y > uint(len(b)) { // ERROR "Disproved Greater64U$"
		return
	}
	if int(y) > len(b) { // ERROR "Disproved Greater64$"
		return
	}
}

func sm1(b []int, x int) {
	// Test constant argument to slicemask.
	useSlice(b[2:8]) // ERROR "Proved slicemask not needed$"
	// Test non-constant argument with known limits.
	if cap(b) > 10 {
		useSlice(b[2:]) // ERROR "Proved slicemask not needed$"
	}
}

func lim1(x, y, z int) {
	// Test relations between signed and unsigned limits.
	if x > 5 {
		if uint(x) > 5 { // ERROR "Proved Greater64U$"
			return
		}
	}
	if y >= 0 && y < 4 {
		if uint(y) > 4 { // ERROR "Disproved Greater64U$"
			return
		}
		if uint(y) < 5 { // ERROR "Proved Less64U$"
			return
		}
	}
	if z < 4 {
		if uint(z) > 4 { // Not provable without disjunctions.
			return
		}
	}
}

// fence1–4 correspond to the four fence-post implications.

func fence1(b []int, x, y int) {
	// Test proofs that rely on fence-post implications.
	if x+1 > y {
		if x < y { // ERROR "Disproved Less64$"
			return
		}
	}
	if len(b) < cap(b) {
		// This eliminates the growslice path.
		b = append(b, 1) // ERROR "Disproved Greater64$"
	}
}

func fence2(x, y int) {
	if x-1 < y {
		if x > y { // ERROR "Disproved Greater64$"
			return
		}
	}
}

<<<<<<< HEAD
func fence3(b []int, x, y int64) {
=======
func fence3(b, c []int, x, y int64) {
>>>>>>> 5d85b420
	if x-1 >= y {
		if x <= y { // Can't prove because x may have wrapped.
			return
		}
	}

	if x != math.MinInt64 && x-1 >= y {
		if x <= y { // ERROR "Disproved Leq64$"
			return
		}
	}

<<<<<<< HEAD
=======
	c[len(c)-1] = 0 // Can't prove because len(c) might be 0

>>>>>>> 5d85b420
	if n := len(b); n > 0 {
		b[n-1] = 0 // ERROR "Proved IsInBounds$"
	}
}

func fence4(x, y int64) {
	if x >= y+1 {
		if x <= y {
			return
		}
	}
	if y != math.MaxInt64 && x >= y+1 {
		if x <= y { // ERROR "Disproved Leq64$"
			return
		}
	}
}

// Check transitive relations
func trans1(x, y int64) {
	if x > 5 {
		if y > x {
			if y > 2 { // ERROR "Proved Greater64"
				return
			}
		} else if y == x {
			if y > 5 { // ERROR "Proved Greater64"
				return
			}
		}
	}
	if x >= 10 {
		if y > x {
			if y > 10 { // ERROR "Proved Greater64"
				return
			}
		}
	}
}

func trans2(a, b []int, i int) {
	if len(a) != len(b) {
		return
	}

	_ = a[i]
	_ = b[i] // ERROR "Proved IsInBounds$"
}

func trans3(a, b []int, i int) {
	if len(a) > len(b) {
		return
	}

	_ = a[i]
	_ = b[i] // ERROR "Proved IsInBounds$"
}

// Derived from nat.cmp
func natcmp(x, y []uint) (r int) {
	m := len(x)
	n := len(y)
	if m != n || m == 0 {
		return
	}

	i := m - 1
	for i > 0 && // ERROR "Induction variable: limits \(0,\?\], increment 1"
		x[i] == // ERROR "Proved IsInBounds$"
			y[i] { // ERROR "Proved IsInBounds$"
		i--
	}

	switch {
	case x[i] < // todo, cannot prove this because it's dominated by i<=0 || x[i]==y[i]
		y[i]: // ERROR "Proved IsInBounds$"
		r = -1
	case x[i] > // ERROR "Proved IsInBounds$"
		y[i]: // ERROR "Proved IsInBounds$"
		r = 1
	}
	return
}

func suffix(s, suffix string) bool {
	// todo, we're still not able to drop the bound check here in the general case
	return len(s) >= len(suffix) && s[len(s)-len(suffix):] == suffix
}

func constsuffix(s string) bool {
	return suffix(s, "abc") // ERROR "Proved IsSliceInBounds$"
}

// oforuntil tests the pattern created by OFORUNTIL blocks. These are
// handled by addLocalInductiveFacts rather than findIndVar.
func oforuntil(b []int) {
	i := 0
	if len(b) > i {
	top:
		println(b[i]) // ERROR "Induction variable: limits \[0,\?\), increment 1$" "Proved IsInBounds$"
		i++
		if i < len(b) {
			goto top
		}
	}
}

// The range tests below test the index variable of range loops.

// range1 compiles to the "efficiently indexable" form of a range loop.
func range1(b []int) {
	for i, v := range b { // ERROR "Induction variable: limits \[0,\?\), increment 1$"
		b[i] = v + 1    // ERROR "Proved IsInBounds$"
		if i < len(b) { // ERROR "Proved Less64$"
			println("x")
		}
		if i >= 0 { // ERROR "Proved Geq64$"
			println("x")
		}
	}
}

// range2 elements are larger, so they use the general form of a range loop.
func range2(b [][32]int) {
	for i, v := range b {
		b[i][0] = v[0] + 1 // ERROR "Induction variable: limits \[0,\?\), increment 1$" "Proved IsInBounds$"
		if i < len(b) {    // ERROR "Proved Less64$"
			println("x")
		}
		if i >= 0 { // ERROR "Proved Geq64"
			println("x")
		}
	}
}

//go:noinline
func useInt(a int) {
}

//go:noinline
func useSlice(a []int) {
}

func main() {
}<|MERGE_RESOLUTION|>--- conflicted
+++ resolved
@@ -542,11 +542,7 @@
 	}
 }
 
-<<<<<<< HEAD
-func fence3(b []int, x, y int64) {
-=======
 func fence3(b, c []int, x, y int64) {
->>>>>>> 5d85b420
 	if x-1 >= y {
 		if x <= y { // Can't prove because x may have wrapped.
 			return
@@ -559,11 +555,8 @@
 		}
 	}
 
-<<<<<<< HEAD
-=======
 	c[len(c)-1] = 0 // Can't prove because len(c) might be 0
 
->>>>>>> 5d85b420
 	if n := len(b); n > 0 {
 		b[n-1] = 0 // ERROR "Proved IsInBounds$"
 	}
