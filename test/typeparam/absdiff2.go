// run -gcflags=-G=3

// Copyright 2022 The Go Authors. All rights reserved.
// Use of this source code is governed by a BSD-style
// license that can be found in the LICENSE file.

// absdiff example in which an Abs method is attached to a generic type, which is a
// structure with a single field that may be a list of possible basic types.

package main

import (
	"fmt"
	"math"
)

type Numeric interface {
	~int | ~int8 | ~int16 | ~int32 | ~int64 |
		~uint | ~uint8 | ~uint16 | ~uint32 | ~uint64 | ~uintptr |
		~float32 | ~float64 |
		~complex64 | ~complex128
}

// numericAbs matches a struct containing a numeric type that has an Abs method.
type numericAbs[T Numeric] interface {
	~struct{ Value_ T }
	Abs() T
	Value() T
}

// absDifference computes the absolute value of the difference of
// a and b, where the absolute value is determined by the Abs method.
func absDifference[T Numeric, U numericAbs[T]](a, b U) T {
	d := a.Value() - b.Value()
	dt := U{Value_: d}
	return dt.Abs()
}

// orderedNumeric matches numeric types that support the < operator.
type orderedNumeric interface {
	~int | ~int8 | ~int16 | ~int32 | ~int64 |
		~uint | ~uint8 | ~uint16 | ~uint32 | ~uint64 | ~uintptr |
		~float32 | ~float64
}

// Complex matches the two complex types, which do not have a < operator.
type Complex interface {
	~complex64 | ~complex128
}

// orderedAbs is a helper type that defines an Abs method for
// a struct containing an ordered numeric type.
type orderedAbs[T orderedNumeric] struct {
	Value_ T
}

func (a orderedAbs[T]) Abs() T {
	if a.Value_ < 0 {
		return -a.Value_
	}
	return a.Value_
}

// Field accesses through type parameters are disabled
// until we have a more thorough understanding of the
// implications on the spec. See issue #51576.
// Use accessor method instead.

func (a orderedAbs[T]) Value() T {
	return a.Value_
}

// complexAbs is a helper type that defines an Abs method for
// a struct containing a complex type.
type complexAbs[T Complex] struct {
	Value_ T
}

func realimag(x any) (re, im float64) {
	switch z := x.(type) {
	case complex64:
		re = float64(real(z))
		im = float64(imag(z))
	case complex128:
		re = real(z)
		im = imag(z)
	default:
		panic("unknown complex type")
	}
	return
}

func realimag(x any) (re, im float64) {
	switch z := x.(type) {
	case complex64:
		re = float64(real(z))
		im = float64(imag(z))
	case complex128:
		re = real(z)
		im = imag(z)
	default:
		panic("unknown complex type")
	}
	return
}

func (a complexAbs[T]) Abs() T {
	// TODO use direct conversion instead of realimag once #50937 is fixed
<<<<<<< HEAD
	r, i := realimag(a.Value)
=======
	r, i := realimag(a.Value_)
>>>>>>> ea7850ba
	// r := float64(real(a.Value))
	// i := float64(imag(a.Value))
	d := math.Sqrt(r*r + i*i)
	return T(complex(d, 0))
}

func (a complexAbs[T]) Value() T {
	return a.Value_
}

// OrderedAbsDifference returns the absolute value of the difference
// between a and b, where a and b are of an ordered type.
func OrderedAbsDifference[T orderedNumeric](a, b T) T {
	return absDifference(orderedAbs[T]{a}, orderedAbs[T]{b})
}

// ComplexAbsDifference returns the absolute value of the difference
// between a and b, where a and b are of a complex type.
func ComplexAbsDifference[T Complex](a, b T) T {
	return absDifference(complexAbs[T]{a}, complexAbs[T]{b})
}

func main() {
	if got, want := OrderedAbsDifference(1.0, -2.0), 3.0; got != want {
		panic(fmt.Sprintf("got = %v, want = %v", got, want))
	}
	if got, want := OrderedAbsDifference(-1.0, 2.0), 3.0; got != want {
		panic(fmt.Sprintf("got = %v, want = %v", got, want))
	}
	if got, want := OrderedAbsDifference(-20, 15), 35; got != want {
		panic(fmt.Sprintf("got = %v, want = %v", got, want))
	}

	if got, want := ComplexAbsDifference(5.0+2.0i, 2.0-2.0i), 5+0i; got != want {
		panic(fmt.Sprintf("got = %v, want = %v", got, want))
	}
	if got, want := ComplexAbsDifference(2.0-2.0i, 5.0+2.0i), 5+0i; got != want {
		panic(fmt.Sprintf("got = %v, want = %v", got, want))
	}
}<|MERGE_RESOLUTION|>--- conflicted
+++ resolved
@@ -90,27 +90,9 @@
 	return
 }
 
-func realimag(x any) (re, im float64) {
-	switch z := x.(type) {
-	case complex64:
-		re = float64(real(z))
-		im = float64(imag(z))
-	case complex128:
-		re = real(z)
-		im = imag(z)
-	default:
-		panic("unknown complex type")
-	}
-	return
-}
-
 func (a complexAbs[T]) Abs() T {
 	// TODO use direct conversion instead of realimag once #50937 is fixed
-<<<<<<< HEAD
-	r, i := realimag(a.Value)
-=======
 	r, i := realimag(a.Value_)
->>>>>>> ea7850ba
 	// r := float64(real(a.Value))
 	// i := float64(imag(a.Value))
 	d := math.Sqrt(r*r + i*i)
